/// HTTP/HTTPS Server Classes
// - this unit is a part of the Open Source Synopse mORMot framework 2,
// licensed under a MPL/GPL/LGPL three license - see LICENSE.md
unit mormot.net.server;

{
  *****************************************************************************

   HTTP/UDP Server Classes
   - Abstract UDP Server
   - Custom URI Routing using an efficient Radix Tree
   - Shared Server-Side HTTP Process
   - THttpServerSocket/THttpServer HTTP/1.1 Server
   - THttpPeerCache Local Peer-to-peer Cache
   - THttpApiServer HTTP/1.1 Server Over Windows http.sys Module
   - THttpApiWebSocketServer Over Windows http.sys Module

  *****************************************************************************

}

interface

{$I ..\mormot.defines.inc}

uses
  sysutils,
  classes,
  mormot.core.base,
  mormot.core.os,
  mormot.core.data,
  mormot.core.threads,
  mormot.core.unicode,
  mormot.core.text,
  mormot.core.buffers,
  mormot.core.rtti,
  mormot.core.json,
  mormot.core.datetime,
  mormot.core.zip,
  mormot.core.log,
  mormot.core.search,
  mormot.net.sock,
  mormot.net.http,
  {$ifdef USEWININET}
  mormot.lib.winhttp,
  {$endif USEWININET}
  mormot.net.client,
  mormot.crypt.core,
  mormot.crypt.secure;


{ ******************** Abstract UDP Server }

type
  EUdpServer = class(ENetSock);

  /// work memory buffer of the maximum size of UDP frame (64KB)
  TUdpFrame = array[word] of byte;

  /// pointer to a memory buffer of the maximum size of UDP frame
  PUdpFrame = ^TUdpFrame;

  /// abstract UDP server thread
  TUdpServerThread = class(TLoggedThread)
  protected
    fSock: TNetSocket;
    fSockAddr: TNetAddr;
    fExecuteMessage: RawUtf8;
    fFrame: PUdpFrame;
    fReceived: integer;
    function GetIPWithPort: RawUtf8;
    procedure AfterBind; virtual;
    /// will loop for any pending UDP frame, and execute FrameReceived method
    procedure DoExecute; override;
    // this is the main processing method for all incoming frames
    procedure OnFrameReceived(len: integer; var remote: TNetAddr); virtual; abstract;
    procedure OnIdle(tix64: Int64); virtual; // called every 512 ms at most
    procedure OnShutdown; virtual; abstract;
  public
    /// initialize and bind the server instance, in non-suspended state
    constructor Create(LogClass: TSynLogClass;
      const BindAddress, BindPort, ProcessName: RawUtf8;
      TimeoutMS: integer); reintroduce;
    /// finalize the processing thread
    destructor Destroy; override;
  published
    property IPWithPort: RawUtf8
      read GetIPWithPort;
    property Received: integer
      read fReceived;
  end;

const
  /// the UDP frame content as sent by TUdpServerThread.Destroy
  UDP_SHUTDOWN: RawUtf8 = 'shutdown';


{ ******************** Custom URI Routing using an efficient Radix Tree }

type
  /// one HTTP method supported by TUriRouter
  // - only supports RESTful GET/POST/PUT/DELETE/OPTIONS/HEAD by default
  // - each method would have its dedicated TUriTree parser in TUriRouter
  TUriRouterMethod = (
    urmGet,
    urmPost,
    urmPut,
    urmDelete,
    urmOptions,
    urmHead);

  /// the HTTP methods supported by TUriRouter
  TUriRouterMethods = set of TUriRouterMethod;

  /// context information, as cloned by TUriTreeNode.Split()
  TUriTreeNodeData = record
    /// the Rewrite() URI text
    ToUri: RawUtf8;
    /// [pos1,len1,valndx1,pos2,len2,valndx2,...] trios from ToUri content
    ToUriPosLen: TIntegerDynArray;
    /// the size of all ToUriPosLen[] static content
    ToUriStaticLen: integer;
    /// the URI method to be used after ToUri rewrite
    ToUriMethod: TUriRouterMethod;
    /// the HTTP error code for a Rewrite() with an integer ToUri (e.g. '404')
    ToUriErrorStatus: {$ifdef CPU32} word {$else} cardinal {$endif};
    /// the callback registered by Run() for this URI
    Execute: TOnHttpServerRequest;
  end;

  /// implement a Radix Tree node to hold one URI registration
  TUriTreeNode = class(TRadixTreeNodeParams)
  protected
    function LookupParam(Ctxt: TObject; Pos: PUtf8Char; Len: integer): boolean;
      override;
    procedure RewriteUri(Ctxt: THttpServerRequestAbstract);
  public
    /// all context information, as cloned by Split()
    Data: TUriTreeNodeData;
    /// overriden to support the additional Data fields
    function Split(const Text: RawUtf8): TRadixTreeNode; override;
  end;

  /// implement a Radix Tree to hold all registered URI for a given HTTP method
  TUriTree = class(TRadixTreeParams)
  public
    /// access to the root node of this tree
    function Root: TUriTreeNode;
      {$ifdef HASINLINE}inline;{$endif}
  end;

  /// exception class raised during TUriRouter.Rewrite/Run registration
  EUriRouter = class(ERadixTree);

  /// store per-method URI multiplexing Radix Tree in TUriRouter
  // - each HTTP method would have its dedicated TUriTree parser in TUriRouter
  TUriRouterTree = array[urmGet .. high(TUriRouterMethod)] of TUriTree;

  /// efficient server-side URI routing for THttpServerGeneric
  // - Process() is done with no memory allocation for a static route,
  // using a very efficient Radix Tree for path lookup, over a thread-safe
  // non-blocking URI parsing with values extractions for rewrite or execution
  // - here are some numbers from TNetworkProtocols._TUriTree on my laptop:
  // $ 1000 URI lookups in 37us i.e. 25.7M/s, aver. 37ns
  // $ 1000 URI static rewrites in 80us i.e. 11.9M/s, aver. 80ns
  // $ 1000 URI parametrized rewrites in 117us i.e. 8.1M/s, aver. 117ns
  // $ 1000 URI static execute in 91us i.e. 10.4M/s, aver. 91ns
  // $ 1000 URI parametrized execute in 162us i.e. 5.8M/s, aver. 162ns
  TUriRouter = class(TSynPersistentRWLightLock)
  protected
    fTree: TUriRouterTree;
    fTreeOptions: TRadixTreeOptions;
    fEntries: array[urmGet .. high(TUriRouterMethod)] of integer;
    fTreeNodeClass: TRadixTreeNodeClass;
    procedure Setup(aFrom: TUriRouterMethod; const aFromUri: RawUtf8;
      aTo: TUriRouterMethod; const aToUri: RawUtf8;
      const aExecute: TOnHttpServerRequest);
  public
    /// initialize this URI routing engine
    constructor Create(aNodeClass: TRadixTreeNodeClass;
      aOptions: TRadixTreeOptions = []); reintroduce;
    /// finalize this URI routing engine
    destructor Destroy; override;

    /// register an URI rewrite with optional <param> place holders
    // - <param> will be replaced in aToUri
    // - if aToUri is an '200'..'599' integer, it will return it as HTTP error
    // - otherwise, the URI will be rewritten into aToUri, e.g.
    // $ Rewrite(urmGet, '/info', urmGet, 'root/timestamp/info');
    // $ Rewrite(urmGet, '/path/from/<from>/to/<to>', urmPost,
    // $  '/root/myservice/convert?from=<from>&to=<to>'); // for IMyService.Convert
    // $ Rewrite(urmGet, '/index.php', '400'); // to avoid fuzzing
    // $ Rewrite(urmGet, '/*', '/static/*' // '*' synonymous to '<path:path>'
    procedure Rewrite(aFrom: TUriRouterMethod; const aFromUri: RawUtf8;
      aTo: TUriRouterMethod; const aToUri: RawUtf8);
    /// just a wrapper around Rewrite(urmGet, aFrom, aToMethod, aTo)
    // - e.g. Route.Get('/info', 'root/timestamp/info');
    // - e.g. Route.Get('/user/<id>', '/root/userservice/new?id=<id>'); will
    // rewrite internally '/user/1234' URI as '/root/userservice/new?id=1234'
    // - e.g. Route.Get('/user/<int:id>', '/root/userservice/new?id=<id>');
    // to ensure id is a real integer before redirection
    // - e.g. Route.Get('/admin.php', '403');
    // - e.g. Route.Get('/*', '/static/*'); with '*' synonymous to '<path:path>'
    procedure Get(const aFrom, aTo: RawUtf8;
      aToMethod: TUriRouterMethod = urmGet); overload;
    /// just a wrapper around Rewrite(urmPost, aFrom, aToMethod, aTo)
    // - e.g. Route.Post('/doconvert', '/root/myservice/convert');
    procedure Post(const aFrom, aTo: RawUtf8;
      aToMethod: TUriRouterMethod = urmPost); overload;
    /// just a wrapper around Rewrite(urmPut, aFrom, aToMethod, aTo)
    // - e.g. Route.Put('/domodify', '/root/myservice/update', urmPost);
    procedure Put(const aFrom, aTo: RawUtf8;
      aToMethod: TUriRouterMethod = urmPut); overload;
    /// just a wrapper around Rewrite(urmDelete, aFrom, aToMethod, aTo)
    // - e.g. Route.Delete('/doremove', '/root/myservice/delete', urmPost);
    procedure Delete(const aFrom, aTo: RawUtf8;
      aToMethod: TUriRouterMethod = urmDelete); overload;
    /// just a wrapper around Rewrite(urmOptions, aFrom, aToMethod, aTo)
    // - e.g. Route.Options('/doremove', '/root/myservice/Options', urmPost);
    procedure Options(const aFrom, aTo: RawUtf8;
      aToMethod: TUriRouterMethod = urmOptions); overload;
    /// just a wrapper around Rewrite(urmHead, aFrom, aToMethod, aTo)
    // - e.g. Route.Head('/doremove', '/root/myservice/Head', urmPost);
    procedure Head(const aFrom, aTo: RawUtf8;
      aToMethod: TUriRouterMethod = urmHead); overload;

    /// assign a TOnHttpServerRequest callback with a given URI
    // - <param> place holders will be parsed and available in callback
    // as Ctxt['param'] default property or Ctxt.RouteInt64/RouteEquals methods
    // - could be used e.g. for standard REST process as
    // $ Route.Run([urmGet], '/user/<user>/pic', DoUserPic) // retrieve a list
    // $ Route.Run([urmGet, urmPost, urmPut, urmDelete],
    // $    '/user/<user>/pic/<id>', DoUserPic) // CRUD picture access
    procedure Run(aFrom: TUriRouterMethods; const aFromUri: RawUtf8;
      const aExecute: TOnHttpServerRequest);
    /// just a wrapper around Run([urmGet], aUri, aExecute) registration method
    // - e.g. Route.Get('/plaintext', DoPlainText);
    procedure Get(const aUri: RawUtf8; const aExecute: TOnHttpServerRequest); overload;
    /// just a wrapper around Run([urmPost], aUri, aExecute) registration method
    procedure Post(const aUri: RawUtf8; const aExecute: TOnHttpServerRequest); overload;
    /// just a wrapper around Run([urmPut], aUri, aExecute) registration method
    procedure Put(const aUri: RawUtf8; const aExecute: TOnHttpServerRequest); overload;
    /// just a wrapper around Run([urmDelete], aUri, aExecute) registration method
    procedure Delete(const aUri: RawUtf8; const aExecute: TOnHttpServerRequest); overload;
    /// just a wrapper around Run([urmOptions], aUri, aExecute) registration method
    procedure Options(const aUri: RawUtf8; const aExecute: TOnHttpServerRequest); overload;
    /// just a wrapper around Run([urmHead], aUri, aExecute) registration method
    procedure Head(const aUri: RawUtf8; const aExecute: TOnHttpServerRequest); overload;
    /// assign the published methods of a class instance to their URI via RTTI
    // - the signature of each method should match TOnHttpServerRequest
    // - the method name is used for the URI, e.g. Instance.user as '/user',
    // with exact case matching, and replacing _ in the method name by '-', e.g.
    // Instance.cached_query as '/cached-query'
    procedure RunMethods(RouterMethods: TUriRouterMethods; Instance: TObject;
      const Prefix: RawUtf8 = '/');

    /// perform URI parsing and rewrite/execution within HTTP server Ctxt members
    // - should return 0 to continue the process, on a HTTP status code to abort
    // if the request has been handled by a TOnHttpServerRequest callback
    // - this method is thread-safe
    function Process(Ctxt: THttpServerRequestAbstract): integer;
    /// search for a given URI match
    // - could be used e.g. in OnBeforeBody() to quickly reject an invalid URI
    // - this method is thread-safe
    function Lookup(const aUri, aUriMethod: RawUtf8): TUriTreeNode;
    /// erase all previous registrations, optionally for a given HTTP method
    // - currently, there is no way to delete a route once registered, to
    // optimize the process thread-safety: use Clear then re-register
    procedure Clear(aMethods: TUriRouterMethods = [urmGet .. high(TUriRouterMethod)]);
    /// access to the internal per-method TUriTree instance
    // - some Tree[] may be nil if the HTTP method has not been registered yet
    // - used only for testing/validation purpose
    property Tree: TUriRouterTree
      read fTree;
    /// how the TUriRouter instance should be created
    // - should be set before calling Run/Rewrite registration methods
    property TreeOptions: TRadixTreeOptions
      read fTreeOptions write fTreeOptions;
  published
    /// how many GET rules have been registered
    property Gets: integer
      read fEntries[urmGet];
    /// how many POST rules have been registered
    property Posts: integer
      read fEntries[urmPost];
    /// how many PUT rules have been registered
    property Puts: integer
      read fEntries[urmPut];
    /// how many DELETE rules have been registered
    property Deletes: integer
      read fEntries[urmDelete];
    /// how many HEAD rules have been registered
    property Heads: integer
      read fEntries[urmHead];
    /// how many OPTIONS rules have been registered
    property Optionss: integer
      read fEntries[urmOptions];
  end;

const
  /// convert TUriRouterMethod into its standard HTTP text
  // - see UriMethod() function for the reverse conversion
  URIROUTERMETHOD: array[TUriRouterMethod] of RawUtf8 = (
    'GET',     // urmGet
    'POST',    // urmPost
    'PUT',     // urmPut
    'DELETE',  // urmDelete
    'OPTIONS', // urmOptions
    'HEAD');   // urmHead

/// quickly recognize most HTTP text methods into a TUriRouterMethod enumeration
// - may replace cascaded IsGet() IsPut() IsPost() IsDelete() function calls
// - see URIROUTERMETHOD[] constant for the reverse conversion
function UriMethod(const Text: RawUtf8; out Method: TUriRouterMethod): boolean;

/// check if the supplied text contains only valid characters for a root URI
// - excluding the parameters, i.e. rejecting the ? and % characters
// - but allowing <param> place holders as recognized by TUriRouter
function IsValidUriRoute(p: PUtf8Char): boolean;



{ ******************** Shared Server-Side HTTP Process }

type
  /// exception raised during HTTP process
  EHttpServer = class(ESynException);

  {$M+} // to have existing RTTI for published properties
  THttpServerGeneric = class;
  {$M-}

  /// event signature for THttpServerRequest.AsyncResponse callback
  TOnHttpServerRequestAsyncResponse =
    procedure(Sender: THttpServerRequestAbstract;
      RespStatus: integer = HTTP_SUCCESS) of object;

  /// a generic input/output structure used for HTTP server requests
  // - URL/Method/InHeaders/InContent properties are input parameters
  // - OutContent/OutContentType/OutCustomHeader are output parameters
  THttpServerRequest = class(THttpServerRequestAbstract)
  protected
    fServer: THttpServerGeneric;
    fErrorMessage: string;
    fOnAsyncResponse: TOnHttpServerRequestAsyncResponse;
    {$ifdef USEWININET}
    fHttpApiRequest: PHTTP_REQUEST;
    function GetFullURL: SynUnicode;
    {$endif USEWININET}
  public
    /// initialize the context, associated to a HTTP server instance
    constructor Create(aServer: THttpServerGeneric;
      aConnectionID: THttpServerConnectionID; aConnectionThread: TSynThread;
      aConnectionFlags: THttpServerRequestFlags;
      aConnectionOpaque: PHttpServerConnectionOpaque); virtual;
    /// could be called before Prepare() to reuse an existing instance
    procedure Recycle(aConnectionID: THttpServerConnectionID;
      aConnectionThread: TSynThread; aConnectionFlags: THttpServerRequestFlags;
      aConnectionOpaque: PHttpServerConnectionOpaque);
    /// prepare one reusable HTTP State Machine for sending the response
    function SetupResponse(var Context: THttpRequestContext;
      CompressGz, MaxSizeAtOnce: integer): PRawByteStringBuffer;
    /// just a wrapper around fErrorMessage := FormatString()
    procedure SetErrorMessage(const Fmt: RawUtf8; const Args: array of const);
    /// serialize a given value as JSON into OutContent and OutContentType fields
    procedure SetOutJson(Value: pointer; TypeInfo: PRttiInfo); overload;
      {$ifdef HASINLINE} inline; {$endif}
    /// serialize a given TObject as JSON into OutContent and OutContentType fields
    procedure SetOutJson(Value: TObject); overload;
      {$ifdef HASINLINE} inline; {$endif}
    /// notify the server that it should wait for the AsyncResponse callback
    // - would raise an EHttpServer exception if AsyncResponse is not set
    // - returns HTTP_ASYNCRESPONSE (777) internal code as recognized e.g. by
    // THttpAsyncServer
    function SetAsyncResponse: integer;
    /// a callback used for asynchronous response to the client
    // - only implemented by the THttpAsyncServer by now
    property OnAsyncResponse: TOnHttpServerRequestAsyncResponse
      read fOnAsyncResponse write fOnAsyncResponse;
    /// the associated server instance
    // - may be a THttpServer or a THttpApiServer class
    property Server: THttpServerGeneric
      read fServer;
    /// optional error message which will be used by SetupResponse
    property ErrorMessage: string
      read fErrorMessage write fErrorMessage;
    {$ifdef USEWININET}
    /// for THttpApiServer, input parameter containing the caller full URL
    property FullURL: SynUnicode
      read GetFullURL;
    /// for THttpApiServer, points to a PHTTP_REQUEST structure
    property HttpApiRequest: PHTTP_REQUEST
      read fHttpApiRequest;
    {$endif USEWININET}
  end;

  /// available HTTP server options
  // - some THttpServerGeneric classes may have only partial support of them
  // - hsoHeadersUnfiltered will store all headers, not only relevant (i.e.
  // include raw Content-Length, Content-Type and Content-Encoding entries)
  // - hsoHeadersInterning triggers TRawUtf8Interning to reduce memory usage
  // - hsoNoStats will disable low-level statistic counters
  // - hsoNoXPoweredHeader excludes 'X-Powered-By: mORMot 2 synopse.info' header
  // - hsoCreateSuspended won't start the server thread immediately
  // - hsoLogVerbose could be used to debug a server in production
  // - hsoIncludeDateHeader will let all answers include a Date: ... HTTP header
  // - hsoEnableTls enables TLS support for THttpServer socket server, using
  // Windows SChannel API or OpenSSL - call WaitStarted() to set the certificates
  // - hsoBan40xIP will reject any IP for a few seconds after a 4xx error code
  // is returned (but 401/403) - only implemented by socket servers for now
  // - either hsoThreadCpuAffinity or hsoThreadSocketAffinity could be set: to
  // force thread affinity to one CPU logic core, or CPU HW socket; see
  // TNotifiedThread corresponding methods - not available on http.sys
  // - hsoReusePort will set SO_REUSEPORT on POSIX, allowing to bind several
  // THttpServerGeneric on the same port, either within the same process, or as
  // separated processes (e.g. to set process affinity to one CPU HW socket)
  // - hsoThreadSmooting will change the TAsyncConnections.ThreadPollingWakeup()
  // algorithm to focus the process on the first threads of the pool - by design,
  // this will disable both hsoThreadCpuAffinity and hsoThreadSocketAffinity
  // - hsoEnablePipelining enable HTTP pipelining (unsafe) on THttpAsyncServer
  // - hsoEnableLogging enable an associated THttpServerGeneric.Logger instance
  THttpServerOption = (
    hsoHeadersUnfiltered,
    hsoHeadersInterning,
    hsoNoXPoweredHeader,
    hsoNoStats,
    hsoCreateSuspended,
    hsoLogVerbose,
    hsoIncludeDateHeader,
    hsoEnableTls,
    hsoBan40xIP,
    hsoThreadCpuAffinity,
    hsoThreadSocketAffinity,
    hsoReusePort,
    hsoThreadSmooting,
    hsoEnablePipelining,
    hsoEnableLogging);

  /// how a THttpServerGeneric class is expected to process incoming requests
  THttpServerOptions = set of THttpServerOption;

  /// abstract parent class to implement a HTTP server
  // - do not use it, but rather THttpServer/THttpAsyncServer or THttpApiServer
  THttpServerGeneric = class(TNotifiedThread)
  protected
    fShutdownInProgress, fFavIconRouted: boolean;
    fOptions: THttpServerOptions;
    fRoute: TUriRouter;
    /// optional event handlers for process interception
    fOnRequest: TOnHttpServerRequest;
    fOnBeforeBody: TOnHttpServerBeforeBody;
    fOnBeforeRequest: TOnHttpServerRequest;
    fOnAfterRequest: TOnHttpServerRequest;
    fOnAfterResponse: TOnHttpServerAfterResponse;
    fMaximumAllowedContentLength: cardinal;
    fCurrentConnectionID: integer;  // 31-bit NextConnectionID sequence
    /// set by RegisterCompress method
    fCompress: THttpSocketCompressRecDynArray;
    fCompressAcceptEncoding: RawUtf8;
    fServerName: RawUtf8;
    fRequestHeaders: RawUtf8; // pre-computed headers with ServerName
    fCallbackSendDelay: PCardinal;
    fRemoteIPHeader, fRemoteIPHeaderUpper: RawUtf8;
    fRemoteConnIDHeader, fRemoteConnIDHeaderUpper: RawUtf8;
    fOnSendFile: TOnHttpServerSendFile;
    fFavIcon: RawByteString;
    fRouterClass: TRadixTreeNodeClass;
    fLogger: THttpLogger;
    function GetApiVersion: RawUtf8; virtual; abstract;
    procedure SetRouterClass(aRouter: TRadixTreeNodeClass);
    procedure SetServerName(const aName: RawUtf8); virtual;
    procedure SetOptions(opt: THttpServerOptions);
    procedure SetOnRequest(const aRequest: TOnHttpServerRequest); virtual;
    procedure SetOnBeforeBody(const aEvent: TOnHttpServerBeforeBody); virtual;
    procedure SetOnBeforeRequest(const aEvent: TOnHttpServerRequest); virtual;
    procedure SetOnAfterRequest(const aEvent: TOnHttpServerRequest); virtual;
    procedure SetOnAfterResponse(const aEvent: TOnHttpServerAfterResponse); virtual;
    procedure SetMaximumAllowedContentLength(aMax: cardinal); virtual;
    procedure SetRemoteIPHeader(const aHeader: RawUtf8); virtual;
    procedure SetRemoteConnIDHeader(const aHeader: RawUtf8); virtual;
    function GetHttpQueueLength: cardinal; virtual; abstract;
    procedure SetHttpQueueLength(aValue: cardinal); virtual; abstract;
    function GetConnectionsActive: cardinal; virtual; abstract;
    function DoBeforeRequest(Ctxt: THttpServerRequest): cardinal;
      {$ifdef HASINLINE}inline;{$endif}
    function DoAfterRequest(Ctxt: THttpServerRequest): cardinal;
      {$ifdef HASINLINE}inline;{$endif}
    function NextConnectionID: integer; // 31-bit internal sequence
    procedure ParseRemoteIPConnID(const Headers: RawUtf8;
      var RemoteIP: RawUtf8; var RemoteConnID: THttpServerConnectionID);
      {$ifdef HASINLINE}inline;{$endif}
    procedure AppendHttpDate(var Dest: TRawByteStringBuffer); virtual;
    function GetFavIcon(Ctxt: THttpServerRequestAbstract): cardinal;
  public
    /// initialize the server instance
    constructor Create(const OnStart, OnStop: TOnNotifyThread;
      const ProcessName: RawUtf8; ProcessOptions: THttpServerOptions); reintroduce; virtual;
    /// release all memory and handlers used by this server
    destructor Destroy; override;
    /// specify URI routes for internal URI rewrites or callback execution
    // - rules registered here will be processed before main Request/OnRequest
    // - URI rewrites allow to extend the default routing, e.g. from TRestServer
    // - callbacks execution allow efficient server-side processing with parameters
    // - static routes could be defined e.g. Route.Get('/', '/root/default')
    // - <param> place holders could be defined for proper URI rewrite
    // e.g. Route.Post('/user/<id>', '/root/userservice/new?id=<id>') will
    // rewrite internally '/user/1234' URI as '/root/userservice/new?id=1234'
    // - could be used e.g. for standard REST process via event callbacks with
    // Ctxt['user'] or Ctxt.RouteInt64('id') parameter extraction in DoUserPic:
    // $ Route.Run([urmGet], '/user/<user>/pic', DoUserPic) // retrieve a list
    // $ Route.Run([urmGet, urmPost, urmPut, urmDelete],
    // $    '/user/<user>/pic/<id>', DoUserPic) // CRUD picture access
    // - warning: with the THttpApiServer, URIs will be limited by the actual
    // root URI registered at http.sys level - there is no such limitation with
    // the socket servers, which bind to a port, so handle all URIs on it
    function Route: TUriRouter;
    /// will route a GET to /favicon.ico to the given .ico file content
    // - if none is supplied, the default Synopse/mORMot icon is used
    // - if '' is supplied, /favicon.ico will return a 404 error status
    // - warning: with THttpApiServer, may require a proper URI registration
    procedure SetFavIcon(const FavIconContent: RawByteString = 'default');
    /// override this function to customize your http server
    // - InURL/InMethod/InContent properties are input parameters
    // - OutContent/OutContentType/OutCustomHeader are output parameters
    // - result of the function is the HTTP error code (200 if OK, e.g.),
    // - OutCustomHeader is available to handle Content-Type/Location
    // - if OutContentType is STATICFILE_CONTENT_TYPE (i.e. '!STATICFILE'),
    // then OutContent is the UTF-8 filename of a file to be sent directly
    // to the client via http.sys or NGINX's X-Accel-Redirect; the
    // OutCustomHeader should contain the eventual 'Content-type: ....' value
    // - default implementation is to call the OnRequest event (if existing),
    // and will return HTTP_NOTFOUND if OnRequest was not set
    // - warning: this process must be thread-safe (can be called by several
    // threads simultaneously, but with a given Ctxt instance for each)
    function Request(Ctxt: THttpServerRequestAbstract): cardinal; virtual;
    /// server can send a request back to the client, when the connection has
    // been upgraded e.g. to WebSockets
    // - InURL/InMethod/InContent properties are input parameters
    // (InContentType is ignored)
    // - OutContent/OutContentType/OutCustomHeader are output parameters
    // - Ctxt.ConnectionID should be set, so that the method could know
    // which connnection is to be used - returns HTTP_NOTFOUND (404) if unknown
    // - result of the function is the HTTP error code (200 if OK, e.g.)
    // - warning: this void implementation will raise an EHttpServer exception -
    // inherited classes should override it, e.g. as in TWebSocketServerRest
    function Callback(Ctxt: THttpServerRequest; aNonBlocking: boolean): cardinal; virtual;
    /// will register a compression algorithm
    // - used e.g. to compress on the fly the data, with standard gzip/deflate
    // or custom (synlz) protocols
    // - you can specify a minimal size (in bytes) before which the content won't
    // be compressed (1024 by default, corresponding to a MTU of 1500 bytes)
    // - the first registered algorithm will be the prefered one for compression
    // within each priority level (the lower aPriority first)
    procedure RegisterCompress(aFunction: THttpSocketCompress;
      aCompressMinSize: integer = 1024; aPriority: integer = 10); virtual;
    /// you can call this method to prepare the HTTP server for shutting down
    procedure Shutdown;
    /// allow to customize the Route() implementation Radix Tree node class
    // - if not set, will use TUriTreeNode as defined in this unit
    // - raise an Exception if set twice, or after Route() is called
    property RouterClass: TRadixTreeNodeClass
      read fRouterClass write SetRouterClass;
    /// main event handler called by the default implementation of the
    // virtual Request method to process a given request
    // - OutCustomHeader will handle Content-Type/Location
    // - if OutContentType is STATICFILE_CONTENT_TYPE (i.e. '!STATICFILE'),
    // then OutContent is the UTF-8 filename of a file to be sent directly
    // to the client via http.sys or NGINX's X-Accel-Redirect; the
    // OutCustomHeader should contain the eventual 'Content-type: ....' value
    // - warning: this process must be thread-safe (can be called by several
    // threads simultaneously)
    property OnRequest: TOnHttpServerRequest
      read fOnRequest write SetOnRequest;
    /// event handler called just before the body is retrieved from the client
    // - should return HTTP_SUCCESS=200 to continue the process, or an HTTP
    // error code to reject the request immediately, and close the connection
    property OnBeforeBody: TOnHttpServerBeforeBody
      read fOnBeforeBody write SetOnBeforeBody;
    /// event handler called after HTTP body has been retrieved, before OnRequest
    // - may be used e.g. to return a HTTP_ACCEPTED (202) status to client and
    // continue a long-term job inside the OnRequest handler in the same thread;
    // or to modify incoming information before passing it to main business logic,
    // (header preprocessor, body encoding etc...)
    // - if the handler returns > 0 server will send a response immediately,
    // unless return code is HTTP_ACCEPTED (202), then OnRequest will be called
    // - warning: this handler must be thread-safe (could be called from several
    // threads), and is NOT called before Route() callbacks execution
    property OnBeforeRequest: TOnHttpServerRequest
      read fOnBeforeRequest write SetOnBeforeRequest;
    /// event handler called after request is processed but before response
    // is sent back to client
    // - main purpose is to apply post-processor, not part of request logic
    // - if handler returns value > 0 it will override the OnRequest response code
    // - warning: this handler must be thread-safe (could be called from several
    // threads), and is NOT called after Route() callbacks execution
    property OnAfterRequest: TOnHttpServerRequest
      read fOnAfterRequest write SetOnAfterRequest;
    /// event handler called after response is sent back to client
    // - main purpose is to apply post-response analysis, logging, etc...
    // - warning: this handler must be thread-safe (could be called from several
    // threads), and IS called after Route() callbacks execution
    property OnAfterResponse: TOnHttpServerAfterResponse
      read fOnAfterResponse write SetOnAfterResponse;
    /// event handler called after each working Thread is just initiated
    // - called in the thread context at first place in THttpServerGeneric.Execute
    property OnHttpThreadStart: TOnNotifyThread
      read fOnThreadStart write fOnThreadStart;
    /// event handler called when a working Thread is terminating
    // - called in the corresponding thread context
    // - the TThread.OnTerminate event will be called within a Synchronize()
    // wrapper, so it won't fit our purpose
    // - to be used e.g. to call CoUnInitialize from thread in which CoInitialize
    // was made, for instance via a method defined as such:
    // ! procedure TMyServer.OnHttpThreadTerminate(Sender: TThread);
    // ! begin // TSqlDBConnectionPropertiesThreadSafe
    // !   fMyConnectionProps.EndCurrentThread;
    // ! end;
    // - is used e.g. by TRest.EndCurrentThread for proper multi-threading
    property OnHttpThreadTerminate: TOnNotifyThread
      read fOnThreadTerminate write SetOnTerminate;
    /// reject any incoming request with a body size bigger than this value
    // - default to 0, meaning any input size is allowed
    // - returns HTTP_PAYLOADTOOLARGE = 413 error if "Content-Length" incoming
    // header overflow the supplied number of bytes
    property MaximumAllowedContentLength: cardinal
      read fMaximumAllowedContentLength write SetMaximumAllowedContentLength;
    /// custom event handler used to send a local file for STATICFILE_CONTENT_TYPE
    // - see also NginxSendFileFrom() method
    property OnSendFile: TOnHttpServerSendFile
      read fOnSendFile write fOnSendFile;
    /// defines request/response internal queue length
    // - default value if 1000, which sounds fine for most use cases
    // - for THttpApiServer, will return 0 if the system does not support HTTP
    // API 2.0 (i.e. under Windows XP or Server 2003)
    // - for THttpServer or THttpAsyncServer, will shutdown any incoming accepted
    // socket if the internal number of pending requests exceed this limit
    // - increase this value if you don't have any load-balancing in place, and
    // in case of e.g. many 503 HTTP answers or if many "QueueFull" messages
    // appear in HTTP.sys log files (normally in
    // C:\Windows\System32\LogFiles\HTTPERR\httperr*.log) - may appear with
    // thousands of concurrent clients accessing at once the same server -
    // see @http://msdn.microsoft.com/en-us/library/windows/desktop/aa364501
    // - you can use this property with a reverse-proxy as load balancer, e.g.
    // with nginx configured as such:
    // $ location / {
    // $       proxy_pass              http://balancing_upstream;
    // $       proxy_next_upstream     error timeout invalid_header http_500 http_503;
    // $       proxy_connect_timeout   2;
    // $       proxy_set_header        Host            $host;
    // $       proxy_set_header        X-Real-IP       $remote_addr;
    // $       proxy_set_header        X-Forwarded-For $proxy_add_x_forwarded_for;
    // $       proxy_set_header        X-Conn-ID       $connection
    // $ }
    // see https://synopse.info/forum/viewtopic.php?pid=28174#p28174
    property HttpQueueLength: cardinal
      read GetHttpQueueLength write SetHttpQueueLength;
    /// returns the number of current HTTP connections
    // - may not include HTTP/1.0 short-living connections
    property ConnectionsActive: cardinal
      read GetConnectionsActive;
    /// TRUE if the inherited class is able to handle callbacks
    // - only TWebSocketServer/TWebSocketAsyncServer have this ability by now
    function CanNotifyCallback: boolean;
      {$ifdef HASINLINE}inline;{$endif}
    /// the value of a custom HTTP header containing the real client IP
    // - by default, the RemoteIP information will be retrieved from the socket
    // layer - but if the server runs behind some proxy service, you should
    // define here the HTTP header name which indicates the true remote client
    // IP value, mostly as 'X-Real-IP' or 'X-Forwarded-For'
    property RemoteIPHeader: RawUtf8
      read fRemoteIPHeader write SetRemoteIPHeader;
    /// the value of a custom HTTP header containing the real client connection ID
    // - by default, Ctxt.ConnectionID information will be retrieved from our
    // socket layer - but if the server runs behind some proxy service, you should
    // define here the HTTP header name which indicates the real remote connection,
    // for example as 'X-Conn-ID', setting in nginx config:
    //  $ proxy_set_header      X-Conn-ID       $connection
    property RemoteConnIDHeader: RawUtf8
      read fRemoteConnIDHeader write SetRemoteConnIDHeader;
  published
    /// returns the API version used by the inherited implementation
    property ApiVersion: RawUtf8
      read GetApiVersion;
    /// the Server name, UTF-8 encoded, e.g. 'mORMot2 (Linux)'
    // - will be served as "Server: ..." HTTP header
    // - for THttpApiServer, when called from the main instance, will propagate
    // the change to all cloned instances, and included in any HTTP API 2.0 log
    property ServerName: RawUtf8
      read fServerName write SetServerName;
    /// the associated process name
    property ProcessName: RawUtf8
      read fProcessName write fProcessName;
    /// allow to customize this HTTP server instance
    // - some inherited classes may have only partial support of those options
    property Options: THttpServerOptions
      read fOptions write SetOptions;
    /// read access to the URI router, as published property (e.g. for logs)
    // - use the Route function to actually setup the routing
    // - may be nil if Route has never been accessed, i.e. no routing was set
    property Router: TUriRouter
      read fRoute;
    /// access to the HTTP logger initialized with hsoEnableLogging option
    // - you can customize the logging process via Logger.Format,
    // Logger.DestFolder, Logger.DefaultRotate, Logger.DefaultRotateFiles
    // properties and Logger.DefineHost() method
    // - equals nil if hsoEnableLogging was not set in the constructor
    property Logger: THttpLogger
      read fLogger;
  end;


const
  /// used to compute the request ConnectionFlags from the socket TLS state
  HTTP_TLS_FLAGS: array[{tls=}boolean] of THttpServerRequestFlags = (
    [],
    [hsrHttps, hsrSecured]);

  /// used to compute the request ConnectionFlags from connection: upgrade header
  HTTP_UPG_FLAGS: array[{tls=}boolean] of THttpServerRequestFlags = (
    [],
    [hsrConnectionUpgrade]);

  /// used to compute the request ConnectionFlags from HTTP/1.0 command
  HTTP_10_FLAGS: array[{http10=}boolean] of THttpServerRequestFlags = (
    [],
    [hsrHttp10]);

/// some pre-computed CryptCertOpenSsl[caaRS256].New key for Windows
// - the associated password is 'pass'
// - as used e.g. by THttpServerSocketGeneric.WaitStartedHttps
function PrivKeyCertPfx: RawByteString;

/// initialize a server-side TLS structure with a self-signed algorithm
// - as used e.g. by THttpServerSocketGeneric.WaitStartedHttps
// - if OpenSSL is available and UsePreComputed is false, will
// generate a temporary pair of key files via
// Generate(CU_TLS_SERVER, '127.0.0.1', nil, 3650) with a random password
// - if UsePreComputed=true or on pure SChannel, will use the PrivKeyCertPfx pre-computed constant
// - you should eventually call DeleteFile(Utf8ToString(TLS.CertificateFile))
// and DeleteFile(Utf8ToString(TLS.PrivateKeyFile)) to delete the two temp files
procedure InitNetTlsContextSelfSignedServer(var TLS: TNetTlsContext;
  Algo: TCryptAsymAlgo = caaRS256; UsePreComputed: boolean = false);

/// used by THttpServerGeneric.SetFavIcon to return a nice /favicon.ico
function FavIconBinary: RawByteString;

type
  /// define how GetMacAddress() makes its sorting choices
  // - used e.g. for THttpPeerCacheSettings.InterfaceFilter property
  // - mafEthernetOnly will only select TMacAddress.Kind = makEthernet
  // - mafLocalOnly will only select makEthernet or makWifi adapters
  // - mafRequireBroadcast won't return any TMacAddress with Broadcast = ''
  // - mafIgnoreGateway won't put the TMacAddress.Gateway <> '' first
  // - mafIgnoreKind and mafIgnoreSpeed will ignore Kind or Speed properties
  TMacAddressFilter = set of (
    mafEthernetOnly,
    mafLocalOnly,
    mafRequireBroadcast,
    mafIgnoreGateway,
    mafIgnoreKind,
    mafIgnoreSpeed);

/// pickup the most suitable network according to some preferences
// - will sort GetMacAddresses() results according to its Kind and Speed
// to select the most suitable local interface e.g. for THttpPeerCache
function GetMainMacAddress(out Mac: TMacAddress;
  Filter: TMacAddressFilter = []): boolean; overload;

/// get a network interface from its TMacAddress main fields
// - search is case insensitive for TMacAddress.Name and Address fields or as
// exact IP, and eventually as IP bitmask pattern (e.g. 192.168.1.255)
function GetMainMacAddress(out Mac: TMacAddress;
  const InterfaceNameAddressOrIP: RawUtf8;
  UpAndDown: boolean = false): boolean; overload;


<<<<<<< HEAD
{ ******************** HTTP Server Logging Processors }

const
  /// THttpLogger.Parse() text matching the nginx predefined "combined" format
  LOGFORMAT_COMBINED = '$remote_addr - $remote_user [$time_local] ' +
    '"$request" $status $body_bytes_sent "$http_referer" "$http_user_agent"';

type
  /// HTTP server abstract parent for Logger / Analyzer
  // - do not use this abstract class but e.g. THttpLogger
  // - you can merge several THttpLoger instances via the OnContinue property
  THttpAfterResponse = class(TSynPersistent)
  protected
    fSafe: TOSLightLock;
    fOnContinue: TOnHttpServerAfterResponse;
  public
    /// initialize this instance
    constructor Create; override;
    /// finalize this instance
    destructor Destroy; override;
    /// process the supplied request information
    // - thread-safe method matching TOnHttpServerAfterResponse signature, to
    // be applied directly as a THttpServerGeneric.OnAfterResponse callback
    procedure Append(Connection: THttpServerConnectionID;
      const User, Method, Host, Url, Referer, UserAgent, RemoteIP: RawUtf8;
      Flags: THttpServerRequestFlags; StatusCode: cardinal;
      StartMicroSec, Received, Sent: Int64); virtual; abstract;
    /// the overriden Append() method will call this event with its own process
    property OnContinue: TOnHttpServerAfterResponse
      read fOnContinue write fOnContinue;
  end;

  /// supported THttpLoger place holders
  // - matches nginx log module naming, with some additional fields
  // - values are provided as TOnHttpServerAfterResponse event parameters
  // - hlvBody_Bytes_Sent equals hlvBytes_Sent with current implementation
  // - hlvBytes_Sent is the number of bytes sent to a client
  // - hlvConnection is the THttpServerConnectionID
  // - hlvConnection_Flags is the CSV of supplied THttpServerRequestFlags
  // - hlvConnection_Upgrade is "upgrade" when "connection: upgrade" in headers
  // - hlvDocument_Uri equals hlvUri value
  // - hlvElapsed is the request processing time as text (e.g. '1.2s')
  // - hlvElapsedMSec is the request processing time in milliseconds
  // - hlvElapsedUSec is the request processing time in microseconds
  // - hlvHostName is the "Host:" header value
  // - hlvHttp_Referer is the "Referer:" header value
  // - hlvHttp_User_Agent is the "User-Agent:" header value
  // - hlvHttps is "on" if the connection operates in HTTPS mode
  // - hlvMsec is current time in seconds with milliseconds resolution
  // - hlvReceived is the request size from the client, as text
  // - hlvRemote_Addr is the client IP address
  // - hlvRemote_User is the user name supplied if hsrAuthorized is set
  // - hlvRequest is the full original request line
  // - hlvRequest_Hash is a crc32c hash of Flags, Host, Method and Url values
  // - hlvRequest_Length is the number of bytes received from the client
  // (including headers and request body)
  // - hlvRequest_Method is usually "GET" or "POST"
  // - hlvRequest_Time is processing time in seconds with milliseconds resolution
  // - hlvRequest_Uri is the full original request line with arguments
  // - hlvScheme is either "HTTP" or "HTTPS"
  // - hlvSent is the response size sent back to the client, as text
  // - hlvServer_Protocol is either "HTTP/1.0" or "HTTP/1.1"
  // - hlvStatus is the response status code (e.g. "200" or "404")
  // - hlvTime_Epoch is the UTC time as seconds since the Unix Epoch
  // - hlvTime_EpochMSec is the UTC time as milliseconds since the Unix Epoch
  // - hlvTime_Iso8601 is the UTC (not local) time in the ISO 8601 standard format
  // - hlvTime_Local is the UTC (not local) time in the Commong Log (NCSA) format
  // - hlvTime_Http is the UTC (not local) time in the HTTP human-readable format
  // - hlvUri is the normalized current URI
  THttpLogVariable = (
    hlvUnknown,
    hlvBody_Bytes_Sent,
    hlvBytes_Sent,
    hlvConnection,
    hlvConnection_Flags,
    hlvConnection_Upgrade,
    hlvDocument_Uri,
    hlvElapsed,
    hlvElapsedMSec,
    hlvElapsedUSec,
    hlvHostName,
    hlvHttp_Referer,
    hlvHttp_User_Agent,
    hlvHttps,
    hlvMsec,
    hlvReceived,
    hlvRemote_Addr,
    hlvRemote_User,
    hlvRequest,
    hlvRequest_Hash,
    hlvRequest_Length,
    hlvRequest_Method,
    hlvRequest_Time,
    hlvRequest_Uri,
    hlvScheme,
    hlvSent,
    hlvServer_Protocol,
    hlvStatus,
    hlvStatus_Text,
    hlvTime_Epoch,
    hlvTime_EpochMSec,
    hlvTime_Iso8601,
    hlvTime_Local,
    hlvTime_Http,
    hlvUri);

  /// set of supported THttpLoger place holders, matching nginx log module naming
  THttpLogVariables = set of THttpLogVariable;

  /// store an array of HTTP log variables, ready to be rendered by THttpLoger
  // - hlvUnknown is used to define a text place holder
  THttpLogVariableDynArray = array of THttpLogVariable;

  /// HTTP server log format parser and interpreter
  THttpLogger = class(THttpAfterResponse)
  protected
    fWriter: TTextDateWriter;
    fFormat, fLineFeed: RawUtf8;
    fVariable: THttpLogVariableDynArray;
    fUnknownPosLen: TIntegerDynArray; // matching hlvUnknown occurrence
    fLastFlush: cardinal;
    fVariables: THttpLogVariables;
    fFlags: set of (ffOwnWriter);
    procedure OnFlushToStream(Text: PUtf8Char; Len: PtrInt);
  public
    /// initialize this instance
    constructor Create(aWriter: TTextDateWriter;
      const aFormat: RawUtf8 = LOGFORMAT_COMBINED); reintroduce; overload;
    /// initialize this instance to generate a new log file
    constructor Create(const aFileName: TFileName;
      const aFormat: RawUtf8 = LOGFORMAT_COMBINED); reintroduce; overload;
    /// finalize this instance
    destructor Destroy; override;
    /// parse a HTTP server log format string
    // - returns '' on success, or an error message on invalid input
    function Parse(const aFormat: RawUtf8): RawUtf8;
    /// append a request information to the destination log file
    // - thread-safe method matching TOnHttpServerAfterResponse signature, to
    // be applied directly as a THttpServerGeneric.OnAfterResponse callback
    procedure Append(Connection: THttpServerConnectionID;
      const User, Method, Host, Url, Referer, UserAgent, RemoteIP: RawUtf8;
      Flags: THttpServerRequestFlags; StatusCode: cardinal;
      StartMicroSec, Received, Sent: Int64); override;
    /// low-level access to the parsed log format state machine
    property Variable: THttpLogVariableDynArray
      read fVariable;
    /// low-level access to the parsed log format used variables
    property Variables: THttpLogVariables
      read fVariables;
    /// low-level access to the destination TTextWriter instance
    property Writer: TTextDateWriter
      read fWriter write fWriter;
    /// customize the log line feed pattern
    // - matches the operating system value by default (CR or CRLF)
    property LineFeed: RawUtf8
      read fLineFeed write fLineFeed;
  end;




=======
>>>>>>> 845ea0cf

{ ******************** THttpServerSocket/THttpServer HTTP/1.1 Server }

type
  /// results of THttpServerSocket.GetRequest virtual method
  // - return grError if the socket was not connected any more, or grException
  // if any exception occurred during the process
  // - grOversizedPayload is returned when MaximumAllowedContentLength is reached
  // - grRejected is returned when OnBeforeBody returned not 200
  // - grIntercepted is returned e.g. from OnHeaderParsed as valid result
  // - grTimeout is returned when HeaderRetrieveAbortDelay is reached
  // - grHeaderReceived is returned for GetRequest({withbody=}false)
  // - grBodyReceived is returned for GetRequest({withbody=}true)
  // - grWwwAuthenticate is returned if GetRequest() did send a 401 response
  // - grUpgraded indicates that this connection was upgraded e.g. as WebSockets
  // - grBanned is triggered by the hsoBan40xIP option
  THttpServerSocketGetRequestResult = (
    grError,
    grException,
    grOversizedPayload,
    grRejected,
    grIntercepted,
    grTimeout,
    grHeaderReceived,
    grBodyReceived,
    grWwwAuthenticate,
    grUpgraded,
    grBanned);

  {$M+} // to have existing RTTI for published properties
  THttpServer = class;
  {$M-}

  /// Socket API based HTTP/1.1 server class used by THttpServer Threads
  THttpServerSocket = class(THttpSocket)
  protected
    fRemoteConnectionID: THttpServerConnectionID;
    fServer: THttpServer;
    fKeepAliveClient: boolean;
    fAuthorized: THttpServerRequestAuthentication;
    fRequestFlags: THttpServerRequestFlags;
    fAuthSec: cardinal;
    fConnectionOpaque: THttpServerConnectionOpaque; // two PtrUInt tags
    // from TSynThreadPoolTHttpServer.Task
    procedure TaskProcess(aCaller: TSynThreadPoolWorkThread); virtual;
    function TaskProcessBody(aCaller: TSynThreadPoolWorkThread;
      aHeaderResult: THttpServerSocketGetRequestResult): boolean;
  public
    /// create the socket according to a server
    // - will register the THttpSocketCompress functions from the server
    // - once created, caller should call AcceptRequest() to accept the socket
    // - if TLS is enabled, ensure server certificates are initialized once
    constructor Create(aServer: THttpServer); reintroduce;
    /// main object function called after aClientSock := Accept + Create:
    // - get Command, Method, URL, Headers and Body (if withBody is TRUE)
    // - get sent data in Content (if withBody=true and ContentLength<>0)
    // - returned enumeration will indicates the processing state
    function GetRequest(withBody: boolean;
      headerMaxTix: Int64): THttpServerSocketGetRequestResult; virtual;
    /// access to the internal two PtrUInt tags of this connection
    // - may be nil behind a reverse proxy (i.e. Server.RemoteConnIDHeader<>'')
    function GetConnectionOpaque: PHttpServerConnectionOpaque;
      {$ifdef HASINLINE} inline; {$endif}
    /// contains the method ('GET','POST'.. e.g.) after GetRequest()
    property Method: RawUtf8
      read Http.CommandMethod;
    /// contains the URL ('/' e.g.) after GetRequest()
    property URL: RawUtf8
      read Http.CommandUri;
    /// true if the client is HTTP/1.1 and 'Connection: Close' is not set
    // - default HTTP/1.1 behavior is "keep alive", unless 'Connection: Close'
    // is specified, cf. RFC 2068 page 108: "HTTP/1.1 applications that do not
    // support persistent connections MUST include the "close" connection option
    // in every message"
    property KeepAliveClient: boolean
      read fKeepAliveClient write fKeepAliveClient;
    /// the recognized connection ID, after a call to GetRequest()
    // - identifies either the raw connection on the current server, or
    // the custom header value as set by a local proxy, e.g.
    // THttpServerGeneric.RemoteConnIDHeader='X-Conn-ID' for nginx
    property RemoteConnectionID: THttpServerConnectionID
      read fRemoteConnectionID;
    /// the associated HTTP Server instance - may be nil
    property Server: THttpServer
      read fServer;
  end;

  /// HTTP response Thread as used by THttpServer Socket API based class
  // - Execute procedure get the request and calculate the answer, using
  // the thread for a single client connection, until it is closed
  // - you don't have to overload the protected THttpServerResp Execute method:
  // override THttpServer.Request() function or, if you need a lower-level access
  // (change the protocol, e.g.) THttpServer.Process() method itself
  THttpServerResp = class(TSynThread)
  protected
    fConnectionID: THttpServerConnectionID;
    fServer: THttpServer;
    fServerSock: THttpServerSocket;
    fClientSock: TNetSocket;
    fClientSin: TNetAddr;
    /// main thread loop: read request from socket, send back answer
    procedure Execute; override;
  public
    /// initialize the response thread for the corresponding incoming socket
    // - this version will get the request directly from an incoming socket
    constructor Create(aSock: TNetSocket; const aSin: TNetAddr;
      aServer: THttpServer); reintroduce; overload;
    /// initialize the response thread for the corresponding incoming socket
    // - this version will handle KeepAlive, for such an incoming request
    constructor Create(aServerSock: THttpServerSocket; aServer: THttpServer);
      reintroduce; overload; virtual;
    /// called by THttpServer.Destroy on existing connections
    // - set Terminate and close the socket
    procedure Shutdown; virtual;
    /// the associated socket to communicate with the client
    property ServerSock: THttpServerSocket
      read fServerSock;
    /// the associated main HTTP server instance
    property Server: THttpServer
      read fServer;
    /// the unique identifier of this connection
    property ConnectionID: THttpServerConnectionID
      read fConnectionID;
  end;

  /// metaclass of HTTP response Thread
  THttpServerRespClass = class of THttpServerResp;

  /// a simple Thread Pool, used for fast handling HTTP requests of a THttpServer
  // - will handle multi-connection with less overhead than creating a thread
  // for each incoming request
  // - will create a THttpServerResp response thread, if the incoming request is
  // identified as HTTP/1.1 keep alive, or HTTP body length is bigger than 1 MB
  TSynThreadPoolTHttpServer = class(TSynThreadPool)
  protected
    fServer: THttpServer;
    fBigBodySize: integer;
    fMaxBodyThreadCount: integer;
    {$ifndef USE_WINIOCP}
    function QueueLength: integer; override;
    {$endif USE_WINIOCP}
    // here aContext is a THttpServerSocket instance
    procedure Task(aCaller: TSynThreadPoolWorkThread;
      aContext: pointer); override;
    procedure TaskAbort(aContext: Pointer); override;
  public
    /// initialize a thread pool with the supplied number of threads
    // - Task() overridden method processs the HTTP request set by Push()
    // - up to 256 threads can be associated to a Thread Pool
    constructor Create(Server: THttpServer;
      NumberOfThreads: integer = 32); reintroduce;
    /// when Content-Length is bigger than this value, by-pass the threadpool
    // and creates a dedicated THttpServerResp thread
    // - default is THREADPOOL_BIGBODYSIZE = 16 MB, but can set a bigger value
    // e.g. behind a buffering proxy if you trust the client not to make DOD
    property BigBodySize: integer
      read fBigBodySize write fBigBodySize;
    /// how many stand-alone THttpServerResp threads can be initialized when a
    // HTTP request comes in
    // - default is THREADPOOL_MAXWORKTHREADS = 512, but since each thread
    // consume system memory, you should not go so high
    // - above this value, the thread pool will be used
    property MaxBodyThreadCount: integer
      read fMaxBodyThreadCount write fMaxBodyThreadCount;
  end;

  /// meta-class of the THttpServerSocket process
  // - used to override THttpServerSocket.GetRequest for instance
  THttpServerSocketClass = class of THttpServerSocket;

  /// callback used by THttpServerSocketGeneric.SetAuthorizeBasic
  // - should return true if supplied aUser/aPassword pair is valid
  TOnHttpServerBasicAuth = function(Sender: TObject;
    const aUser: RawUtf8; const aPassword: SpiUtf8): boolean of object;

  /// THttpServerSocketGeneric current state
  THttpServerExecuteState = (
    esNotStarted,
    esBinding,
    esRunning,
    esFinished);

  /// abstract parent class for both THttpServer and THttpAsyncServer
  THttpServerSocketGeneric = class(THttpServerGeneric)
  protected
    fServerKeepAliveTimeOut: cardinal;
    fServerKeepAliveTimeOutSec: cardinal;
    fHeaderRetrieveAbortDelay: cardinal;
    fCompressGz: integer; // >=0 if GZ is activated
    fSockPort: RawUtf8;
    fSock: TCrtSocket;
    fSafe: TLightLock;
    fExecuteMessage: RawUtf8;
    fNginxSendFileFrom: array of TFileName;
    fAuthorize: THttpServerRequestAuthentication;
    fAuthorizerBasic: IBasicAuthServer;
    fAuthorizerDigest: IDigestAuthServer;
    fAuthorizeBasic: TOnHttpServerBasicAuth;
    fAuthorizeBasicRealm: RawUtf8;
    fStats: array[THttpServerSocketGetRequestResult] of integer;
    function HeaderRetrieveAbortTix: Int64;
    function DoRequest(Ctxt: THttpServerRequest): boolean; // fRoute or Request()
    procedure SetServerKeepAliveTimeOut(Value: cardinal);
    function GetStat(one: THttpServerSocketGetRequestResult): integer;
    procedure IncStat(one: THttpServerSocketGetRequestResult);
      {$ifdef HASINLINE} inline; {$endif}
    function OnNginxAllowSend(Context: THttpServerRequestAbstract;
      const LocalFileName: TFileName): boolean;
    // this overridden version will return e.g. 'Winsock 2.514'
    function GetApiVersion: RawUtf8; override;
    function GetExecuteState: THttpServerExecuteState; virtual; abstract;
    function GetRegisterCompressGzStatic: boolean;
    procedure SetRegisterCompressGzStatic(Value: boolean);
    function ComputeWwwAuthenticate(Opaque: Int64): RawUtf8;
    function SetRejectInCommandUri(var Http: THttpRequestContext;
      Opaque: Int64; Status: integer): boolean;
    function Authorization(var Http: THttpRequestContext;
      Opaque: Int64): TAuthServerResult;
  public
    /// create a Server Thread, ready to be bound and listening on a port
    // - this constructor will raise a EHttpServer exception if binding failed
    // - expects the port to be specified as string, e.g. '1234'; you can
    // optionally specify a server address to bind to, e.g. '1.2.3.4:1234'
    // - can listed to local Unix Domain Sockets file in case port is prefixed
    // with 'unix:', e.g. 'unix:/run/myapp.sock' - faster and safer than TCP
    // - on Linux in case aPort is empty string will check if external fd
    // is passed by systemd and use it (so called systemd socked activation)
    // - you can specify a number of threads to be initialized to handle
    // incoming connections. Default is 32, which may be sufficient for most
    // cases, maximum is 256. If you set 0, the thread pool will be disabled
    // and one thread will be created for any incoming connection
    // - you can also tune (or disable with 0) HTTP/1.1 keep alive delay and
    // how incoming request Headers[] are pushed to the processing method
    // - this constructor won't actually do the port binding, which occurs in
    // the background thread: caller should therefore call WaitStarted after
    // THttpServer.Create()
    constructor Create(const aPort: RawUtf8;
      const OnStart, OnStop: TOnNotifyThread; const ProcessName: RawUtf8;
      ServerThreadPoolCount: integer = 32; KeepAliveTimeOut: integer = 30000;
      ProcessOptions: THttpServerOptions = []); reintroduce; virtual;
    /// defines the WebSockets protocols to be used for this Server
    // - this default implementation will raise an exception
    // - returns the associated PWebSocketProcessSettings reference on success
    function WebSocketsEnable(
      const aWebSocketsURI, aWebSocketsEncryptionKey: RawUtf8;
      aWebSocketsAjax: boolean = false;
      aWebSocketsBinaryOptions: TWebSocketProtocolBinaryOptions =
        [pboSynLzCompress]): pointer; virtual;
    /// ensure the HTTP server thread is actually bound to the specified port
    // - TCrtSocket.Bind() occurs in the background in the Execute method: you
    // should call and check this method result just after THttpServer.Create
    // - initial THttpServer design was to call Bind() within Create, which
    // works fine on Delphi + Windows, but fails with a EThreadError on FPC/Linux
    // - raise a EHttpServer if binding failed within the specified period (if
    // port is free, it would be almost immediate)
    // - calling this method is optional, but if the background thread didn't
    // actually bind the port, the server will be stopped and unresponsive with
    // no explicit error message, until it is terminated
    // - for hsoEnableTls support, you should either specify the private key
    // and certificate here, or set TLS.PrivateKeyFile/CertificateFile fields -
    // the benefit of this method parameters is that the certificates are
    // loaded and checked now by calling InitializeTlsAfterBind, not at the
    // first client connection (which may be too late)
    procedure WaitStarted(Seconds: integer; const CertificateFile: TFileName;
      const PrivateKeyFile: TFileName = ''; const PrivateKeyPassword: RawUtf8 = '';
      const CACertificatesFile: TFileName = ''); overload;
    /// ensure the HTTP server thread is actually bound to the specified port
    // - for hsoEnableTls support, allow to specify all server-side TLS
    // events, including callbacks, as supported by OpenSSL
    // - will raise EHttpServer if the server did not start properly, e.g.
    // could not bind the port within the supplied time
    procedure WaitStarted(Seconds: integer = 30; TLS: PNetTlsContext = nil);
      overload;
    /// ensure the server thread is bound as self-signed HTTPS server
    // - wrap InitNetTlsContextSelfSignedServer() and WaitStarted() with
    // some temporary key files, which are deleted once started
    // - as used e.g. by TRestHttpServer for secTLSSelfSigned
    procedure WaitStartedHttps(Seconds: integer = 30;
      UsePreComputed: boolean = false);
    /// could be called after WaitStarted(seconds,'','','') to setup TLS
    // - validate Sock.TLS.CertificateFile/PrivateKeyFile/PrivatePassword
    // - otherwise TLS is initialized at first incoming connection, which
    // could be too late in case of invalid Sock.TLS parameters
    procedure InitializeTlsAfterBind;
    /// remove any previous SetAuthorizeBasic/SetAuthorizeDigest registration
    procedure SetAuthorizeNone;
    /// allow optional BASIC authentication for some URIs via a callback
    // - if OnBeforeBody returns 401, the OnBasicAuth callback will be executed
    // to negotiate Basic authentication with the client
    procedure SetAuthorizeBasic(const BasicRealm: RawUtf8;
      const OnBasicAuth: TOnHttpServerBasicAuth); overload;
    /// allow optional BASIC authentication for some URIs via IBasicAuthServer
    // - if OnBeforeBody returns 401, Digester.OnCheckCredential will
    // be called to negotiate Basic authentication with the client
    // - the supplied Digester will be owned by this instance: it could be
    // either a TDigestAuthServerFile with its own storage, or a
    // TDigestAuthServerMem instance expecting manual SetCredential() calls
    procedure SetAuthorizeBasic(const Basic: IBasicAuthServer); overload;
    /// allow optional DIGEST authentication for some URIs
    // - if OnBeforeBody returns 401, Digester.ServerInit and ServerAuth will
    // be called to negotiate Digest authentication with the client
    // - the supplied Digester will be owned by this instance - typical
    // use is with a TDigestAuthServerFile
    procedure SetAuthorizeDigest(const Digest: IDigestAuthServer);
    /// set after a call to SetAuthDigest/SetAuthBasic
    property Authorize: THttpServerRequestAuthentication
      read fAuthorize;
    /// set after a call to SetAuthDigest/SetAuthBasic
    // - return nil if no such call was made, or not with a TDigestAuthServerMem
    // - return a TDigestAuthServerMem so that SetCredential/GetUsers are available
    function AuthorizeServerMem: TDigestAuthServerMem;
    /// enable NGINX X-Accel internal redirection for STATICFILE_CONTENT_TYPE
    // - will define internally a matching OnSendFile event handler
    // - generating "X-Accel-Redirect: " header, trimming any supplied left
    // case-sensitive file name prefix, e.g. with NginxSendFileFrom('/var/www'):
    // $ # Will serve /var/www/protected_files/myfile.tar.gz
    // $ # When passed URI /protected_files/myfile.tar.gz
    // $ location /protected_files {
    // $  internal;
    // $  root /var/www;
    // $ }
    // - call this method several times to register several folders
    procedure NginxSendFileFrom(const FileNameLeftTrim: TFileName);
    /// milliseconds delay to reject a connection due to too long header retrieval
    // - default is 0, i.e. not checked (typical behind a reverse proxy)
    property HeaderRetrieveAbortDelay: cardinal
      read fHeaderRetrieveAbortDelay write fHeaderRetrieveAbortDelay;
    /// the low-level thread execution thread
    property ExecuteState: THttpServerExecuteState
      read GetExecuteState;
    /// access to the main server low-level Socket
    // - it's a raw TCrtSocket, which only need a socket to be bound, listening
    // and accept incoming request
    // - for THttpServer inherited class, will own its own instance, then
    // THttpServerSocket/THttpServerResp are created for every connection
    // - for THttpAsyncServer inherited class, redirect to TAsyncServer.fServer
    property Sock: TCrtSocket
      read fSock;
  published
    /// the bound TCP port, as specified to Create() constructor
    property SockPort: RawUtf8
      read fSockPort;
    /// time, in milliseconds, for the HTTP/1.1 connections to be kept alive
    // - default is 30000 ms, i.e. 30 seconds
    // - setting 0 here (or in KeepAliveTimeOut constructor parameter) will
    // disable keep-alive, and fallback to HTTP.1/0 for all incoming requests
    // (may be a good idea e.g. behind a NGINX reverse proxy)
    // - see THttpApiServer.SetTimeOutLimits(aIdleConnection) parameter
    property ServerKeepAliveTimeOut: cardinal
      read fServerKeepAliveTimeOut write fServerKeepAliveTimeOut;
    /// if we should search for local .gz cached file when serving static files
    property RegisterCompressGzStatic: boolean
      read GetRegisterCompressGzStatic write SetRegisterCompressGzStatic;
    /// how many invalid HTTP headers have been rejected
    property StatHeaderErrors: integer
      index grError read GetStat;
    /// how many invalid HTTP headers raised an exception
    property StatHeaderException: integer
      index grException read GetStat;
    /// how many HTTP requests pushed more than MaximumAllowedContentLength bytes
    property StatOversizedPayloads: integer
      index grOversizedPayload read GetStat;
    /// how many HTTP requests were rejected by the OnBeforeBody event handler
    property StatRejected: integer
      index grRejected read GetStat;
    /// how many HTTP requests were intercepted by the OnHeaderParser event handler
    property StatIntercepted: integer
      index grIntercepted read GetStat;
    /// how many HTTP requests were rejected after HeaderRetrieveAbortDelay timeout
    property StatHeaderTimeout: integer
      index grTimeout read GetStat;
    /// how many HTTP headers have been processed
    property StatHeaderProcessed: integer
      index grHeaderReceived read GetStat;
    /// how many HTTP bodies have been processed
    property StatBodyProcessed: integer
      index grBodyReceived read GetStat;
    /// how many HTTP 401 "WWW-Authenticate:" responses have been returned
    property StatWwwAuthenticate: integer
      index grWwwAuthenticate read GetStat;
    /// how many HTTP connections were upgraded e.g. to WebSockets
    property StatUpgraded: integer
      index grUpgraded read GetStat;
    /// how many HTTP connections have been not accepted by hsoBan40xIP option
    property StatBanned: integer
      index grBanned read GetStat;
  end;

  /// meta-class of our THttpServerSocketGeneric classes
  // - typically implemented by THttpServer, TWebSocketServer,
  // TWebSocketServerRest or THttpAsyncServer classes
  THttpServerSocketGenericClass = class of THttpServerSocketGeneric;

  /// called from THttpServerSocket.GetRequest before OnBeforeBody
  // - this THttpServer-specific callback allow quick and dirty action on the
  // raw socket, to bypass the whole THttpServer.Process high-level action
  // - should return grRejected/grIntercepted if the action has been handled as
  // error or success, and response has been sent directly via
  // ClientSock.SockSend/SockSendFlush (as HTTP/1.0) by this handler
  // - should return grHeaderReceived to continue as usual with THttpServer.Process
  TOnHttpServerHeaderParsed = function(
    ClientSock: THttpServerSocket): THttpServerSocketGetRequestResult of object;

  /// main HTTP server Thread using the standard Sockets API (e.g. WinSock)
  // - bind to a port and listen to incoming requests
  // - assign this requests to THttpServerResp threads from a ThreadPool
  // - it implements a HTTP/1.1 compatible server, according to RFC 2068 specifications
  // - if the client is also HTTP/1.1 compatible, KeepAlive connection is handled:
  //  multiple requests will use the existing connection and thread;
  //  this is faster and uses less resources, especialy under Windows
  // - a Thread Pool is used internally to speed up HTTP/1.0 connections - a
  // typical use, under Linux, is to run this class behind a NGINX frontend,
  // configured as https reverse proxy, leaving default "proxy_http_version 1.0"
  // and "proxy_request_buffering on" options for best performance, and
  // setting KeepAliveTimeOut=0 in the THttpServer.Create constructor
  // - consider using THttpAsyncServer from mormot.net.async if a very high
  // number of concurrent connections is expected, e.g. if using HTTP/1.0 behind
  // a https reverse proxy is not an option
  // - under Windows, will trigger the firewall UAC popup at first run
  // - don't forget to use Free method when you are finished
  // - a typical HTTPS server usecase could be:
  // $ fHttpServer := THttpServer.Create('443', nil, nil, '', 32, 30000, [hsoEnableTls]);
  // $ fHttpServer.WaitStarted('cert.pem', 'privkey.pem', '');  // cert.pfx for SSPI
  // $ // now certificates will be initialized and used
  THttpServer = class(THttpServerSocketGeneric)
  protected
    fThreadPool: TSynThreadPoolTHttpServer;
    fInternalHttpServerRespList: TSynObjectListLocked;
    fSocketClass: THttpServerSocketClass;
    fThreadRespClass: THttpServerRespClass;
    fHttpQueueLength: cardinal;
    fServerConnectionCount: integer;
    fServerConnectionActive: integer;
    fServerSendBufferSize: integer;
    fExecuteState: THttpServerExecuteState;
    fMonoThread: boolean;
    fOnHeaderParsed: TOnHttpServerHeaderParsed;
    fBanned: THttpAcceptBan; // for hsoBan40xIP
    fOnAcceptIdle: TOnPollSocketsIdle;
    function GetExecuteState: THttpServerExecuteState; override;
    function GetHttpQueueLength: cardinal; override;
    procedure SetHttpQueueLength(aValue: cardinal); override;
    function GetConnectionsActive: cardinal; override;
    /// server main loop - don't change directly
    procedure Execute; override;
    /// this method is called on every new client connection, i.e. every time
    // a THttpServerResp thread is created with a new incoming socket
    procedure OnConnect; virtual;
    /// this method is called on every client disconnection to update stats
    procedure OnDisconnect; virtual;
    /// override this function in order to low-level process the request;
    // default process is to get headers, and call public function Request
    procedure Process(ClientSock: THttpServerSocket;
      ConnectionID: THttpServerConnectionID; ConnectionThread: TSynThread); virtual;
  public
    /// create a socket-based HTTP Server, ready to be bound and listening on a port
    // - ServerThreadPoolCount < 0 would use a single thread to rule them all
    // - ServerThreadPoolCount = 0 would create one thread per connection
    // - ServerThreadPoolCount > 0 would leverage the thread pool, and create
    // one thread only for kept-alive or upgraded connections
    constructor Create(const aPort: RawUtf8;
      const OnStart, OnStop: TOnNotifyThread; const ProcessName: RawUtf8;
      ServerThreadPoolCount: integer = 32; KeepAliveTimeOut: integer = 30000;
      ProcessOptions: THttpServerOptions = []); override;
    /// release all memory and handlers
    destructor Destroy; override;
    /// low-level callback called before OnBeforeBody and allow quick execution
    // directly from THttpServerSocket.GetRequest
    property OnHeaderParsed: TOnHttpServerHeaderParsed
      read fOnHeaderParsed write fOnHeaderParsed;
    /// low-level callback called every few seconds of inactive Accept()
    // - is called every 5 seconds by default, but could be every second
    // if hsoBan40xIP option (i.e. the Banned property) has been set
    // - on Windows, requires some requests to trigger the event, because it
    // seems that accept() has timeout only on POSIX systems
    property OnAcceptIdle: TOnPollSocketsIdle
      read fOnAcceptIdle write fOnAcceptIdle;
  published
    /// will contain the current number of connections to the server
    property ServerConnectionActive: integer
      read fServerConnectionActive write fServerConnectionActive;
    /// will contain the total number of connections to the server
    // - it's the global count since the server started
    property ServerConnectionCount: integer
      read fServerConnectionCount write fServerConnectionCount;
    /// the associated thread pool
    // - may be nil if ServerThreadPoolCount was 0 on constructor
    property ThreadPool: TSynThreadPoolTHttpServer
      read fThreadPool;
    /// set if hsoBan40xIP has been defined
    // - indicates e.g. how many accept() have been rejected from their IP
    // - you can customize its behavior once the server is started by resetting
    // its Seconds/Max/WhiteIP properties, before any connections are made
    property Banned: THttpAcceptBan
      read fBanned;
  end;


const
  // kept-alive or big HTTP requests will create a dedicated THttpServerResp
  // - each thread reserves 2 MB of memory so it may break the server
  // - keep the value to a decent number, to let resources be constrained up to 1GB
  // - is the default value to TSynThreadPoolTHttpServer.MaxBodyThreadCount
  THREADPOOL_MAXWORKTHREADS = 512;

  /// if HTTP body length is bigger than 16 MB, creates a dedicated THttpServerResp
  // - is the default value to TSynThreadPoolTHttpServer.BigBodySize
  THREADPOOL_BIGBODYSIZE = 16 * 1024 * 1024;

function ToText(res: THttpServerSocketGetRequestResult): PShortString; overload;


{ ******************** THttpPeerCache Local Peer-to-peer Cache }

{
  TODO:
  - Peer push during initial GET from a main server (no wait for whole content).
  - Daemon/Service background mode for the mget tool.
  - Get Peer addresses from a file or central server instead of broadcasting?
  - Asymmetric security using ECDH shared secret?
  - Frame signature using ECDHE with ephemeral keys?
  - Allow binding to several network interfaces? (e.g. wifi to/from ethernet)
}

type
  /// the content of a binary THttpPeerCacheMessage
  // - would eventually be extended in the future for frame versioning
  THttpPeerCacheMessageKind = (
    pcfPing,
    pcfPong,
    pcfRequest,
    pcfResponseNone,
    pcfResponseOverloaded,
    pcfResponseFull,
    pcfBearer);

  /// store a hash value and its algorithm, for THttpPeerCacheMessage.Hash
  THttpPeerCacheHash = packed record
    /// the algorithm used for Hash
    Algo: THashAlgo;
    /// up to 512-bit of raw binary hash, according to Algo
    Hash: THash512Rec;
  end;
  THttpPeerCacheHashs = array of THttpPeerCacheHash;

  /// one UDP request frame used during THttpPeerCache discovery
  // - requests and responses have the same binary layout
  // - some fields may be void or irrelevant, and the structure is padded
  // with random up to 192 bytes
  // - over the wire, packets are encrypted and authenticated via AES-GCM-128
  // with an ending salted checksum for quick anti-fuzzing
  THttpPeerCacheMessage = packed record
    /// the content of this binary frame
    Kind: THttpPeerCacheMessageKind;
    /// 32-bit sequence number
    Seq: cardinal;
    /// the UUID of the Sender
    Uuid: TGuid;
    /// the Operating System of the Sender
    Os: TOperatingSystemVersion;
    /// the local IPv4 which sent this frame
    // - e.g. 192.168.1.1
    IP4: cardinal;
    /// the destination IPv4 of this frame
    // - contains 0 for a broadcast
    // - allows to filter response frames when broadcasted on POSIX
    DestIP4: cardinal;
    /// the IPv4 network mask of the local network interface
    // - e.g. 255.255.255.0
    MaskIP4: cardinal;
    /// the IPv4 broadcast address the local network interface
    // - e.g. 192.168.1.255
    BroadcastIP4: cardinal;
    /// the link speed in bits per second of the local network interface
    Speed: cardinal;
    /// the hardware model of this network interface
    Hardware: TMacAddressKind;
    /// the local UnixTimeMinimalUtc value
    Timestamp: cardinal;
    /// number of background download connections currently on this server
    Connections: word;
    /// the binary Hash (and algo) of the requested file content
    Hash: THttpPeerCacheHash;
    /// the known full size of this file
    Size: Int64;
    /// the Range offset of the requested file content
    RangeStart: Int64;
    /// the Range ending position of the file content (included)
    RangeEnd: Int64;
    /// some internal state representation, e.g. sent back as pcfBearer
    Opaque: QWord;
    /// some random padding up to 192 bytes, used for future content revisions
    // - e.g. for a TEccPublicKey (ECDHE) and additional fields
    Padding: array[0 .. 42] of byte;
  end;
  THttpPeerCacheMessageDynArray = array of THttpPeerCacheMessage;

  /// each THttpPeerCacheSettings.Options item
  // - pcoCacheTempSubFolders will create 16 sub-folders (from first 0-9/a-z
  // hash nibble) within CacheTempPath to reduce folder fragmentation
  // - pcoUseFirstResponse will accept the first positive response, and don't
  // wait for the BroadcastTimeoutMS delay for all responses to be received
  // - pcoTryLastPeer will first check the latest peer with HTTP/TCP before
  // making any broadcast - to be used if the files are likely to come in batch;
  // can be forced by TWGetAlternateOptions from a given WGet() call
  // - pcoBroadcastNotAlone will disable broadcasting for up to one second if
  // no response at all was received within BroadcastTimeoutMS delay
  // - pcoSelfSignedHttps enables HTTPS communication with a self-signed server
  // (warning: this option should be set on all peers)
  // - pcoVerboseLog will log all details, e.g. raw UDP frames
  THttpPeerCacheOption = (
    pcoCacheTempSubFolders,
    pcoUseFirstResponse,
    pcoTryLastPeer,
    pcoBroadcastNotAlone,
    pcoSelfSignedHttps,
    pcoVerboseLog);

  /// THttpPeerCacheSettings.Options values
  THttpPeerCacheOptions = set of THttpPeerCacheOption;

  /// define how THttpPeerCache handles its process
  THttpPeerCacheSettings = class(TSynPersistent)
  protected
    fPort: TNetPort;
    fInterfaceFilter: TMacAddressFilter;
    fOptions: THttpPeerCacheOptions;
    fLimitMBPerSec, fLimitClientCount,
    fBroadcastTimeoutMS, fBroadcastMaxResponses, fHttpTimeoutMS,
    fRejectInstablePeersMin,
    fCacheTempMaxMB, fCacheTempMaxMin,
    fCacheTempMinBytes, fCachePermMinBytes: integer;
    fInterfaceName: RawUtf8;
    fCacheTempPath, fCachePermPath: TFileName;
  public
    /// set the default settings
    // - i.e. Port=8089, LimitMBPerSec=10, LimitClientCount=32,
    // RejectInstablePeersMin=4, CacheTempMaxMB=1000, CacheTempMaxMin=60,
    // CacheTempMinBytes=CachePermMinBytes=2048,
    // BroadcastTimeoutMS=10 HttpTimeoutMS=50 and BroadcastMaxResponses=24
    constructor Create; override;
  published
    /// the local port used for UDP and TCP process
    // - value should match on all peers for proper discovery
    // - UDP for discovery, TCP for HTTP/HTTPS content delivery
    // - is 8089 by default, which is unassigned by IANA
    property Port: TNetPort
      read fPort write fPort;
    /// allow to customize the process
    property Options: THttpPeerCacheOptions
      read fOptions write fOptions;
    /// local TMacAddress.Name, Address or IP to be used for UDP and TCP
    // - Name and Address will be searched case-insensitive
    // - IP could be exact or eventually a bitmask pattern (e.g. 192.168.1.255)
    // - if not set, will fallback to the best local makEthernet/makWifi network
    // with broadcasting abilities
    // - matching TMacAddress.IP will be used with the Port property value to
    // bind the TCP/HTTP server and broadcast the UDP discovery packets, so that
    // only this network interface will be involved to find cache peers
    property InterfaceName: RawUtf8
      read fInterfaceName write fInterfaceName;
    /// how GetMacAddress() should find the network, if InterfaceName is not set
    property InterfaceFilter: TMacAddressFilter
      read fInterfaceFilter write fInterfaceFilter;
    /// can limit the peer bandwidth used, in data MegaBytes per second
    // - will be assigned to each TStreamRedirect.LimitPerSecond instance
    // - default is 10 MB/s of data, i.e. aroung 100-125 MBit/s on network
    // - you may set 0 to disable any bandwidth limitation
    // - you may set -1 to use the default TStreamRedirect.LimitPerSecond value
    property LimitMBPerSec: integer
      read fLimitMBPerSec write fLimitMBPerSec;
    /// can limit how many peer clients can be served content at the same time
    // - would prevent any overload, to avoid Denial of Service
    // - default is 32, which means 32 threads with the default THttpServer
    property LimitClientCount: integer
      read fLimitClientCount write fLimitClientCount;
    /// RejectInstablePeersMin will set a delay (in minutes) to ignore any peer
    // which sent invalid UDP frames or HTTP/HTTPS requests
    // - should be a positive small power of two <= 128
    // - default is 4, for a 4 minutes time-to-live of IP banishments
    // - you may set 0 to disable the whole safety mechanism
    property RejectInstablePeersMin: integer
      read fRejectInstablePeersMin write fRejectInstablePeersMin;
    /// how many milliseconds UDP broadcast should wait for a response
    // - default is 10 ms which seems enough on a local network
    // - on Windows, this value is indicative, likely to have 15ms resolution
    property BroadcastTimeoutMS: integer
      read fBroadcastTimeoutMS write fBroadcastTimeoutMS;
    /// how many responses UDP broadcast should take into account
    // - default is 24
    property BroadcastMaxResponses: integer
      read fBroadcastMaxResponses write fBroadcastMaxResponses;
    /// the socket level timeout for HTTP requests
    // - default to very low 50 ms because should be local
    property HttpTimeoutMS: integer
      read fHttpTimeoutMS write fHttpTimeoutMS;
    /// location of the temporary cached files, available for remote requests
    // - the files are cached using their THttpPeerCacheHash values as filename
    // - this folder will be purged according to CacheTempMaxMB/CacheTempMaxMin
    // - if this value is '', temporary caching would be disabled
    property CacheTempPath: TFileName
      read fCacheTempPath write fCacheTempPath;
    /// above how many bytes the peer network should be asked for a temporary file
    // - there is no size limitation if the file is already in the temporary
    // cache, or if the waoNoMinimalSize option is specified by WGet()
    // - default is 2048 bytes, i.e. 2KB
    property CacheTempMinBytes: integer
      read fCacheTempMinBytes  write fCacheTempMinBytes;
    /// after how many MB in CacheTempPath the folder should be cleaned
    // - default is 1000, i.e. just below 1 GB
    // - THttpPeerCache.Create will also always ensure that this value won't
    // take more than 25% of the CacheTempPath folder available space
    property CacheTempMaxMB: integer
      read fCacheTempMaxMB write fCacheTempMaxMB;
    /// after how many minutes files in CacheTempPath could be cleaned
    // - i.e. the Time-To-Live (TTL) of temporary files
    // - default is 60 minutes, i.e. 1 hour
    property CacheTempMaxMin: integer
      read fCacheTempMaxMin write fCacheTempMaxMin;
    /// location of the permanent cached files, available for remote requests
    // - in respect to CacheTempPath, this folder won't be purged
    // - the files are cached using their THttpPeerCacheHash values as filename
    // - if this value is '', permanent caching would be disabled
    property CachePermPath: TFileName
      read fCachePermPath write fCachePermPath;
    /// above how many bytes the peer network should be asked for a permanent file
    // - there is no size limitation if the file is already in the permanent
    // cache, or if the waoNoMinimalSize option is specified by WGet()
    // - default is 2048 bytes, i.e. 2KB
    property CachePermMinBytes: integer
      read fCachePermMinBytes  write fCachePermMinBytes;
  end;

  THttpPeerCache = class;

  /// abstract parent to THttpPeerCache for its cryptographic core
  THttpPeerCrypt = class(TInterfacedObjectWithCustomCreate)
  protected
    fSettings: THttpPeerCacheSettings;
    fSharedMagic, fFrameSeqLow: cardinal;
    fFrameSeq: integer;
    fIP4, fMaskIP4, fBroadcastIP4, fClientIP4: cardinal;
    fAesSafe: TLightLock;
    fAesEnc, fAesDec: TAesGcmAbstract;
    fLog: TSynLogClass;
    fPort, fIpPort: RawUtf8;
    fClientSafe: TLightLock;
    fClient: THttpClientSocket;
    fInstable: THttpAcceptBan; // from Settings.RejectInstablePeersMin
    fMac: TMacAddress;
    fUuid: TGuid;
    procedure AfterSettings; virtual;
    function CurrentConnections: integer; virtual;
    procedure MessageInit(aKind: THttpPeerCacheMessageKind; aSeq: cardinal;
      out aMsg: THttpPeerCacheMessage); virtual;
    function MessageEncode(const aMsg: THttpPeerCacheMessage): RawByteString;
    function MessageDecode(aFrame: PAnsiChar; aFrameLen: PtrInt;
      out aMsg: THttpPeerCacheMessage): boolean;
    function BearerDecode(const aBearerToken: RawUtf8;
      out aMsg: THttpPeerCacheMessage): boolean; virtual;
    function SendRespToClient(const aRequest: THttpPeerCacheMessage;
      var aResp : THttpPeerCacheMessage; const aUrl: RawUtf8;
      aOutStream: TStreamRedirect; aRetry: boolean): integer;
  public
    /// initialize the cryptography of this peer-to-peer node instance
    // - warning: inherited class should also call AfterSettings once
    // fSettings is defined
    constructor Create(const aSharedSecret: RawByteString); reintroduce;
    /// finalize this class instance
    destructor Destroy; override;
  end;

  /// exception class raised on THttpPeerCache issues
  EHttpPeerCache = class(ESynException);

  /// background UDP server thread, associated to a THttpPeerCache instance
  THttpPeerCacheThread = class(TUdpServerThread)
  protected
    fOwner: THttpPeerCache;
    fMsg: THttpPeerCacheMessage;
    fSent, fResponses: integer;
    fRespSafe: TLightLock;
    fResp: THttpPeerCacheMessageDynArray;
    fRespCount: integer;
    fCurrentSeq: cardinal;
    fBroadcastEvent: TSynEvent;   // <> nil for pcoUseFirstResponse
    fAddr: TNetAddr;              // from fBroadcastIP4 + fSettings.Port
    fBroadcastSafe: TOSLightLock; // non-rentrant, to serialize Broadcast()
    procedure OnFrameReceived(len: integer; var remote: TNetAddr); override;
    procedure OnIdle(tix64: Int64); override;
    procedure OnShutdown; override; // = Destroy
    function Broadcast(const aReq: THttpPeerCacheMessage;
      out aAlone: boolean): THttpPeerCacheMessageDynArray;
    procedure AddResponse(const aMessage: THttpPeerCacheMessage);
    function GetResponses(aSeq: cardinal): THttpPeerCacheMessageDynArray;
  public
    /// initialize the background UDP server thread
    constructor Create(Owner: THttpPeerCache); reintroduce;
    /// finalize this instance
    destructor Destroy; override;
  published
    property Sent: integer
      read fSent;
  end;

  THttpPeerCacheLocalFileName = set of (lfnSetDate, lfnEnsureDirectoryExists);

  /// implement a local peer-to-peer download cache via UDP and TCP
  // - UDP broadcasting is used for local peers discovery
  // - TCP is bound to a local THttpServer content delivery
  // - will maintain its own local folders of cached files, stored by hash
  THttpPeerCache = class(THttpPeerCrypt, IWGetAlternate)
  protected
    fHttpServer: THttpServerGeneric;
    fUdpServer: THttpPeerCacheThread;
    fPermFilesPath, fTempFilesPath: TFileName;
    fTempFilesMaxSize: Int64; // from Settings.CacheTempMaxMB
    fTempCurrentSize: Int64;
    fTempFilesDeleteDeprecatedTix, fInstableTix, fBroadcastTix: cardinal;
    fSettingsOwned, fVerboseLog: boolean;
    fFilesSafe: TOSLock; // concurrent cached files access
    // most of these internal methods are virtual for proper customization
    procedure StartHttpServer(aHttpServerClass: THttpServerSocketGenericClass;
      aHttpServerThreadCount: integer; const aIP: RawUtf8); virtual;
    function CurrentConnections: integer; override;
    function ComputeFileName(const aHash: THttpPeerCacheHash): TFileName; virtual;
    function PermFileName(const aFileName: TFileName;
      aFlags: THttpPeerCacheLocalFileName): TFileName; virtual;
    function LocalFileName(
      const aMessage: THttpPeerCacheMessage; aFlags: THttpPeerCacheLocalFileName;
      aFileName: PFileName; aSize: PInt64): integer;
    function CachedFileName(const aParams: THttpClientSocketWGet;
      aFlags: THttpPeerCacheLocalFileName;
      out aLocal: TFileName; out isTemp: boolean): boolean;
    function TooSmallFile(const aParams: THttpClientSocketWGet;
      aSize: Int64; const aCaller: shortstring): boolean;
  public
    /// initialize this peer-to-peer cache instance
    // - any supplied aSettings should be owned by the caller (e.g from a main
    // settings class instance)
    // - aSharedSecret is used to cipher and authenticate each UDP frame between
    // all peer nodes, and also generate HTTP authentication bearers
    // - if aSettings = nil, default values will be used by this instance
    // - you can supply THttpAsyncServer class to replace default THttpServer
    // - may raise some exceptions if the HTTP server cannot be started
    constructor Create(aSettings: THttpPeerCacheSettings;
      const aSharedSecret: RawByteString;
      aHttpServerClass: THttpServerSocketGenericClass = nil;
      aHttpServerThreadCount: integer = 2); reintroduce;
    /// finalize this peer-to-peer cache instance
    destructor Destroy; override;
    /// IWGetAlternate main processing method, as used by THttpClientSocketWGet
    // - will transfer Sender.Server/Port/RangeStart/RangeEnd into OutStream
    // - OutStream.LimitPerSecond will be overriden during the call
    // - could return 0 to fallback to a regular GET (e.g. not cached)
    function OnDownload(Sender: THttpClientSocket;
      const Params: THttpClientSocketWGet; const Url: RawUtf8;
      ExpectedFullSize: Int64; OutStream: TStreamRedirect): integer; virtual;
    /// IWGetAlternate main processing method, as used by THttpClientSocketWGet
    // - if a file has been downloaded from the main repository, this method
    // should be called to copy the content into this instance files cache
    procedure OnDowloaded(const Params: THttpClientSocketWGet;
      const Source: TFileName); virtual;
    /// IWGetAlternate main processing method, as used by THttpClientSocketWGet
    // - OnDownload() may have returned corrupted data: local cache file is
    // likely to be deleted, for safety
    procedure OnDownloadFailed(const Params: THttpClientSocketWGet);
    /// broadcast a pcfPing on the network interface and return the responses
    function Ping: THttpPeerCacheMessageDynArray;
    /// method called by the HttpServer before any request is processed
    // - will reject anything but a GET with a proper bearer, from the right IP
    function OnBeforeBody(var aUrl, aMethod, aInHeaders,
      aInContentType, aRemoteIP, aBearerToken: RawUtf8; aContentLength: Int64;
      aFlags: THttpServerRequestFlags): cardinal; virtual;
    /// method called by the HttpServer to process a request
    // - statically serve a local file from decoded bearer hash
    function OnRequest(Ctxt: THttpServerRequestAbstract): cardinal; virtual;
    /// is called on a regular basis for background regular process
    // - is called from THttpPeerCacheThread.OnIdle
    // - e.g. to implement optional CacheTempMaxMin disk space release,
    // actually reading and purging the CacheTempPath folder every minute
    // - could call Instable.DoRotate every minute to refresh IP banishments
    procedure OnIdle(tix64: Int64);
    /// the network interface used for UDP and TCP process
    property Mac: TMacAddress
      read fMac;
    /// the UUID used to identify this node
    // - is filled by GetComputerUuid() from SMBios by default
    // - could be customized if necessary after Create()
    property Uuid: TGuid
      read fUuid write fUuid;
  published
    /// define how this instance handles its process
    property Settings: THttpPeerCacheSettings
      read fSettings;
    /// which network interface is used for UDP and TCP process
    property NetworkInterface: RawUtf8
      read fMac.Name;
    /// the IP used for UDP and TCP process broadcast
    property NetworkBroadcast: RawUtf8
      read fMac.Broadcast;
    /// the associated HTTP/HTTPS server delivering cached context
    property HttpServer: THttpServerGeneric
      read fHttpServer;
    /// the current state of banned IP from incorrect UDP/HTTP requests
    // - follow RejectInstablePeersMin settings
    property Instable: THttpAcceptBan
      read fInstable;
  end;

  /// one THttpPeerCache.OnDownload instance
  THttpPeerCacheProcess = class(TSynPersistent)
  protected
    fOwner: THttpPeerCache;
  public
  published
    property Owner: THttpPeerCache
      read fOwner;
  end;

const
  PCF_RESPONSE = [
    pcfPong,
    pcfResponseNone,
    pcfResponseOverloaded,
    pcfResponseFull];

  PEER_CACHE_PATTERN = '*.cache';

function ToText(pcf: THttpPeerCacheMessageKind): PShortString; overload;
function ToText(const msg: THttpPeerCacheMessage): shortstring; overload;


{$ifdef USEWININET}

{ **************** THttpApiServer HTTP/1.1 Server Over Windows http.sys Module }

type
  THttpApiServer = class;

  THttpApiServers = array of THttpApiServer;

  /// HTTP server using fast http.sys kernel-mode server
  // - The HTTP Server API enables applications to communicate over HTTP without
  // using Microsoft Internet Information Server (IIS). Applications can register
  // to receive HTTP requests for particular URLs, receive HTTP requests, and send
  // HTTP responses. The HTTP Server API includes TLS support so that applications
  // can exchange data over secure HTTP connections without IIS. It is also
  // designed to work with I/O completion ports.
  // - The HTTP Server API is supported on Windows Server 2003 operating systems
  // and on Windows XP with Service Pack 2 (SP2). Be aware that Microsoft IIS 5
  // running on Windows XP with SP2 is not able to share port 80 with other HTTP
  // applications running simultaneously.
  THttpApiServer = class(THttpServerGeneric)
  protected
    /// the internal request queue
    fReqQueue: THandle;
    /// contain list of THttpApiServer cloned instances
    fClones: THttpApiServers;
    // if cloned, fOwner contains the main THttpApiServer instance
    fOwner: THttpApiServer;
    /// list of all registered URL
    fRegisteredUnicodeUrl: TSynUnicodeDynArray;
    fServerSessionID: HTTP_SERVER_SESSION_ID;
    fUrlGroupID: HTTP_URL_GROUP_ID;
    fLogData: pointer;
    fLogDataStorage: TBytes;
    fLoggingServiceName: RawUtf8;
    fAuthenticationSchemes: THttpApiRequestAuthentications;
    fReceiveBufferSize: cardinal;
    procedure SetReceiveBufferSize(Value: cardinal);
    function GetRegisteredUrl: SynUnicode;
    function GetCloned: boolean;
    function GetHttpQueueLength: cardinal; override;
    function GetConnectionsActive: cardinal; override;
    procedure SetHttpQueueLength(aValue: cardinal); override;
    function GetMaxBandwidth: cardinal;
    procedure SetMaxBandwidth(aValue: cardinal);
    function GetMaxConnections: cardinal;
    procedure SetMaxConnections(aValue: cardinal);
    procedure SetOnTerminate(const Event: TOnNotifyThread); override;
    function GetApiVersion: RawUtf8; override;
    function GetLogging: boolean;
    procedure SetServerName(const aName: RawUtf8); override;
    procedure SetOnRequest(const aRequest: TOnHttpServerRequest); override;
    procedure SetOnBeforeBody(const aEvent: TOnHttpServerBeforeBody); override;
    procedure SetOnBeforeRequest(const aEvent: TOnHttpServerRequest); override;
    procedure SetOnAfterRequest(const aEvent: TOnHttpServerRequest); override;
    procedure SetOnAfterResponse(const aEvent: TOnHttpServerAfterResponse); override;
    procedure SetMaximumAllowedContentLength(aMax: cardinal); override;
    procedure SetRemoteIPHeader(const aHeader: RawUtf8); override;
    procedure SetRemoteConnIDHeader(const aHeader: RawUtf8); override;
    procedure SetLoggingServiceName(const aName: RawUtf8);
    procedure DoAfterResponse(Ctxt: THttpServerRequest; const Referer: RawUtf8;
      StatusCode: cardinal; Elapsed, Received, Sent: QWord); virtual;
    /// server main loop - don't change directly
    // - will call the Request public virtual method with the appropriate
    // parameters to retrive the content
    procedure Execute; override;
    /// retrieve flags for SendHttpResponse
   // - if response content type is not STATICFILE_CONTENT_TYPE
    function GetSendResponseFlags(Ctxt: THttpServerRequest): integer; virtual;
    /// free resources (for not cloned server)
    procedure DestroyMainThread; virtual;
  public
    /// initialize the HTTP Service
    // - will raise an exception if http.sys is not available e.g. before
    // Windows XP SP2) or if the request queue creation failed
    // - if you override this contructor, put the AddUrl() methods within,
    // and you can set CreateSuspended to FALSE
    // - if you will call AddUrl() methods later, set CreateSuspended to TRUE,
    // then call explicitly the Resume method, after all AddUrl() calls, in
    // order to start the server
    constructor Create(QueueName: SynUnicode = '';
      const OnStart: TOnNotifyThread = nil; const OnStop: TOnNotifyThread = nil;
      const ProcessName: RawUtf8 = ''; ProcessOptions: THttpServerOptions = []);
        reintroduce;
    /// create a HTTP/1.1 processing clone from the main thread
    // - do not use directly - is called during thread pool creation
    constructor CreateClone(From: THttpApiServer); virtual;
    /// release all associated memory and handles
    destructor Destroy; override;
    /// will clone this thread into multiple other threads
    // - could speed up the process on multi-core CPU
    // - will work only if the OnProcess property was set (this is the case
    // e.g. in TRestHttpServer.Create() constructor)
    // - maximum value is 256 - higher should not be worth it
    procedure Clone(ChildThreadCount: integer);
    /// register the URLs to Listen On
    // - e.g. AddUrl('root','888')
    // - aDomainName could be either a fully qualified case-insensitive domain
    // name, an IPv4 or IPv6 literal string, or a wildcard ('+' will bound
    // to all domain names for the specified port, '*' will accept the request
    // when no other listening hostnames match the request for that port)
    // - return 0 (NO_ERROR) on success, an error code if failed: under Vista
    // and Seven, you could have ERROR_ACCESS_DENIED if the process is not
    // running with enough rights (by default, UAC requires administrator rights
    // for adding an URL to http.sys registration list) - solution is to call
    // the THttpApiServer.AddUrlAuthorize class method during program setup
    // - if this method is not used within an overridden constructor, default
    // Create must have be called with CreateSuspended = TRUE and then call the
    // Resume method after all Url have been added
    // - if aRegisterUri is TRUE, the URI will be registered (need adminitrator
    // rights) - default is FALSE, as defined by Windows security policy
    function AddUrl(const aRoot, aPort: RawUtf8; Https: boolean = false;
      const aDomainName: RawUtf8 = '*'; aRegisterUri: boolean = false;
      aContext: Int64 = 0): integer;
    /// un-register the URLs to Listen On
    // - this method expect the same parameters as specified to AddUrl()
    // - return 0 (NO_ERROR) on success, an error code if failed (e.g.
    // -1 if the corresponding parameters do not match any previous AddUrl)
    function RemoveUrl(const aRoot, aPort: RawUtf8; Https: boolean = false;
      const aDomainName: RawUtf8 = '*'): integer;
    /// will authorize a specified URL prefix
    // - will allow to call AddUrl() later for any user on the computer
    // - if aRoot is left '', it will authorize any root for this port
    // - must be called with Administrator rights: this class function is to be
    // used in a Setup program for instance, especially under Vista or Seven,
    // to reserve the Url for the server
    // - add a new record to the http.sys URL reservation store
    // - return '' on success, an error message otherwise
    // - will first delete any matching rule for this URL prefix
    // - if OnlyDelete is true, will delete but won't add the new authorization;
    // in this case, any error message at deletion will be returned
    class function AddUrlAuthorize(const aRoot, aPort: RawUtf8; Https: boolean = false;
      const aDomainName: RawUtf8 = '*'; OnlyDelete: boolean = false): string;
    /// will register a compression algorithm
    // - overridden method which will handle any cloned instances
    procedure RegisterCompress(aFunction: THttpSocketCompress;
      aCompressMinSize: integer = 1024; aPriority: integer = 10); override;
    /// access to the internal THttpApiServer list cloned by this main instance
    // - as created by Clone() method
    property Clones: THttpApiServers
      read fClones;
  public { HTTP API 2.0 methods and properties }
    /// can be used to check if the HTTP API 2.0 is available
    function HasApi2: boolean;
    /// enable HTTP API 2.0 advanced timeout settings
    // - all those settings are set for the current URL group
    // - will raise an EHttpApiServer exception if the old HTTP API 1.x is used
    // so you should better test the availability of the method first:
    // ! if aServer.HasApi2 then
    // !   SetTimeOutLimits(....);
    // - aEntityBody is the time, in seconds, allowed for the request entity
    // body to arrive - default value is 2 minutes
    // - aDrainEntityBody is the time, in seconds, allowed for the HTTP Server
    // API to drain the entity body on a Keep-Alive connection - default value
    // is 2 minutes
    // - aRequestQueue is the time, in seconds, allowed for the request to
    // remain in the request queue before the application picks it up - default
    // value is 2 minutes
    // - aIdleConnection is the time, in seconds, allowed for an idle connection;
    // is similar to THttpServer.ServerKeepAliveTimeOut - default value is
    // 2 minutes
    // - aHeaderWait is the time, in seconds, allowed for the HTTP Server API
    // to parse the request header - default value is 2 minutes
    // - aMinSendRate is the minimum send rate, in bytes-per-second, for the
    // response - default value is 150 bytes-per-second
    // - any value set to 0 will set the HTTP Server API default value
    procedure SetTimeOutLimits(aEntityBody, aDrainEntityBody,
      aRequestQueue, aIdleConnection, aHeaderWait, aMinSendRate: cardinal);
    /// enable HTTP API 2.0 logging
    // - will raise an EHttpApiServer exception if the old HTTP API 1.x is used
    // so you should better test the availability of the method first:
    // ! if aServer.HasApi2 then
    // !   LogStart(....);
    // - this method won't do anything on the cloned instances, but the main
    // instance logging state will be replicated to all cloned instances
    // - you can select the output folder and the expected logging layout
    // - aSoftwareName will set the optional W3C-only software name string
    // - aRolloverSize will be used only when aRolloverType is hlroSize
    procedure LogStart(const aLogFolder: TFileName;
      aType: THttpApiLoggingType = hltW3C;
      const aSoftwareName: TFileName = '';
      aRolloverType: THttpApiLoggingRollOver = hlroDaily;
      aRolloverSize: cardinal = 0;
      aLogFields: THttpApiLogFields = [hlfDate..hlfSubStatus];
      aFlags: THttpApiLoggingFlags = [hlfUseUtf8Conversion]);
    /// disable HTTP API 2.0 logging
    // - this method won't do anything on the cloned instances, but the main
    // instance logging state will be replicated to all cloned instances
    procedure LogStop;
    /// enable HTTP API 2.0 server-side authentication
    // - once enabled, the client sends an unauthenticated request: it is up to
    // the server application to generate the initial 401 challenge with proper
    // WWW-Authenticate headers; any further authentication steps will be
    // perform in kernel mode, until the authentication handshake is finalized;
    // later on, the application can check the AuthenticationStatus property
    // of THttpServerRequest and its associated AuthenticatedUser value
    // see https://msdn.microsoft.com/en-us/library/windows/desktop/aa364452
    // - will raise an EHttpApiServer exception if the old HTTP API 1.x is used
    // so you should better test the availability of the method first:
    // ! if aServer.HasApi2 then
    // !   SetAuthenticationSchemes(....);
    // - this method will work on the current group, for all instances
    // - see HTTPAPI_AUTH_ENABLE_ALL constant to set all available schemes
    // - optional Realm parameters can be used when haBasic scheme is defined
    // - optional DomainName and Realm parameters can be used for haDigest
    procedure SetAuthenticationSchemes(schemes: THttpApiRequestAuthentications;
      const DomainName: SynUnicode = ''; const Realm: SynUnicode = '');
    /// read-only access to HTTP API 2.0 server-side enabled authentication schemes
    property AuthenticationSchemes: THttpApiRequestAuthentications
      read fAuthenticationSchemes;
    /// read-only access to check if the HTTP API 2.0 logging is enabled
    // - use LogStart/LogStop methods to change this property value
    property Logging: boolean
      read GetLogging;
    /// the current HTTP API 2.0 logging Service name
    // - should be UTF-8 encoded, if LogStart(aFlags=[hlfUseUtf8Conversion])
    // - this value is dedicated to one instance, so the main instance won't
    // propagate the change to all cloned instances
    property LoggingServiceName: RawUtf8
      read fLoggingServiceName write SetLoggingServiceName;
    /// read-only access to the low-level HTTP API 2.0 Session ID
    property ServerSessionID: HTTP_SERVER_SESSION_ID
      read fServerSessionID;
    /// read-only access to the low-level HTTP API 2.0 URI Group ID
    property UrlGroupID: HTTP_URL_GROUP_ID
      read fUrlGroupID;
    /// how many bytes are retrieved in a single call to ReceiveRequestEntityBody
    // - set by default to 1048576, i.e. 1 MB - practical limit is around 20 MB
    // - you may customize this value if you encounter HTTP error HTTP_NOTACCEPTABLE
    // (406) from client, corresponding to an ERROR_NO_SYSTEM_RESOURCES (1450)
    // exception on server side, when uploading huge data content
    property ReceiveBufferSize: cardinal
      read fReceiveBufferSize write SetReceiveBufferSize;
  published
    /// TRUE if this instance is in fact a cloned instance for the thread pool
    property Cloned: boolean
      read GetCloned;
    /// return the list of registered URL on this server instance
    property RegisteredUrl: SynUnicode
      read GetRegisteredUrl;
    /// the maximum allowed bandwidth rate in bytes per second (via HTTP API 2.0)
    // - Setting this value to 0 allows an unlimited bandwidth
    // - by default Windows not limit bandwidth (actually limited to 4 Gbit/sec).
    // - will return 0 if the system does not support HTTP API 2.0 (i.e.
    // under Windows XP or Server 2003)
    property MaxBandwidth: cardinal
      read GetMaxBandwidth write SetMaxBandwidth;
    /// the maximum number of HTTP connections allowed (via HTTP API 2.0)
    // - Setting this value to 0 allows an unlimited number of connections
    // - by default Windows does not limit number of allowed connections
    // - will return 0 if the system does not support HTTP API 2.0 (i.e.
    // under Windows XP or Server 2003)
    property MaxConnections: cardinal
      read GetMaxConnections write SetMaxConnections;
  end;


{ ****************** THttpApiWebSocketServer Over Windows http.sys Module }

type
  TSynThreadPoolHttpApiWebSocketServer = class;
  TSynWebSocketGuard = class;
  THttpApiWebSocketServer = class;
  THttpApiWebSocketServerProtocol = class;

  /// current state of a THttpApiWebSocketConnection
  TWebSocketState = (
    wsConnecting,
    wsOpen,
    wsClosing,
    wsClosedByClient,
    wsClosedByServer,
    wsClosedByGuard,
    wsClosedByShutdown);

  /// structure representing a single WebSocket connection
  {$ifdef USERECORDWITHMETHODS}
  THttpApiWebSocketConnection = record
  {$else}
  THttpApiWebSocketConnection = object
  {$endif USERECORDWITHMETHODS}
  private
    fOverlapped: TOverlapped;
    fState: TWebSocketState;
    fProtocol: THttpApiWebSocketServerProtocol;
    fOpaqueHTTPRequestId: HTTP_REQUEST_ID;
    fWSHandle: WEB_SOCKET_HANDLE;
    fLastActionContext: Pointer;
    fLastReceiveTickCount: Int64;
    fPrivateData: pointer;
    fBuffer: RawByteString;
    fCloseStatus: WEB_SOCKET_CLOSE_STATUS;
    fIndex: integer;
    function ProcessActions(ActionQueue: cardinal): boolean;
    function ReadData(const WebsocketBufferData): integer;
    procedure WriteData(const WebsocketBufferData);
    procedure BeforeRead;
    procedure DoOnMessage(aBufferType: WEB_SOCKET_BUFFER_TYPE;
      aBuffer: Pointer; aBufferSize: ULONG);
    procedure DoOnConnect;
    procedure DoOnDisconnect;
    procedure InternalSend(aBufferType: WEB_SOCKET_BUFFER_TYPE; WebsocketBufferData: pointer);
    procedure Ping;
    procedure Disconnect;
    procedure CheckIsActive;
    // call onAccept Method of protocol, and if protocol not accept connection or
    // can not be accepted from other reasons return false else return true
    function TryAcceptConnection(aProtocol: THttpApiWebSocketServerProtocol;
      Ctxt: THttpServerRequestAbstract; aNeedHeader: boolean): boolean;
  public
    /// Send data to client
    procedure Send(aBufferType: WEB_SOCKET_BUFFER_TYPE;
      aBuffer: Pointer; aBufferSize: ULONG);
    /// Close connection
    procedure Close(aStatus: WEB_SOCKET_CLOSE_STATUS;
      aBuffer: Pointer; aBufferSize: ULONG);
    /// Index of connection in protocol's connection list
    property Index: integer
      read fIndex;
    /// Protocol of connection
    property Protocol: THttpApiWebSocketServerProtocol
       read fProtocol;
    /// Custom user data
    property PrivateData: pointer
      read fPrivateData write fPrivateData;
    /// Access to the current state of this connection
    property State: TWebSocketState
      read fState;
  end;

  PHttpApiWebSocketConnection = ^THttpApiWebSocketConnection;

  THttpApiWebSocketConnectionVector =
    array[0..MaxInt div SizeOf(PHttpApiWebSocketConnection) - 1] of
    PHttpApiWebSocketConnection;

  PHttpApiWebSocketConnectionVector = ^THttpApiWebSocketConnectionVector;

  /// Event handler on THttpApiWebSocketServerProtocol Accepted connection
  TOnHttpApiWebSocketServerAcceptEvent = function(Ctxt: THttpServerRequest;
    var Conn: THttpApiWebSocketConnection): boolean of object;
  /// Event handler on THttpApiWebSocketServerProtocol Message received
  TOnHttpApiWebSocketServerMessageEvent = procedure(var Conn: THttpApiWebSocketConnection;
    aBufferType: WEB_SOCKET_BUFFER_TYPE; aBuffer: Pointer; aBufferSize: ULONG) of object;
  /// Event handler on THttpApiWebSocketServerProtocol connection
  TOnHttpApiWebSocketServerConnectEvent = procedure(
    var Conn: THttpApiWebSocketConnection) of object;
  /// Event handler on THttpApiWebSocketServerProtocol disconnection
  TOnHttpApiWebSocketServerDisconnectEvent = procedure(var Conn: THttpApiWebSocketConnection;
    aStatus: WEB_SOCKET_CLOSE_STATUS; aBuffer: Pointer; aBufferSize: ULONG) of object;

  /// Protocol Handler of websocket endpoints events
  // - maintains a list of all WebSockets clients for a given protocol
  THttpApiWebSocketServerProtocol = class
  private
    fName: RawUtf8;
    fManualFragmentManagement: boolean;
    fOnAccept: TOnHttpApiWebSocketServerAcceptEvent;
    fOnMessage: TOnHttpApiWebSocketServerMessageEvent;
    fOnFragment: TOnHttpApiWebSocketServerMessageEvent;
    fOnConnect: TOnHttpApiWebSocketServerConnectEvent;
    fOnDisconnect: TOnHttpApiWebSocketServerDisconnectEvent;
    fConnections: PHttpApiWebSocketConnectionVector;
    fConnectionsCapacity: integer;
    //Count of used connections. Some of them can be nil(if not used more)
    fConnectionsCount: integer;
    fFirstEmptyConnectionIndex: integer;
    fServer: THttpApiWebSocketServer;
    fSafe: TRTLCriticalSection;
    fPendingForClose: TSynList;
    fIndex: integer;
    function AddConnection(aConn: PHttpApiWebSocketConnection): integer;
    procedure RemoveConnection(index: integer);
    procedure doShutdown;
  public
    /// initialize the WebSockets process
    // - if aManualFragmentManagement is true, onMessage will appear only for whole
    // received messages, otherwise OnFragment handler must be passed (for video
    // broadcast, for example)
    constructor Create(const aName: RawUtf8; aManualFragmentManagement: boolean;
      aServer: THttpApiWebSocketServer;
      const aOnAccept: TOnHttpApiWebSocketServerAcceptEvent;
      const aOnMessage: TOnHttpApiWebSocketServerMessageEvent;
      const aOnConnect: TOnHttpApiWebSocketServerConnectEvent;
      const aOnDisconnect: TOnHttpApiWebSocketServerDisconnectEvent;
      const aOnFragment: TOnHttpApiWebSocketServerMessageEvent = nil);
    /// finalize the process
    destructor Destroy; override;
    /// text identifier
    property Name: RawUtf8
      read fName;
    /// identify the endpoint instance
    property Index: integer
      read fIndex;
    /// OnFragment event will be called for each fragment
    property ManualFragmentManagement: boolean
      read fManualFragmentManagement;
    /// event triggerred when a WebSockets client is initiated
    property OnAccept: TOnHttpApiWebSocketServerAcceptEvent
      read fOnAccept;
    /// event triggerred when a WebSockets message is received
    property OnMessage: TOnHttpApiWebSocketServerMessageEvent
      read fOnMessage;
    /// event triggerred when a WebSockets client is connected
    property OnConnect: TOnHttpApiWebSocketServerConnectEvent
      read fOnConnect;
    /// event triggerred when a WebSockets client is gracefully disconnected
    property OnDisconnect: TOnHttpApiWebSocketServerDisconnectEvent
      read fOnDisconnect;
    /// event triggerred when a non complete frame is received
    // - required if ManualFragmentManagement is true
    property OnFragment: TOnHttpApiWebSocketServerMessageEvent
      read fOnFragment;

    /// Send message to the WebSocket connection identified by its index
    function Send(index: integer; aBufferType: ULONG;
      aBuffer: Pointer; aBufferSize: ULONG): boolean;
    /// Send message to all connections of this protocol
    function Broadcast(aBufferType: ULONG;
      aBuffer: Pointer; aBufferSize: ULONG): boolean;
    /// Close WebSocket connection identified by its index
    function Close(index: integer; aStatus: WEB_SOCKET_CLOSE_STATUS;
      aBuffer: Pointer; aBufferSize: ULONG): boolean;
  end;

  THttpApiWebSocketServerProtocolDynArray =
    array of THttpApiWebSocketServerProtocol;
  PHttpApiWebSocketServerProtocolDynArray =
    ^THttpApiWebSocketServerProtocolDynArray;

  /// HTTP & WebSocket server using fast http.sys kernel-mode server
  // - can be used like simple THttpApiServer
  // - when AddUrlWebSocket is called WebSocket support are added
  // in this case WebSocket will receiving the frames in asynchronous
  THttpApiWebSocketServer = class(THttpApiServer)
  private
    fThreadPoolServer: TSynThreadPoolHttpApiWebSocketServer;
    fGuard: TSynWebSocketGuard;
    fLastConnection: PHttpApiWebSocketConnection;
    fPingTimeout: integer;
    fRegisteredProtocols: PHttpApiWebSocketServerProtocolDynArray;
    fOnWSThreadStart: TOnNotifyThread;
    fOnWSThreadTerminate: TOnNotifyThread;
    fSendOverlaped: TOverlapped;
    fServiceOverlaped: TOverlapped;
    fOnServiceMessage: TThreadMethod;
    procedure SetOnWSThreadTerminate(const Value: TOnNotifyThread);
    function GetProtocol(index: integer): THttpApiWebSocketServerProtocol;
    function getProtocolsCount: integer;
    procedure SetOnWSThreadStart(const Value: TOnNotifyThread);
  protected
    function UpgradeToWebSocket(Ctxt: THttpServerRequestAbstract): cardinal;
    procedure DoAfterResponse(Ctxt: THttpServerRequest; const Referer: RawUtf8;
      StatusCode: cardinal; Elapsed, Received, Sent: QWord); override;
    function GetSendResponseFlags(Ctxt: THttpServerRequest): integer; override;
    procedure DestroyMainThread; override;
  public
    /// initialize the HTTPAPI based Server with WebSocket support
    // - will raise an exception if http.sys or websocket.dll is not available
    // (e.g. before Windows 8) or if the request queue creation failed
    // - for aPingTimeout explanation see PingTimeout property documentation
    constructor Create(aSocketThreadsCount: integer = 1;
      aPingTimeout: integer = 0; const QueueName: SynUnicode = '';
      const aOnWSThreadStart: TOnNotifyThread = nil;
      const aOnWSThreadTerminate: TOnNotifyThread = nil;
      ProcessOptions: THttpServerOptions = []); reintroduce;
    /// create a WebSockets processing clone from the main thread
    // - do not use directly - is called during thread pool creation
    constructor CreateClone(From: THttpApiServer); override;
    /// prepare the process for a given THttpApiWebSocketServerProtocol
    procedure RegisterProtocol(const aName: RawUtf8; aManualFragmentManagement: boolean;
      const aOnAccept: TOnHttpApiWebSocketServerAcceptEvent;
      const aOnMessage: TOnHttpApiWebSocketServerMessageEvent;
      const aOnConnect: TOnHttpApiWebSocketServerConnectEvent;
      const aOnDisconnect: TOnHttpApiWebSocketServerDisconnectEvent;
      const aOnFragment: TOnHttpApiWebSocketServerMessageEvent = nil);
    /// register the URLs to Listen on using WebSocket
    // - aProtocols is an array of a recond with callbacks, server call during
    // WebSocket activity
    function AddUrlWebSocket(const aRoot, aPort: RawUtf8; Https: boolean = false;
      const aDomainName: RawUtf8 = '*'; aRegisterUri: boolean = false): integer;
    /// handle the HTTP request
    function Request(Ctxt: THttpServerRequestAbstract): cardinal; override;
    /// Ping timeout in seconds. 0 mean no ping.
    // - if connection not receive messages longer than this timeout
    // TSynWebSocketGuard will send ping frame
    // - if connection not receive any messages longer than double of
    // this timeout it will be closed
    property PingTimeout: integer
      read fPingTimeout;
    /// access to the associated endpoints
    property Protocols[index: integer]: THttpApiWebSocketServerProtocol
      read GetProtocol;
    /// access to the associated endpoints count
    property ProtocolsCount: integer
      read getProtocolsCount;
    /// event called when the processing thread starts
    property OnWSThreadStart: TOnNotifyThread
      read FOnWSThreadStart write SetOnWSThreadStart;
    /// event called when the processing thread termintes
    property OnWSThreadTerminate: TOnNotifyThread
      read FOnWSThreadTerminate write SetOnWSThreadTerminate;
    /// send a "service" message to a WebSocketServer to wake up a WebSocket thread
    // - can be called from any thread
    // - when a webSocket thread receives such a message it will call onServiceMessage
    // in the thread context
    procedure SendServiceMessage;
    /// event called when a service message is raised
    property OnServiceMessage: TThreadMethod
      read fOnServiceMessage write fOnServiceMessage;
  end;

  /// a Thread Pool, used for fast handling of WebSocket requests
  TSynThreadPoolHttpApiWebSocketServer = class(TSynThreadPool)
  protected
    fServer: THttpApiWebSocketServer;
    procedure OnThreadStart(Sender: TThread);
    procedure OnThreadTerminate(Sender: TThread);
    function NeedStopOnIOError: boolean; override;
    // aContext is a PHttpApiWebSocketConnection, or fServer.fServiceOverlaped
    // (SendServiceMessage) or fServer.fSendOverlaped (WriteData)
    procedure Task(aCaller: TSynThreadPoolWorkThread;
      aContext: Pointer); override;
  public
    /// initialize the thread pool
    constructor Create(Server: THttpApiWebSocketServer;
      NumberOfThreads: integer = 1); reintroduce;
  end;

  /// Thread for closing deprecated WebSocket connections
  // - i.e. which have not responsed after PingTimeout interval
  TSynWebSocketGuard = class(TThread)
  protected
    fServer: THttpApiWebSocketServer;
    fSmallWait, fWaitCount: integer;
    procedure Execute; override;
  public
    /// initialize the thread
    constructor Create(Server: THttpApiWebSocketServer); reintroduce;
  end;

{$endif USEWININET}


implementation


{ ******************** Abstract UDP Server }

{ TUdpServerThread }

procedure TUdpServerThread.OnIdle(tix64: Int64);
begin
  // do nothing by default
end;

constructor TUdpServerThread.Create(LogClass: TSynLogClass;
  const BindAddress, BindPort, ProcessName: RawUtf8; TimeoutMS: integer);
var
  ident: RawUtf8;
  res: TNetResult;
begin
  GetMem(fFrame, SizeOf(fFrame^));
  ident := ProcessName;
  if ident = '' then
    FormatUtf8('udp%srv', [BindPort], ident);
   LogClass.Add.Log(sllTrace, 'Create: bind %:% for input requests on %',
     [BindAddress, BindPort, ident], self);
  res := NewSocket(BindAddress, BindPort, nlUdp, {bind=}true,
    TimeoutMS, TimeoutMS, TimeoutMS, 10, fSock, @fSockAddr);
  if res <> nrOk then
    // on binding error, raise exception before the thread is actually created
    raise EUdpServer.Create('%s.Create binding error on %s:%s',
      [ClassNameShort(self)^, BindAddress, BindPort], res);
  AfterBind;
  inherited Create({suspended=}false, LogClass, ident);
end;

destructor TUdpServerThread.Destroy;
var
  sock: TNetSocket;
begin
  fLogClass.Add.Log(sllDebug, 'Destroy: ending %', [fProcessName], self);
  // try to release fSock.WaitFor(1000) in DoExecute
  Terminate;
  if fProcessing and
     (fSock <> nil) then
  {$ifdef OSPOSIX} // a broadcast address won't reach DoExecute
  if (fSockAddr.IP4 and $ff000000) = $ff000000 then // check x.x.x.255
    fSock.ShutdownAndClose({rdwr=}true) // will release acept() ASAP
  else
  {$endif OSPOSIX}
  begin
    sock := fSockAddr.NewSocket(nlUdp);
    if sock <> nil then
    begin
      fLogClass.Add.Log(sllTrace, 'Destroy: send final packet', self);
      sock.SetSendTimeout(10);
      sock.SendTo(pointer(UDP_SHUTDOWN), length(UDP_SHUTDOWN), fSockAddr);
      sock.ShutdownAndClose(false);
    end;
  end;
  // finalize this thread process
  TerminateAndWaitFinished;
  inherited Destroy;
  if fSock <> nil then
    fSock.ShutdownAndClose({rdwr=}true);
  FreeMem(fFrame);
end;

function TUdpServerThread.GetIPWithPort: RawUtf8;
begin
  result := fSockAddr.IPWithPort;
end;

procedure TUdpServerThread.AfterBind;
begin
  // do nothing by default
end;

procedure TUdpServerThread.DoExecute;
var
  len: integer;
  tix64: Int64;
  tix, lasttix: cardinal;
  remote: TNetAddr;
  res: TNetResult;
begin
  fProcessing := true;
  lasttix := 0;
  // main server process loop
  try
    if fSock = nil then // paranoid check
      raise EUdpServer.CreateFmt('%s.Execute: Bind failed', [ClassNameShort(self)^]);
    while not Terminated do
    begin
      if fSock.WaitFor(1000, [neRead]) <> [] then
      begin
        if Terminated then
        begin
          fLogClass.Add.Log(sllDebug, 'DoExecute: Terminated', self);
          break;
        end;
        res := fSock.RecvPending(len);
        if (res = nrOk) and
           (len >= 4) then
        begin
          PInteger(fFrame)^ := 0;
          len := fSock.RecvFrom(fFrame, SizeOf(fFrame^), remote);
          if Terminated then
            break;
          if (len >= 0) and // -1=error, 0=shutdown
             (CompareBuf(UDP_SHUTDOWN, fFrame, len) <> 0) then // paranoid
          begin
            inc(fReceived);
            OnFrameReceived(len, remote);
          end;
        end
        else if res <> nrRetry then
          SleepHiRes(100); // don't loop with 100% cpu on failure
      end;
      if Terminated then
        break;
      tix64 := mormot.core.os.GetTickCount64;
      tix := tix64 shr 9; // div 512
      if tix <> lasttix then
      begin
        lasttix := tix;
        OnIdle(tix64); // called every 512 ms at most
      end;
    end;
    OnShutdown; // should close all connections
  except
    on E: Exception do
      // any exception would break and release the thread
      FormatUtf8('% [%]', [E, E.Message], fExecuteMessage);
  end;
  fProcessing := false;
end;


{ ******************** Custom URI Routing using an efficient Radix Tree }

function UriMethod(const Text: RawUtf8; out Method: TUriRouterMethod): boolean;
begin
  result := false;
  if Text = '' then
    exit;
  case PCardinal(Text)^ of // case-sensitive test in occurrence order
    ord('G') + ord('E') shl 8 + ord('T') shl 16:
      Method := urmGet;
    ord('P') + ord('O') shl 8 + ord('S') shl 16 + ord('T') shl 24:
      Method := urmPost;
    ord('P') + ord('U') shl 8 + ord('T') shl 16:
      Method := urmPut;
    ord('H') + ord('E') shl 8 + ord('A') shl 16 + ord('D') shl 24:
      Method := urmHead;
    ord('D') + ord('E') shl 8 + ord('L') shl 16 + ord('E') shl 24:
      Method := urmDelete;
    ord('O') + ord('P') shl 8 + ord('T') shl 16 + ord('I') shl 24:
      Method := urmOptions;
  else
    exit;
  end;
  result := true;
end;

function IsValidUriRoute(p: PUtf8Char): boolean;
begin
  result := false;
  if p = nil then
    exit;
  repeat
    if p^ = '<' then // parse <param> or <path:param> place-holders
    begin
      inc(p);
      while p^ <> '>' do
        if p^ = #0 then
          exit
        else
          inc(p);
    end
    else if not (p^ in ['/', '_', '-', '.', '$', '0'..'9', 'a'..'z', 'A'..'Z']) then
      exit; // not a valid plain URI character
    inc(p);
  until p^ = #0;
  result := true;
end;


{ TUriTreeNode }

function TUriTreeNode.Split(const Text: RawUtf8): TRadixTreeNode;
begin
  result := inherited Split(Text);
  TUriTreeNode(result).Data := Data;
  Finalize(Data);
  FillCharFast(Data, SizeOf(Data), 0);
end;

function TUriTreeNode.LookupParam(Ctxt: TObject; Pos: PUtf8Char; Len: integer): boolean;
var
  req: THttpServerRequest absolute Ctxt;
  n: PtrInt;
  v: PIntegerArray;
begin
  result := false;
  if Len < 0 then // Pos^ = '?par=val&par=val&...'
  begin
    req.fUrlParamPos := Pos; // for faster req.UrlParam()
    exit;
  end;
  req.fRouteName := pointer(Names); // fast assignment as pointer reference
  n := length(Names) * 2; // length(Names[]) = current parameter index
  if length(req.fRouteValuePosLen) < n then
    SetLength(req.fRouteValuePosLen, n + 24); // alloc once by 12 params
  v := @req.fRouteValuePosLen[n - 2];
  n := Pos - pointer(req.Url);
  if PtrUInt(n) > PtrUInt(length(req.Url)) then
    exit; // paranoid check to avoid any overflow
  v[0] := n;   // value position (0-based) in Ctxt.Url
  v[1] := Len; // value length in Ctxt.Url
  result := true;
end;

procedure TUriTreeNode.RewriteUri(Ctxt: THttpServerRequestAbstract);
var
  n: TDALen;
  len: integer;
  t, v: PIntegerArray;
  p: PUtf8Char;
  new: pointer; // fast temporary RawUtf8
begin
  // compute length of the new URI with injected values
  t := pointer(Data.ToUriPosLen); // [pos1,len1,valndx1,...] trio rules
  n := PDALen(PAnsiChar(t) - _DALEN)^ + _DAOFF;
  v := pointer(THttpServerRequest(Ctxt).fRouteValuePosLen); // [pos,len] pairs
  if v = nil then
     exit; // paranoid
  len := Data.ToUriStaticLen;
  repeat
    if t[2] >= 0 then            // t[2]=valndx in v=fRouteValuePosLen[]
      inc(len, v[t[2] * 2 + 1]); // add value length
    t := @t[3];
    dec(n, 3)
  until n = 0;
  // compute the new URI with injected values
  new := FastNewString(len, CP_UTF8);
  t := pointer(Data.ToUriPosLen);
  n := PDALen(PAnsiChar(t) - _DALEN)^ + _DAOFF;
  p := new; // write new URI
  repeat
    if t[1] <> 0 then    // t[1]=len
    begin
      MoveFast(PByteArray(Data.ToUri)[t[0]], p^, t[1]); // static
      inc(p, t[1]);
    end;
    if t[2] >= 0 then    // t[2]=valndx in fRouteValuePosLen[]
    begin
      v := @THttpServerRequest(Ctxt).fRouteValuePosLen[t[2] * 2];
      MoveFast(PByteArray(Ctxt.Url)[v[0]], p^, v[1]); // value [pos,len] pair
      inc(p, v[1]);
    end;
    t := @t[3];
    dec(n, 3)
  until n = 0;
  FastAssignNew(THttpServerRequest(Ctxt).fUrl, new); // replace
  //if p - new <> len then raise EUriRouter.Create('??');
end;


{ TUriTree }

function TUriTree.Root: TUriTreeNode;
begin
  result := fRoot as TUriTreeNode;
end;


{ TUriRouter }

destructor TUriRouter.Destroy;
var
  m: TUriRouterMethod;
begin
  inherited Destroy;
  for m := low(fTree) to high(fTree) do
    fTree[m].Free;
end;

procedure TUriRouter.Clear(aMethods: TUriRouterMethods);
var
  m: TUriRouterMethod;
begin
  if self = nil then
    exit; // avoid unexpected GPF
  fSafe.WriteLock;
  try
    FillCharFast(fEntries, SizeOf(fEntries), 0);
    for m := low(fTree) to high(fTree) do
      if m in aMethods then
        FreeAndNil(fTree[m]);
  finally
    fSafe.WriteUnLock;
  end;
end;

procedure TUriRouter.Setup(aFrom: TUriRouterMethod; const aFromUri: RawUtf8;
  aTo: TUriRouterMethod; const aToUri: RawUtf8;
  const aExecute: TOnHttpServerRequest);
var
  n: TUriTreeNode;
  u: PUtf8Char;
  fromU, toU, item: RawUtf8;
  names: TRawUtf8DynArray;
  pos: PtrInt;
begin
  if self = nil then
    exit; // avoid unexpected GPF
  fromU := StringReplaceAll(aFromUri, '*', '<path:path>');
  toU := StringReplaceAll(aToUri, '*', '<path:path>');
  if not IsValidUriRoute(pointer(fromU)) then
    raise EUriRouter.CreateUtf8('Invalid char in %.Setup(''%'')',
      [self, aFromUri]);
  fSafe.WriteLock;
  try
    if fTree[aFrom] = nil then
      fTree[aFrom] := TUriTree.Create(fTreeNodeClass, fTreeOptions);
    n := fTree[aFrom].Setup(fromU, names) as TUriTreeNode;
    if n = nil then
      exit;
    // the leaf should have the Rewrite/Run information to process on match
    if n.Data.ToUri <> '' then
      if toU = n.Data.ToUri then
        exit // same redirection: do nothing
      else
        raise EUriRouter.CreateUtf8('%.Setup(''%''): already redirect to %',
          [self, aFromUri, n.Data.ToUri]);
    if Assigned(n.Data.Execute) then
      if CompareMem(@n.Data.Execute, @aExecute, SizeOf(TMethod)) then
        exit // same callback: do nothing
      else
        raise EUriRouter.CreateUtf8('%.Setup(''%''): already registered',
          [self, aFromUri]);
    if Assigned(aExecute) then
      // this URI should redirect to a TOnHttpServerRequest callback
      n.Data.Execute := aExecute
    else
    begin
      n.Data.ToUriMethod := aTo;
      n.Data.ToUri := toU;
      n.Data.ToUriPosLen := nil; // store [pos1,len1,valndx1,...] trios
      n.Data.ToUriStaticLen := 0;
      n.Data.ToUriErrorStatus := Utf8ToInteger(toU, 200, 599, 0);
      if n.Data.ToUriErrorStatus = 0 then // a true URI, not an HTTP error code
      begin
        // pre-compute the rewritten URI into Data.ToUriPosLen[]
        u := pointer(toU);
        if u = nil then
          raise EUriRouter.CreateUtf8('No ToUri in %.Setup(''%'')',
            [self, aFromUri]);
        if PosExChar('<', toU) <> 0 then // n.Data.ToUriPosLen=nil to use ToUri
          repeat
            pos := u - pointer(toU);
            GetNextItem(u, '<', item); // static
            AddInteger(n.Data.ToUriPosLen, pos);          // position
            AddInteger(n.Data.ToUriPosLen, length(item)); // length (may be 0)
            inc(n.Data.ToUriStaticLen, length(item));
            if (u = nil) or
               (u^ = #0) then
              pos := -1
            else
            begin
              GetNextItem(u, '>', item); // <name>
              pos := PosExChar(':', item);
              if pos <> 0 then
                system.delete(item, 1, pos);
              if item = '' then
                raise EUriRouter.CreateUtf8('Void <> in %.Setup(''%'')',
                  [self, aToUri]);
              pos := FindRawUtf8(names, item);
              if pos < 0 then
                raise EUriRouter.CreateUtf8('Unknown <%> in %.Setup(''%'')',
                  [item, self, aToUri]);
            end;
            AddInteger(n.Data.ToUriPosLen, pos);  // value index in Names[]
          until (u = nil) or
                (u^ = #0);
      end;
    end;
    inc(fEntries[aFrom]);
  finally
    fSafe.WriteUnLock;
  end;
end;

constructor TUriRouter.Create(aNodeClass: TRadixTreeNodeClass;
  aOptions: TRadixTreeOptions);
begin
  if aNodeClass = nil then
    raise EUriRouter.CreateUtf8('%.Create with aNodeClass=nil', [self]);
  fTreeNodeClass := aNodeClass;
  fTreeOptions := aOptions;
  inherited Create;
end;

procedure TUriRouter.Rewrite(aFrom: TUriRouterMethod; const aFromUri: RawUtf8;
  aTo: TUriRouterMethod; const aToUri: RawUtf8);
begin
  Setup(aFrom, aFromUri, aTo, aToUri, nil);
end;

procedure TUriRouter.Run(aFrom: TUriRouterMethods; const aFromUri: RawUtf8;
  const aExecute: TOnHttpServerRequest);
var
  m: TUriRouterMethod;
begin
  for m := low(fTree) to high(fTree) do
    if m in aFrom then
      Setup(m, aFromUri, m, '', aExecute);
end;

procedure TUriRouter.Get(const aFrom, aTo: RawUtf8; aToMethod: TUriRouterMethod);
begin
  Rewrite(urmGet, aFrom, aToMethod, aTo);
end;

procedure TUriRouter.Post(const aFrom, aTo: RawUtf8; aToMethod: TUriRouterMethod);
begin
  Rewrite(urmPost, aFrom, aToMethod, aTo);
end;

procedure TUriRouter.Put(const aFrom, aTo: RawUtf8; aToMethod: TUriRouterMethod);
begin
  Rewrite(urmPut, aFrom, aToMethod, aTo);
end;

procedure TUriRouter.Delete(const aFrom, aTo: RawUtf8; aToMethod: TUriRouterMethod);
begin
  Rewrite(urmDelete, aFrom, aToMethod, aTo);
end;

procedure TUriRouter.Options(const aFrom, aTo: RawUtf8;
  aToMethod: TUriRouterMethod);
begin
  Rewrite(urmOptions, aFrom, aToMethod, aTo);
end;

procedure TUriRouter.Head(const aFrom, aTo: RawUtf8; aToMethod: TUriRouterMethod);
begin
  Rewrite(urmHead, aFrom, aToMethod, aTo);
end;

procedure TUriRouter.Get(const aUri: RawUtf8;
  const aExecute: TOnHttpServerRequest);
begin
  Run([urmGet], aUri, aExecute);
end;

procedure TUriRouter.Post(const aUri: RawUtf8;
  const aExecute: TOnHttpServerRequest);
begin
  Run([urmPost], aUri, aExecute);
end;

procedure TUriRouter.Put(const aUri: RawUtf8;
  const aExecute: TOnHttpServerRequest);
begin
  Run([urmPut], aUri, aExecute);
end;

procedure TUriRouter.Delete(const aUri: RawUtf8;
  const aExecute: TOnHttpServerRequest);
begin
  Run([urmDelete], aUri, aExecute);
end;

procedure TUriRouter.Options(const aUri: RawUtf8;
  const aExecute: TOnHttpServerRequest);
begin
  Run([urmOptions], aUri, aExecute);
end;

procedure TUriRouter.Head(const aUri: RawUtf8;
  const aExecute: TOnHttpServerRequest);
begin
  Run([urmHead], aUri, aExecute);
end;

procedure TUriRouter.RunMethods(RouterMethods: TUriRouterMethods;
  Instance: TObject; const Prefix: RawUtf8);
var
  met: TPublishedMethodInfoDynArray;
  m: PtrInt;
begin
  if (self <> nil) and
     (Instance <> nil) and
     (RouterMethods <> []) then
    for m := 0 to GetPublishedMethods(Instance, met) - 1 do
      Run(RouterMethods, Prefix + StringReplaceChars(met[m].Name, '_', '-'),
        TOnHttpServerRequest(met[m].Method));
end;

function TUriRouter.Process(Ctxt: THttpServerRequestAbstract): integer;
var
  m: TUriRouterMethod;
  t: TUriTree;
  found: TUriTreeNode;
begin
  result := 0; // nothing to process
  if (self = nil) or
     (Ctxt = nil) or
     (Ctxt.Url = '') or
     not UriMethod(Ctxt.Method, m) then
    exit;
  THttpServerRequest(Ctxt).fRouteName := nil; // paranoid: if called w/o Prepare
  THttpServerRequest(Ctxt).fRouteNode := nil;
  t := fTree[m];
  if t = nil then
    exit; // this method has no registration yet
  fSafe.ReadLock;
  {$ifdef HASFASTTRYFINALLY}
  try
  {$else}
  begin
  {$endif HASFASTTRYFINALLY}
    // fast recursive parsing - may return nil, but never raises exception
    found := pointer(TUriTreeNode(t.fRoot).Lookup(pointer(Ctxt.Url), Ctxt));
  {$ifdef HASFASTTRYFINALLY}
  finally
  {$endif HASFASTTRYFINALLY}
    fSafe.ReadUnLock;
  end;
  if found <> nil then
    // there is something to react on
    if Assigned(found.Data.Execute) then
    begin
      // request is implemented via a method
      THttpServerRequest(Ctxt).fRouteNode := found;
      result := found.Data.Execute(Ctxt);
    end
    else if found.Data.ToUri <> '' then
    begin
      // request is not implemented here, but the Url should be rewritten
      if m <> found.Data.ToUriMethod then
        Ctxt.Method := URIROUTERMETHOD[found.Data.ToUriMethod];
      if found.Data.ToUriErrorStatus <> 0 then
        result := found.Data.ToUriErrorStatus // redirect to an error code
      else if found.Data.ToUriPosLen = nil then
        Ctxt.Url := found.Data.ToUri    // only static -> just replace URI
      else
        found.RewriteUri(Ctxt);         // compute new URI with injected values
    end;
end;

function TUriRouter.Lookup(const aUri, aUriMethod: RawUtf8): TUriTreeNode;
var
  m: TUriRouterMethod;
  t: TUriTree;
begin
  result := nil;
  if (self = nil) or
     (aUri = '') or
     not UriMethod(aUriMethod, m) then
    exit;
  t := fTree[m];
  if t = nil then
    exit; // this method has no registration yet
  fSafe.ReadLock;
  {$ifdef HASFASTTRYFINALLY}
  try
  {$else}
  begin
  {$endif HASFASTTRYFINALLY}
    result := pointer(TUriTreeNode(t.fRoot).Lookup(pointer(aUri), nil));
  {$ifdef HASFASTTRYFINALLY}
  finally
  {$endif HASFASTTRYFINALLY}
    fSafe.ReadUnLock;
  end;
end;


{ ******************** Shared Server-Side HTTP Process }

{ THttpServerRequest }

constructor THttpServerRequest.Create(aServer: THttpServerGeneric;
  aConnectionID: THttpServerConnectionID; aConnectionThread: TSynThread;
  aConnectionFlags: THttpServerRequestFlags;
  aConnectionOpaque: PHttpServerConnectionOpaque);
begin
  inherited Create;
  fServer := aServer;
  fConnectionID := aConnectionID;
  fConnectionThread := aConnectionThread;
  fConnectionFlags := aConnectionFlags;
  fConnectionOpaque := aConnectionOpaque;
end;

procedure THttpServerRequest.Recycle(aConnectionID: THttpServerConnectionID;
  aConnectionThread: TSynThread; aConnectionFlags: THttpServerRequestFlags;
  aConnectionOpaque: PHttpServerConnectionOpaque);
begin
  fConnectionID := aConnectionID;
  fConnectionThread := aConnectionThread;
  fConnectionFlags := aConnectionFlags;
  fConnectionOpaque := aConnectionOpaque;
  // reset fields as Create() does
  fHost := '';
  fAuthBearer := '';
  fUserAgent := '';
  fRespStatus := 0;
  fOutContent := '';
  fOutContentType := '';
  fOutCustomHeaders := '';
  fAuthenticationStatus := hraNone;
  fAuthenticatedUser := '';
  fErrorMessage := '';
  fUrlParamPos := nil;
  fRouteNode := nil;
  fRouteName := nil; // no fRouteValuePosLen := nil (to reuse allocated array)
  // Prepare() will set the other fields
end;

const
  _CMD_200: array[boolean, boolean] of string[31] = (
   ('HTTP/1.1 200 OK'#13#10,
    'HTTP/1.0 200 OK'#13#10),
   ('HTTP/1.1 206 Partial Content'#13#10,
    'HTTP/1.0 206 Partial Content'#13#10));
  _CMD_XXX: array[boolean] of string[15] = (
    'HTTP/1.1 ',
    'HTTP/1.0 ');

function THttpServerRequest.SetupResponse(var Context: THttpRequestContext;
  CompressGz, MaxSizeAtOnce: integer): PRawByteStringBuffer;

  procedure ProcessStaticFile;
  var
    fn: TFileName;
  begin
    ExtractHeader(fOutCustomHeaders, 'CONTENT-TYPE:', fOutContentType);
    Utf8ToFileName(OutContent, fn);
    if (not Assigned(fServer.OnSendFile)) or
       (not fServer.OnSendFile(self, fn)) then
      if Context.ContentFromFile(fn, CompressGz) then
        OutContent := Context.Content
      else
      begin
        FormatString('Impossible to find %', [fn], fErrorMessage);
        fRespStatus := HTTP_NOTFOUND;
      end;
  end;

  procedure ProcessErrorMessage;
  begin
    OutCustomHeaders := '';
    OutContentType := 'text/html; charset=utf-8'; // create message to display
    StatusCodeToReason(fRespStatus, fRespReason);
    FormatUtf8(
      '<!DOCTYPE html><html><body style="font-family:verdana">' +
      '<h1>% Server Error %</h1><hr><p>HTTP % %</p><p>%</p><small>%</small></body></html>',
      [
        fServer.ServerName, fRespStatus, fRespStatus,
        fRespReason, HtmlEscapeString(fErrorMessage), XPOWEREDVALUE
      ],
      RawUtf8(fOutContent));
  end;

var
  P, PEnd: PUtf8Char;
  len: PtrInt;
  h: PRawByteStringBuffer;
begin
  // note: caller should have set hfConnectionClose in Context.HeaderFlags
  // process content
  Context.ContentLength := 0;
  if (OutContentType <> '') and
     (OutContentType[1] = '!') then
    if OutContentType = NORESPONSE_CONTENT_TYPE then
      OutContentType := '' // true HTTP always expects a response
    else if (OutContent <> '') and
            (OutContentType = STATICFILE_CONTENT_TYPE) then
      ProcessStaticFile;
  if fErrorMessage <> '' then
    ProcessErrorMessage;
  // append Command
  h := @Context.Head;
  h^.Reset;
  if fRespStatus = HTTP_SUCCESS then // optimistic approach
    h^.AppendShort(_CMD_200[
      rfWantRange in Context.ResponseFlags, // HTTP_PARTIALCONTENT=206 support
      rfHttp10 in Context.ResponseFlags])   // HTTP/1.0 support
  else
  begin // other less common cases
    h^.AppendShort(_CMD_XXX[rfHttp10 in Context.ResponseFlags]);
    StatusCodeToReason(fRespStatus, fRespReason);
    h^.Append(fRespStatus);
    h^.Append(' ');
    h^.Append(fRespReason);
    h^.AppendCRLF;
  end;
  // append (and sanitize) custom headers from Request() method
  P := pointer(OutCustomHeaders);
  if P <> nil then
  begin
    PEnd := P + length(OutCustomHeaders);
    repeat
      len := BufferLineLength(P, PEnd); // use fast SSE2 assembly on x86-64 CPU
      if len > 0 then // no void line (means headers ending)
      begin
        if (PCardinal(P)^ or $20202020 =
             ord('c') + ord('o') shl 8 + ord('n') shl 16 + ord('t') shl 24) and
           (PCardinal(P + 4)^ or $20202020 =
             ord('e') + ord('n') shl 8 + ord('t') shl 16 + ord('-') shl 24) and
           (PCardinal(P + 8)^ or $20202020 =
             ord('e') + ord('n') shl 8 + ord('c') shl 16 + ord('o') shl 24) and
           (PCardinal(P + 12)^ or $20202020 =
             ord('d') + ord('i') shl 8 + ord('n') shl 16 + ord('g') shl 24) and
           (P[16] = ':') then
          // custom CONTENT-ENCODING: don't compress
          integer(Context.CompressAcceptHeader) := 0;
        h^.Append(P, len);
        h^.AppendCRLF; // normalize CR/LF endings
        inc(P, len);
      end;
      while P^ in [#10, #13] do
        inc(P);
    until P^ = #0;
  end;
  // generic headers
  h^.Append(fServer.fRequestHeaders); // Server: and X-Powered-By:
  if hsoIncludeDateHeader in fServer.Options then
    fServer.AppendHttpDate(h^);
  Context.Content := OutContent;
  Context.ContentType := OutContentType;
  OutContent := ''; // dec RefCnt to release body memory ASAP
  result := Context.CompressContentAndFinalizeHead(MaxSizeAtOnce); // set State
  // now TAsyncConnectionsSockets.Write(result) should be called
end;

procedure THttpServerRequest.SetErrorMessage(const Fmt: RawUtf8;
  const Args: array of const);
begin
  FormatString(Fmt, Args, fErrorMessage);
end;

procedure THttpServerRequest.SetOutJson(Value: pointer; TypeInfo: PRttiInfo);
begin
  SaveJson(Value^, TypeInfo, [twoNoSharedStream], RawUtf8(fOutContent), []);
  fOutContentType := JSON_CONTENT_TYPE_VAR;
end;

procedure THttpServerRequest.SetOutJson(Value: TObject);
begin
  ObjectToJson(Value, RawUtf8(fOutContent), []);
  fOutContentType := JSON_CONTENT_TYPE_VAR;
end;

function THttpServerRequest.SetAsyncResponse: integer;
begin
  if not Assigned(fOnAsyncResponse) then
    raise EHttpServer.CreateUtf8(
      '%.SetAsyncResponse with no OnAsyncResponse callback', [self]);
  result := HTTP_ASYNCRESPONSE;
end;

{$ifdef USEWININET}

function THttpServerRequest.GetFullURL: SynUnicode;
begin
  if fHttpApiRequest = nil then
    result := ''
  else
    // fHttpApiRequest^.CookedUrl.FullUrlLength is in bytes -> use ending #0
    result := fHttpApiRequest^.CookedUrl.pFullUrl;
end;

{$endif USEWININET}


{ THttpServerGeneric }

constructor THttpServerGeneric.Create(const OnStart, OnStop: TOnNotifyThread;
  const ProcessName: RawUtf8; ProcessOptions: THttpServerOptions);
begin
  fOptions := ProcessOptions; // should be set before SetServerName
  SetServerName('mORMot2 (' + OS_TEXT + ')');
  if hsoEnableLogging in fOptions then
  begin
    fLogger := THttpLogger.Create;
    fLogger.Format := LOGFORMAT_COMBINED; // same default output as nginx
    fOnAfterResponse := fLogger.Append;   // redirect requests to the logger
  end;
  inherited Create(hsoCreateSuspended in fOptions, OnStart, OnStop, ProcessName);
end;

destructor THttpServerGeneric.Destroy;
begin
  inherited Destroy;
  FreeAndNil(fRoute);
  FreeAndNil(fLogger);
end;

function THttpServerGeneric.Route: TUriRouter;
begin
  if self = nil then
    result := nil // avoid GPF
  else
  begin
    if fRoute = nil then
    begin
      GlobalLock; // paranoid thread-safety
      try
        if fRoute = nil then
        begin
          if fRouterClass = nil then
            fRouterClass := TUriTreeNode;
          fRoute := TUriRouter.Create(fRouterClass);
        end;
      finally
        GlobalUnLock;
      end;
    end;
    result := fRoute;
  end;
end;

procedure THttpServerGeneric.SetFavIcon(const FavIconContent: RawByteString);
begin
  if FavIconContent = 'default' then
    fFavIcon := FavIconBinary
  else
    fFavIcon := FavIconContent;
  if fFavIconRouted then
    exit; // need to register the route once, but allow custom icon
  Route.Get('/favicon.ico', GetFavIcon);
  fFavIconRouted := true;
end;

function THttpServerGeneric.GetFavIcon(Ctxt: THttpServerRequestAbstract): cardinal;
begin
  if fFavIcon = '' then
    result := HTTP_NOTFOUND
  else begin
    Ctxt.OutContent := fFavIcon;
    Ctxt.OutContentType := 'image/x-icon';
    result := HTTP_SUCCESS;
  end;
end;

function THttpServerGeneric.NextConnectionID: integer;
begin
  result := InterlockedIncrement(fCurrentConnectionID);
  if result = maxInt - 2048 then
    fCurrentConnectionID := 0; // paranoid keep ID in positive 31-bit range
end;

procedure THttpServerGeneric.RegisterCompress(aFunction: THttpSocketCompress;
  aCompressMinSize, aPriority: integer);
begin
  RegisterCompressFunc(
    fCompress, aFunction, fCompressAcceptEncoding, aCompressMinSize, aPriority);
end;

procedure THttpServerGeneric.Shutdown;
begin
  if self <> nil then
    fShutdownInProgress := true;
end;

function THttpServerGeneric.Request(Ctxt: THttpServerRequestAbstract): cardinal;
begin
  if (self = nil) or
     fShutdownInProgress then
    result := HTTP_NOTFOUND
  else
  begin
    if Assigned(Ctxt.ConnectionThread) and
       Ctxt.ConnectionThread.InheritsFrom(TSynThread) and
       (not Assigned(TSynThread(Ctxt.ConnectionThread).StartNotified)) then
      NotifyThreadStart(TSynThread(Ctxt.ConnectionThread));
    if Assigned(OnRequest) then
      result := OnRequest(Ctxt)
    else
      result := HTTP_NOTFOUND;
  end;
end;

function THttpServerGeneric.{%H-}Callback(Ctxt: THttpServerRequest;
  aNonBlocking: boolean): cardinal;
begin
  raise EHttpServer.CreateUtf8('%.Callback is not implemented: try to use ' +
    'another communication protocol, e.g. WebSockets', [self]);
end;

procedure THttpServerGeneric.ParseRemoteIPConnID(const Headers: RawUtf8;
  var RemoteIP: RawUtf8; var RemoteConnID: THttpServerConnectionID);
var
  P: PUtf8Char;
begin
  if self = nil then // = nil e.g. from TRtspOverHttpServer
    exit;
  // real Internet IP (replace RemoteIP='127.0.0.1' from a proxy)
  if fRemoteIPHeaderUpper <> '' then
    FindNameValue(Headers, pointer(fRemoteIPHeaderUpper),
      RemoteIP, {keepnotfound=}true);
  // real proxy connection ID
  if fRemoteConnIDHeaderUpper <> '' then
  begin
    P := FindNameValue(pointer(Headers), pointer(fRemoteConnIDHeaderUpper));
    if P <> nil then
      SetQWord(P, PQWord(@RemoteConnID)^);
  end;
  if RemoteConnID = 0 then
    // fallback to 31-bit sequence
    RemoteConnID := NextConnectionID;
end;

procedure THttpServerGeneric.AppendHttpDate(var Dest: TRawByteStringBuffer);
begin
  // overriden in THttpAsyncServer.AppendHttpDate with its own per-second cache
  Dest.AppendShort(HttpDateNowUtc);
end;

function THttpServerGeneric.CanNotifyCallback: boolean;
begin
  result := (self <> nil) and
            (fCallbackSendDelay <> nil);
end;

procedure THttpServerGeneric.SetRouterClass(aRouter: TRadixTreeNodeClass);
begin
  if fRouterClass <> nil then
    raise EHttpServer.CreateUtf8('%.RouterClass already set', [self]);
  fRouterClass := aRouter;
end;

procedure THttpServerGeneric.SetServerName(const aName: RawUtf8);
begin
  fServerName := aName;
  FormatUtf8('Server: %'#13#10, [fServerName], fRequestHeaders);
  if not (hsoNoXPoweredHeader in fOptions) then
    Append(fRequestHeaders, XPOWEREDNAME + ': ' + XPOWEREDVALUE + #13#10);
end;

procedure THttpServerGeneric.SetOptions(opt: THttpServerOptions);
begin
  if fOptions = opt then
    exit;
  fOptions := opt;
  SetServerName(fServerName); // recompute fRequestHeaders
end;

procedure THttpServerGeneric.SetOnRequest(
  const aRequest: TOnHttpServerRequest);
begin
  fOnRequest := aRequest;
end;

procedure THttpServerGeneric.SetOnBeforeBody(
  const aEvent: TOnHttpServerBeforeBody);
begin
  fOnBeforeBody := aEvent;
end;

procedure THttpServerGeneric.SetOnBeforeRequest(
  const aEvent: TOnHttpServerRequest);
begin
  fOnBeforeRequest := aEvent;
end;

procedure THttpServerGeneric.SetOnAfterRequest(
  const aEvent: TOnHttpServerRequest);
begin
  fOnAfterRequest := aEvent;
end;

procedure THttpServerGeneric.SetOnAfterResponse(
  const aEvent: TOnHttpServerAfterResponse);
begin
  fOnAfterResponse := aEvent;
end;

function THttpServerGeneric.DoBeforeRequest(Ctxt: THttpServerRequest): cardinal;
begin
  if Assigned(fOnBeforeRequest) then
    result := fOnBeforeRequest(Ctxt)
  else
    result := 0;
end;

function THttpServerGeneric.DoAfterRequest(Ctxt: THttpServerRequest): cardinal;
begin
  if Assigned(fOnAfterRequest) then
    result := fOnAfterRequest(Ctxt)
  else
    result := 0;
end;

procedure THttpServerGeneric.SetMaximumAllowedContentLength(aMax: cardinal);
begin
  fMaximumAllowedContentLength := aMax;
end;

procedure THttpServerGeneric.SetRemoteIPHeader(const aHeader: RawUtf8);
begin
  fRemoteIPHeader := aHeader;
  fRemoteIPHeaderUpper := UpperCase(aHeader);
end;

procedure THttpServerGeneric.SetRemoteConnIDHeader(const aHeader: RawUtf8);
begin
  fRemoteConnIDHeader := aHeader;
  fRemoteConnIDHeaderUpper := UpperCase(aHeader);
end;


const
  // was generated from InitNetTlsContextSelfSignedServer commented lines
  PRIVKEY_PFX: array[0..2400] of byte = (
    $30, $82, $09, $5D, $02, $01, $03, $30, $82, $09, $27, $06, $09, $2A, $86, $48,
    $86, $F7, $0D, $01, $07, $01, $A0, $82, $09, $18, $04, $82, $09, $14, $30, $82,
    $09, $10, $30, $82, $03, $C7, $06, $09, $2A, $86, $48, $86, $F7, $0D, $01, $07,
    $06, $A0, $82, $03, $B8, $30, $82, $03, $B4, $02, $01, $00, $30, $82, $03, $AD,
    $06, $09, $2A, $86, $48, $86, $F7, $0D, $01, $07, $01, $30, $1C, $06, $0A, $2A,
    $86, $48, $86, $F7, $0D, $01, $0C, $01, $06, $30, $0E, $04, $08, $D4, $F9, $E6,
    $DE, $12, $70, $DD, $EE, $02, $02, $08, $00, $80, $82, $03, $80, $3A, $91, $73,
    $2F, $46, $F9, $49, $00, $B6, $90, $5B, $59, $8F, $37, $6F, $19, $6F, $85, $EF,
    $01, $97, $1D, $CD, $A6, $C5, $04, $DF, $0A, $0F, $87, $28, $59, $80, $9A, $88,
    $5F, $7F, $8B, $B2, $97, $A5, $13, $6E, $3E, $AB, $04, $B2, $5F, $62, $12, $0B,
    $30, $A5, $A7, $CC, $54, $9A, $8A, $6B, $6B, $8A, $7F, $0C, $CD, $AF, $BB, $EA,
    $78, $A5, $7F, $11, $85, $13, $6F, $DB, $61, $40, $D2, $26, $7C, $EB, $99, $A2,
    $6F, $1B, $A4, $71, $77, $44, $7A, $10, $EC, $02, $3D, $26, $48, $72, $77, $10,
    $07, $9E, $FE, $75, $20, $7A, $3B, $F2, $D8, $74, $74, $E8, $5C, $FF, $12, $DF,
    $6C, $ED, $54, $C1, $76, $29, $D7, $2D, $DD, $FA, $3A, $32, $26, $7D, $F0, $31,
    $CF, $2D, $06, $37, $83, $9B, $39, $92, $2B, $78, $1D, $17, $1A, $D3, $4B, $24,
    $70, $00, $9F, $66, $8D, $3D, $BE, $05, $E3, $63, $7C, $2E, $58, $F7, $DB, $6D,
    $4F, $3E, $36, $CF, $0B, $C5, $5F, $B1, $AE, $6D, $E2, $61, $63, $12, $4C, $99,
    $24, $3E, $C9, $CF, $B9, $97, $20, $4A, $55, $41, $35, $F1, $6C, $43, $9F, $67,
    $63, $DA, $14, $31, $57, $D2, $13, $B2, $AB, $59, $6B, $30, $D7, $1D, $2C, $54,
    $ED, $73, $0C, $2D, $AA, $F9, $11, $13, $64, $88, $56, $D8, $B6, $16, $F9, $E7,
    $9C, $03, $DA, $87, $2F, $7B, $4B, $C2, $EE, $1B, $2C, $53, $06, $74, $D2, $11,
    $7F, $81, $31, $E8, $EE, $84, $40, $27, $1C, $18, $FA, $66, $02, $B1, $67, $42,
    $4A, $B9, $4D, $8B, $96, $95, $6B, $AB, $1A, $48, $47, $44, $0E, $63, $2C, $26,
    $27, $7C, $C1, $C8, $7C, $74, $B8, $1C, $F5, $9D, $6F, $09, $0F, $27, $F0, $B0,
    $46, $68, $0C, $99, $03, $80, $E5, $81, $2B, $74, $E6, $B4, $02, $12, $AD, $EF,
    $A8, $E6, $BE, $36, $BF, $24, $2B, $AB, $B5, $4D, $33, $7D, $CD, $A0, $DB, $6D,
    $19, $68, $C9, $00, $DB, $A3, $D7, $02, $A8, $8A, $FB, $2F, $71, $4A, $A7, $82,
    $06, $CD, $BC, $E3, $88, $12, $CA, $35, $66, $66, $36, $CF, $2D, $E9, $97, $F8,
    $C1, $03, $48, $9C, $7A, $F4, $5F, $F5, $BC, $FD, $67, $62, $90, $19, $25, $62,
    $03, $B2, $B1, $AE, $27, $FF, $A0, $D5, $47, $0E, $A1, $21, $29, $C8, $A5, $19,
    $D3, $D5, $F1, $0C, $51, $5B, $4A, $DB, $FB, $D8, $A6, $49, $DB, $3A, $8E, $9D,
    $64, $BE, $24, $01, $80, $F0, $35, $4E, $DA, $83, $5A, $DB, $83, $D7, $7C, $01,
    $1B, $5C, $8F, $B3, $D7, $B7, $49, $9F, $AF, $C7, $29, $87, $4D, $73, $EF, $D0,
    $D7, $BE, $BF, $C2, $09, $60, $BB, $FC, $5B, $64, $24, $04, $E6, $09, $9A, $19,
    $68, $61, $9C, $DA, $62, $5E, $A4, $8A, $38, $5D, $DE, $BD, $4F, $BF, $78, $04,
    $6D, $CE, $9A, $E2, $E4, $E7, $93, $A1, $E9, $CA, $F1, $3D, $9B, $E5, $14, $C8,
    $98, $FB, $29, $B0, $1F, $01, $48, $40, $80, $67, $2B, $F2, $30, $21, $1E, $A9,
    $4A, $B4, $8C, $BE, $DD, $9B, $3E, $2D, $82, $37, $63, $51, $24, $17, $AC, $9A,
    $49, $BD, $AF, $DF, $2C, $CE, $BC, $D5, $A9, $43, $1F, $7A, $9A, $BF, $7B, $5A,
    $3E, $F3, $12, $55, $67, $7D, $97, $9B, $B6, $35, $4F, $D4, $97, $DF, $2C, $D9,
    $40, $32, $1B, $92, $8E, $25, $6E, $F0, $7A, $48, $41, $2B, $9F, $55, $7E, $D2,
    $E5, $58, $85, $BA, $73, $51, $5C, $3F, $95, $18, $F6, $9B, $6A, $8D, $85, $25,
    $A2, $5E, $F0, $4F, $F7, $96, $51, $CA, $AC, $FF, $C9, $CC, $96, $4F, $C6, $B0,
    $63, $60, $C1, $50, $9A, $5B, $0D, $CA, $8F, $19, $CC, $87, $89, $6A, $31, $0F,
    $10, $DF, $C8, $26, $64, $09, $2E, $59, $94, $22, $24, $E7, $5B, $59, $EB, $86,
    $F9, $99, $EE, $39, $28, $14, $0C, $A7, $C4, $1F, $B5, $69, $93, $C1, $CC, $DC,
    $14, $35, $DE, $A8, $EA, $14, $6F, $C0, $D3, $13, $98, $2A, $A9, $55, $D6, $B6,
    $D4, $84, $0C, $92, $B2, $64, $28, $B5, $0F, $89, $A4, $F2, $7F, $3B, $3C, $35,
    $5D, $0B, $4A, $42, $6B, $CF, $B4, $70, $78, $B3, $5E, $3E, $3D, $6E, $86, $29,
    $5F, $F0, $27, $9A, $31, $A5, $6F, $94, $AB, $22, $8D, $E7, $FB, $21, $72, $DA,
    $5A, $CF, $7B, $6A, $23, $F7, $6C, $05, $6D, $E1, $17, $24, $36, $7C, $3F, $56,
    $A7, $F4, $96, $8D, $B1, $9E, $D1, $90, $F0, $9D, $F8, $32, $4B, $24, $B5, $5B,
    $30, $B6, $B1, $3E, $9D, $D0, $FC, $56, $19, $41, $0A, $90, $CB, $E2, $BF, $E4,
    $55, $D1, $F1, $14, $AF, $90, $B2, $13, $4E, $16, $2A, $1B, $43, $D9, $34, $14,
    $17, $C8, $8A, $FE, $1C, $A0, $66, $40, $5E, $6B, $9F, $EE, $15, $BF, $90, $D7,
    $6D, $87, $E2, $03, $10, $2A, $FF, $18, $E5, $A1, $DA, $00, $9B, $B7, $E6, $1E,
    $3C, $5C, $8A, $36, $1E, $33, $E9, $4D, $89, $DA, $6C, $49, $2F, $0D, $7B, $54,
    $68, $30, $B3, $AC, $AF, $5F, $6F, $FF, $CB, $EE, $D7, $21, $28, $73, $7D, $32,
    $32, $D5, $C2, $74, $08, $C3, $01, $7E, $80, $C1, $F4, $CB, $AC, $91, $05, $5D,
    $B3, $D2, $B6, $95, $D4, $D0, $19, $B8, $25, $46, $D2, $EA, $17, $3A, $BF, $D3,
    $FF, $DC, $A1, $85, $A8, $56, $01, $1C, $24, $55, $BB, $2D, $6D, $7A, $07, $AC,
    $C3, $1A, $DC, $93, $97, $60, $9B, $6F, $AA, $4C, $2E, $61, $86, $30, $82, $05,
    $41, $06, $09, $2A, $86, $48, $86, $F7, $0D, $01, $07, $01, $A0, $82, $05, $32,
    $04, $82, $05, $2E, $30, $82, $05, $2A, $30, $82, $05, $26, $06, $0B, $2A, $86,
    $48, $86, $F7, $0D, $01, $0C, $0A, $01, $02, $A0, $82, $04, $EE, $30, $82, $04,
    $EA, $30, $1C, $06, $0A, $2A, $86, $48, $86, $F7, $0D, $01, $0C, $01, $03, $30,
    $0E, $04, $08, $04, $E0, $0A, $B0, $D6, $79, $A5, $44, $02, $02, $08, $00, $04,
    $82, $04, $C8, $7F, $48, $8D, $D1, $AB, $5E, $A1, $D8, $D0, $63, $62, $6A, $D2,
    $AF, $DD, $20, $DE, $91, $4D, $9A, $2F, $78, $20, $0C, $84, $A2, $C9, $38, $69,
    $FE, $8A, $AA, $8E, $B6, $3E, $4E, $D7, $CA, $F4, $2E, $6B, $D6, $9D, $C0, $3B,
    $5A, $4E, $7B, $89, $B8, $86, $38, $29, $87, $08, $A4, $B0, $2A, $ED, $CA, $13,
    $B2, $FE, $15, $3E, $87, $BD, $1D, $AD, $43, $1F, $62, $93, $C1, $B8, $9F, $93,
    $46, $74, $B3, $F4, $34, $D3, $9C, $97, $E1, $38, $09, $4C, $F4, $19, $35, $81,
    $34, $27, $93, $C7, $B3, $FA, $AF, $58, $46, $73, $CC, $56, $91, $9F, $C8, $DC,
    $6B, $04, $AF, $F1, $67, $65, $3D, $2C, $8E, $D1, $CC, $AC, $B7, $94, $41, $EA,
    $56, $C4, $45, $ED, $C9, $2C, $BB, $C1, $0F, $05, $06, $73, $03, $33, $D1, $C2,
    $BC, $34, $B2, $D5, $EA, $78, $5A, $22, $CA, $C3, $B4, $31, $43, $47, $92, $E8,
    $B4, $21, $F2, $70, $0E, $B5, $1B, $9A, $07, $86, $45, $66, $8F, $DD, $90, $2E,
    $9B, $AF, $9F, $D4, $04, $42, $EC, $07, $78, $C8, $66, $0F, $19, $AE, $64, $F6,
    $99, $11, $6C, $71, $DB, $58, $F2, $CE, $13, $29, $FF, $C2, $4A, $C7, $4A, $02,
    $D8, $28, $F7, $54, $DC, $A8, $FB, $30, $DF, $53, $98, $85, $6D, $3C, $CF, $16,
    $93, $B9, $8B, $F5, $39, $80, $CD, $84, $36, $0A, $0F, $2F, $A2, $9E, $CB, $9B,
    $83, $F0, $49, $C5, $34, $B9, $4B, $1D, $5A, $46, $56, $8F, $A8, $05, $E0, $4C,
    $51, $41, $A4, $6B, $07, $38, $AF, $F4, $43, $81, $8D, $7D, $54, $DD, $85, $DA,
    $39, $2B, $0E, $EF, $44, $90, $E8, $99, $67, $65, $32, $5B, $F1, $CA, $1F, $CD,
    $58, $2D, $B3, $1E, $10, $4F, $B5, $6E, $23, $A0, $26, $D3, $22, $A7, $D9, $BD,
    $CC, $E6, $25, $52, $FE, $00, $70, $B3, $A8, $E6, $BE, $42, $AE, $09, $7A, $AD,
    $46, $EC, $03, $A5, $12, $D4, $07, $23, $A7, $9E, $7E, $42, $00, $48, $13, $96,
    $E5, $3B, $55, $13, $2B, $A6, $E6, $6C, $9A, $25, $E0, $53, $27, $B5, $E7, $5F,
    $2B, $96, $B3, $7C, $77, $A9, $D7, $F7, $14, $C7, $A8, $E1, $19, $0F, $5C, $88,
    $E4, $F2, $1C, $AD, $71, $E8, $8F, $B2, $F6, $88, $B9, $2A, $57, $63, $EF, $B5,
    $D7, $CA, $7C, $95, $14, $5E, $9D, $21, $6C, $6F, $87, $37, $88, $B5, $5E, $F1,
    $8E, $0C, $33, $4B, $32, $A5, $AD, $3C, $B8, $E1, $BC, $1C, $74, $C2, $36, $D4,
    $14, $37, $96, $1F, $3D, $93, $EF, $23, $5A, $59, $B5, $13, $CD, $34, $C7, $D6,
    $78, $F5, $DE, $1B, $38, $EC, $70, $D3, $9E, $D4, $08, $EF, $B7, $9C, $34, $14,
    $12, $9A, $7D, $D0, $7A, $09, $74, $16, $5F, $0E, $88, $CF, $F4, $D7, $F7, $30,
    $97, $D7, $D2, $18, $FF, $C7, $62, $8D, $37, $D0, $77, $66, $FD, $B3, $EE, $86,
    $D9, $1B, $9E, $7C, $D0, $D5, $B8, $D7, $F1, $3C, $57, $BE, $51, $07, $A5, $25,
    $37, $E4, $73, $5E, $60, $B7, $98, $99, $6A, $C1, $F0, $35, $FF, $F6, $D7, $12,
    $44, $7B, $1E, $70, $BF, $32, $E2, $49, $58, $78, $41, $22, $EE, $B5, $99, $2B,
    $08, $C6, $A3, $E2, $C6, $65, $06, $8E, $D1, $FB, $CB, $2D, $D9, $0B, $92, $D2,
    $05, $AB, $91, $EA, $43, $62, $16, $B3, $4B, $73, $7A, $BD, $C5, $41, $A0, $2D,
    $6D, $28, $44, $A2, $93, $62, $2E, $67, $6B, $4A, $A0, $AB, $5E, $20, $A2, $F3,
    $00, $56, $B4, $A8, $E8, $A3, $DA, $08, $99, $83, $C2, $AD, $8A, $7F, $85, $70,
    $3E, $CE, $2F, $39, $06, $77, $A8, $77, $3E, $BF, $E5, $C8, $38, $DC, $68, $28,
    $35, $49, $C8, $A8, $E3, $FD, $9D, $05, $DC, $70, $4C, $A2, $0D, $2C, $44, $37,
    $F4, $F3, $B8, $0A, $99, $3C, $97, $10, $92, $77, $58, $B2, $E3, $00, $A2, $0E,
    $34, $AF, $5F, $C6, $1D, $22, $DD, $34, $57, $DC, $5B, $F1, $F1, $6E, $03, $12,
    $C2, $6C, $AD, $75, $03, $BF, $CD, $7A, $CD, $52, $0A, $75, $A1, $31, $B5, $19,
    $DF, $52, $09, $3B, $94, $76, $EE, $1A, $5A, $A8, $8D, $3B, $EE, $B7, $86, $C6,
    $65, $C7, $E8, $0B, $3C, $B9, $EE, $7D, $80, $22, $89, $3D, $F8, $6C, $9E, $4F,
    $6E, $C8, $F8, $3A, $54, $76, $B5, $89, $6B, $05, $A5, $C9, $68, $68, $0B, $33,
    $E5, $55, $E8, $B2, $F9, $39, $DC, $C8, $0A, $13, $94, $01, $D2, $A1, $0A, $42,
    $F5, $37, $A4, $18, $C9, $97, $BB, $A4, $93, $4C, $49, $BB, $FB, $B0, $F5, $4E,
    $C5, $D3, $3B, $BD, $A0, $37, $10, $9F, $8F, $E7, $BB, $8A, $6D, $FE, $C3, $6C,
    $36, $A6, $3D, $C6, $ED, $D0, $7D, $68, $37, $11, $22, $16, $82, $AB, $C4, $02,
    $EC, $EB, $A0, $7D, $0E, $22, $79, $CE, $6A, $39, $45, $31, $5C, $99, $75, $C3,
    $6A, $B9, $A1, $00, $2D, $4D, $4D, $F5, $AC, $CC, $1E, $0D, $36, $A7, $36, $40,
    $53, $6C, $A8, $6C, $B0, $F8, $27, $30, $68, $AE, $06, $39, $A5, $89, $86, $CC,
    $BB, $B0, $CA, $43, $62, $1D, $71, $6A, $30, $62, $B9, $BC, $DC, $8A, $D1, $23,
    $04, $6F, $35, $4B, $6F, $81, $B8, $31, $91, $26, $83, $28, $E6, $2E, $D3, $84,
    $FB, $53, $F9, $6F, $B0, $0E, $37, $E1, $CE, $4D, $6F, $35, $14, $37, $4B, $EE,
    $31, $46, $EE, $85, $DF, $04, $0D, $3D, $F0, $AC, $D2, $B7, $EF, $AE, $87, $7A,
    $A8, $C0, $9F, $98, $4E, $E9, $C0, $A6, $7C, $E9, $FF, $D7, $76, $72, $82, $CA,
    $89, $FB, $94, $9C, $67, $7A, $47, $47, $5C, $2C, $17, $61, $96, $15, $D6, $26,
    $BB, $0F, $EF, $F0, $C7, $23, $BA, $39, $8A, $08, $B5, $F3, $68, $DE, $54, $80,
    $15, $A3, $43, $A5, $DA, $0B, $60, $FE, $F9, $BF, $54, $FE, $21, $34, $08, $AB,
    $0D, $59, $A8, $DC, $8E, $7B, $54, $46, $4D, $F7, $B6, $AC, $DF, $1D, $6F, $50,
    $9C, $3C, $17, $5D, $19, $4C, $48, $21, $D2, $5B, $F0, $6F, $A7, $2B, $D4, $B0,
    $87, $FD, $42, $D0, $87, $D3, $BE, $7A, $01, $61, $16, $8A, $A3, $BC, $83, $1D,
    $BB, $6A, $FB, $51, $EB, $6B, $37, $F9, $1E, $E8, $FF, $0A, $4F, $46, $14, $1C,
    $04, $EE, $CD, $8D, $4A, $33, $CD, $8D, $4F, $0B, $24, $2C, $E1, $25, $48, $42,
    $A2, $EB, $04, $F4, $7E, $30, $62, $AE, $CC, $20, $1A, $A6, $38, $5C, $D5, $F3,
    $27, $07, $81, $75, $9C, $F4, $D0, $87, $79, $6F, $0A, $28, $3D, $A5, $22, $B8,
    $EC, $C7, $B3, $C0, $F5, $DE, $77, $6C, $7F, $C3, $01, $1E, $FA, $88, $83, $BB,
    $D0, $9C, $29, $82, $11, $DB, $D0, $99, $C7, $D8, $E0, $2F, $E0, $22, $22, $0D,
    $2A, $E7, $29, $64, $B3, $72, $A2, $08, $5A, $FA, $08, $86, $D4, $E5, $FE, $05,
    $08, $64, $CC, $C3, $53, $7F, $9A, $2E, $93, $21, $C2, $FA, $16, $37, $3E, $28,
    $CF, $CA, $57, $DA, $BB, $15, $1A, $C6, $41, $39, $BE, $D7, $F9, $9E, $78, $1B,
    $83, $A7, $6D, $1E, $22, $BE, $49, $7F, $64, $41, $5D, $A8, $11, $40, $D7, $AD,
    $43, $F6, $C3, $9E, $7E, $3A, $95, $2D, $27, $04, $80, $95, $02, $60, $A6, $A6,
    $55, $25, $BD, $64, $E2, $D0, $99, $B5, $D9, $4B, $42, $F5, $69, $CE, $9A, $FE,
    $26, $D1, $C4, $9E, $29, $3D, $AF, $85, $2F, $8E, $E0, $0A, $69, $F2, $69, $EE,
    $66, $C2, $F7, $AB, $81, $BC, $82, $01, $22, $B6, $45, $31, $25, $30, $23, $06,
    $09, $2A, $86, $48, $86, $F7, $0D, $01, $09, $15, $31, $16, $04, $14, $11, $9C,
    $AB, $D1, $44, $93, $91, $54, $3C, $52, $A0, $66, $4C, $A5, $99, $DB, $42, $62,
    $D2, $43, $30, $2D, $30, $21, $30, $09, $06, $05, $2B, $0E, $03, $02, $1A, $05,
    $00, $04, $14, $E0, $D8, $41, $1F, $76, $85, $94, $B5, $64, $2D, $FD, $59, $27,
    $CE, $EA, $3B, $B1, $E2, $25, $11, $04, $08, $01, $3E, $2B, $1B, $94, $CF, $41,
    $11);

function PrivKeyCertPfx: RawByteString;
begin
  FastSetRawByteString(result, @PRIVKEY_PFX, SizeOf(PRIVKEY_PFX));
end;

procedure InitNetTlsContextSelfSignedServer(var TLS: TNetTlsContext;
  Algo: TCryptAsymAlgo; UsePreComputed: boolean);
var
  cert: ICryptCert;
  certfile, keyfile: TFileName;
  keypass: RawUtf8;
begin
  certfile := TemporaryFileName;
  if UsePreComputed or
     (CryptCertOpenSsl[Algo] = nil) then
     // we can't use CryptCertX509[] because SSPI requires PFX binary format
  begin
    FileFromString(PrivKeyCertPfx, certfile); // use pre-computed key
    keypass := 'pass';
  end
  else
  begin
    keyfile := TemporaryFileName;
    keypass := CardinalToHexLower(Random32);
    cert := CryptCertOpenSsl[Algo].
              Generate(CU_TLS_SERVER, '127.0.0.1', nil, 3650);
    cert.SaveToFile(certfile, cccCertOnly, '', ccfPem);
    cert.SaveToFile(keyfile, cccPrivateKeyOnly, keypass, ccfPem);
    //writeln(BinToSource('PRIVKEY_PFX', '',
    //  cert.Save(cccCertWithPrivateKey, 'pass', ccfBinary)));
  end;
  InitNetTlsContext(TLS, {server=}true, certfile, keyfile, keypass);
end;

const
  // RLE-encoded /favicon.ico, as decoded into FavIconBinary function result
  // - using Base64 encoding is the easiest with Delphi and RawByteString :)
  _FAVICON_BINARY: RawUtf8 =
    'aQOi9AjOyJ+H/gMAAAEAAQAYGBAAAQAEAOgBAAAWAAAAKAAAABgAAAAwAAAAAQAEWhEAEFoH' +
    'AAEC7wAFBQgAVVVVAAMDwwCMjIwA////AG1tcQCjo6sACQmbADU1NgAAACsACAhPAMvLywAA' +
    'AHEADy34AABu/QBaEFVXYiJnWgdVUmd8zHdmWgVVVmRCERESRGRaBFUiYVoEERlmZVVVUiIR' +
    'ERqqERESJlVVdiERq93d26ERIsVVZBEa2DMziNoRFiVUdhGtgzAAM42hFHzCQRG4MAAAADix' +
    'EUJCYRrTWgQAM9oRYiIhG4MAAOAAA4oRIpKRG4MAD/4AA4oRIpKRG4MADv4AA4oRIiIhGoMA' +
    'AAAOA9oRKUlhStMwAAAAONERKVJhmbgzDuADOLF5ZlxEERuDMzMzixmUZVVEkRG9Z3eNsREk' +
    'RVVWQRGWu7u2kRlGVVVcJJGUzMzEESQlVVVVwndaBBGXcsVaBFVnd3REd3RlWgZVR3zMdEVV' +
    'VVX///8A/4D/AP4APwD4AA8A8AAHAOAAAwDAAAEAwAABAIBaHwCAAAAAgAABAMAAAQDgAAMA' +
    '4AAHAPAABwD8AB8A/wB/AA==';

var
  _FavIconBinary: RawByteString;

function FavIconBinary: RawByteString;
begin
  if _FavIconBinary = '' then
    _FavIconBinary := AlgoRle.Decompress(Base64ToBin(_FAVICON_BINARY));
  result := _FavIconBinary;
end;

var
  GetMacAddressSafe: TLightLock; // to protect the filter global variable
  GetMacAddressFilter: TMacAddressFilter;

const
  NETHW_ORDER: array[TMacAddressKind] of byte = ( // Kind to sort priority
    2,  // makUndefined
    0,  // makEthernet
    1,  // makWifi
    4,  // makTunnel
    3,  // makPpp
    5); // makSoftware

function SortByMacAddressFilter(const A, B): integer;
var
  ma: TMacAddress absolute A;
  mb: TMacAddress absolute B;
begin
  // sort by kind
  if not (mafIgnoreKind in GetMacAddressFilter) then
  begin
    result := CompareCardinal(NETHW_ORDER[ma.Kind], NETHW_ORDER[mb.Kind]);
    if result <> 0 then
      exit;
  end;
  // sort with gateway first
  if not (mafIgnoreGateway in GetMacAddressFilter) then
  begin
    result := ord(ma.Gateway = '') - ord(mb.Gateway = '');
    if result <> 0 then
      exit;
  end;
  // sort by speed within this kind and gateway
  if not (mafIgnoreSpeed in GetMacAddressFilter) then
  begin
    result := CompareCardinal(mb.Speed, ma.Speed);
    if result <> 0 then
      exit;
  end;
  // fallback to sort by IfIndex
  result := CompareCardinal(ma.IfIndex, mb.IfIndex);
end;

function GetMainMacAddress(out Mac: TMacAddress; Filter: TMacAddressFilter): boolean;
var
  allowed: TMacAddressKinds;
  all: TMacAddressDynArray;
  arr: TDynArray;
  i: PtrInt;
begin
  result := false;
  all := copy(GetMacAddresses({upanddown=}false));
  if all = nil then
    exit;
  arr.Init(TypeInfo(TMacAddressDynArray), all);
  allowed := [];
  if mafLocalOnly in Filter then
    allowed := [makEthernet, makWifi]
  else if mafEthernetOnly in Filter then
    include(allowed, makEthernet);
  if allowed <> [] then
    for i := high(all) downto 0 do
      if not (all[i].Kind in allowed) then
        arr.Delete(i);
  if mafRequireBroadcast in Filter then
    for i := high(all) downto 0 do
      if all[i].Broadcast = '' then
        arr.Delete(i);
  if all = nil then
    exit;
  if length(all) > 1 then
  begin
    GetMacAddressSafe.Lock;
    try
      GetMacAddressFilter := Filter;
      arr.Sort(SortByMacAddressFilter);
    finally
      GetMacAddressSafe.UnLock;
    end;
  end;
  Mac := all[0];
  result := true;
end;

function GetMainMacAddress(out Mac: TMacAddress;
  const InterfaceNameAddressOrIP: RawUtf8; UpAndDown: boolean): boolean;
var
  i: PtrInt;
  all: TMacAddressDynArray;
  pattern, ip4: cardinal;
  m, fnd: ^TMacAddress;
begin
  // retrieve the current network interfaces
  result := false;
  if InterfaceNameAddressOrIP = '' then
    exit;
  all := GetMacAddresses(UpAndDown); // from cache
  if all = nil then
    exit;
  // search for exact Name / Address / IP
  m := pointer(all);
  for i := 1 to length(all) do
    if IdemPropNameU(m^.Name, InterfaceNameAddressOrIP) or
       IdemPropNameU(m^.Address, InterfaceNameAddressOrIP) or
       (m^.IP = InterfaceNameAddressOrIP) then
    begin
      Mac := m^;
      result := true;
      exit;
    end
    else
      inc(m);
  // fallback to search as network bitmask pattern
  if not IPToCardinal(InterfaceNameAddressOrIP, pattern) then
    exit;
  fnd := nil;
  m := pointer(all);
  for i := 1 to length(all) do
  begin
    if IPToCardinal(m^.IP, ip4) and
       (ip4 and pattern = ip4) and // e.g. 192.168.1.2 and 192.168.1.255
       ((fnd = nil) or
        (NETHW_ORDER[m^.Kind] < NETHW_ORDER[fnd^.Kind])) then
      fnd := m; // pickup the interface with the best hardware (paranoid)
    inc(m);
  end;
  if fnd = nil then
    exit;
  Mac := fnd^;
  result := true;
end;


{ ******************** THttpServerSocket/THttpServer HTTP/1.1 Server }

{ THttpServerSocketGeneric }

constructor THttpServerSocketGeneric.Create(const aPort: RawUtf8;
  const OnStart, OnStop: TOnNotifyThread; const ProcessName: RawUtf8;
  ServerThreadPoolCount: integer; KeepAliveTimeOut: integer;
  ProcessOptions: THttpServerOptions);
begin
  fSockPort := aPort;
  fCompressGz := -1;
  SetServerKeepAliveTimeOut(KeepAliveTimeOut); // 30 seconds by default
  // event handlers set before inherited Create to be visible in childs
  fOnThreadStart := OnStart;
  SetOnTerminate(OnStop);
  fProcessName := ProcessName; // TSynThreadPoolTHttpServer needs it now
  inherited Create(OnStart, OnStop, ProcessName, ProcessOptions);
end;

function THttpServerSocketGeneric.GetApiVersion: RawUtf8;
begin
  result := SocketApiVersion;
end;

function THttpServerSocketGeneric.GetRegisterCompressGzStatic: boolean;
begin
  result := fCompressGz >= 0;
end;

procedure THttpServerSocketGeneric.SetRegisterCompressGzStatic(Value: boolean);
begin
  if Value then
    fCompressGz := CompressIndex(fCompress, @CompressGzip)
  else
    fCompressGz := -1;
end;

function THttpServerSocketGeneric.{%H-}WebSocketsEnable(const aWebSocketsURI,
  aWebSocketsEncryptionKey: RawUtf8; aWebSocketsAjax: boolean;
  aWebSocketsBinaryOptions: TWebSocketProtocolBinaryOptions): pointer;
begin
  raise EHttpServer.CreateUtf8('Unexpected %.WebSocketEnable: requires ' +
    'HTTP_BIDIR (useBidirSocket or useBidirAsync) kind of server', [self]);
end;

procedure THttpServerSocketGeneric.WaitStarted(Seconds: integer;
  const CertificateFile, PrivateKeyFile: TFileName;
  const PrivateKeyPassword: RawUtf8; const CACertificatesFile: TFileName);
var
  tls: TNetTlsContext;
begin
  InitNetTlsContext(tls, {server=}true,
    CertificateFile, PrivateKeyFile, PrivateKeyPassword, CACertificatesFile);
  WaitStarted(Seconds, @tls);
end;

procedure THttpServerSocketGeneric.WaitStarted(
  Seconds: integer; TLS: PNetTlsContext);
var
  tix: Int64;
begin
  tix := mormot.core.os.GetTickCount64 + Seconds * 1000; // never wait forever
  repeat
    if Terminated then
      exit;
    case GetExecuteState of
      esRunning:
        break;
      esFinished:
        raise EHttpServer.CreateUtf8('%.Execute aborted due to %',
          [self, fExecuteMessage]);
    end;
    Sleep(1); // warning: waits typically 1-15 ms on Windows
    if mormot.core.os.GetTickCount64 > tix then
      raise EHttpServer.CreateUtf8('%.WaitStarted timeout after % seconds [%]',
        [self, Seconds, fExecuteMessage]);
  until false;
  // now the server socket has been bound, and is ready to accept connections
  if (hsoEnableTls in fOptions) and
     (TLS <> nil) and
     (TLS^.CertificateFile <> '') and
     ((fSock = nil) or
      not fSock.TLS.Enabled) then
  begin
    if fSock = nil then
      Sleep(5); // paranoid on some servers which propagate the pointer
    if (fSock <> nil) and
       not fSock.TLS.Enabled then // call InitializeTlsAfterBind once
    begin
      fSock.TLS := TLS^;
      InitializeTlsAfterBind; // validate TLS certificate(s) now
      Sleep(1); // let some warmup happen
    end;
  end;
end;

procedure THttpServerSocketGeneric.WaitStartedHttps(Seconds: integer;
  UsePreComputed: boolean);
var
  net: TNetTlsContext;
begin
  InitNetTlsContextSelfSignedServer(net, caaRS256, UsePreComputed);
  try
    WaitStarted(Seconds, @net);
  finally
    DeleteFile(Utf8ToString(net.CertificateFile));
    DeleteFile(Utf8ToString(net.PrivateKeyFile));
  end;
end;

function THttpServerSocketGeneric.GetStat(
  one: THttpServerSocketGetRequestResult): integer;
begin
  result := fStats[one];
end;

procedure THttpServerSocketGeneric.IncStat(
  one: THttpServerSocketGetRequestResult);
begin
  if not (hsoNoStats in fOptions) then
    LockedInc32(@fStats[one]);
end;

function THttpServerSocketGeneric.HeaderRetrieveAbortTix: Int64;
begin
  result := fHeaderRetrieveAbortDelay;
  if result <> 0 then
    inc(result, mormot.core.os.GetTickCount64()); // FPC requires () on Windows
end;

function THttpServerSocketGeneric.DoRequest(Ctxt: THttpServerRequest): boolean;
var
  cod: integer;
begin
  result := false; // error
  try
    // first try any URI rewrite or direct callback execution
    if fRoute <> nil then
    begin
      cod := fRoute.Process(Ctxt);
      if cod <> 0 then
      begin
        Ctxt.RespStatus := cod;
        if (Ctxt.OutContent = '') and
           (Ctxt.RespStatus <> HTTP_ASYNCRESPONSE) and
           not StatusCodeIsSuccess(Ctxt.RespStatus) then
        begin
          Ctxt.fErrorMessage := 'Wrong route';
          IncStat(grRejected);
        end;
        result := true; // a callback was executed
        exit;
      end;
    end;
    // fallback to Request() / OnRequest main processing callback
    cod := DoBeforeRequest(Ctxt);
    if cod <> 0 then
    begin
      Ctxt.RespStatus := cod;
      if Ctxt.OutContent = '' then
        Ctxt.fErrorMessage := 'Rejected request';
      IncStat(grRejected);
    end
    else
    begin
      Ctxt.RespStatus := Request(Ctxt); // calls OnRequest event handler
      Ctxt.InContent := ''; // release memory ASAP
      cod := DoAfterRequest(Ctxt);
      if cod > 0 then
        Ctxt.RespStatus := cod;
    end;
    result := true; // success
  except
    on E: Exception do
      begin
        // intercept and return Internal Server Error 500
        Ctxt.RespStatus := HTTP_SERVERERROR;
        Ctxt.SetErrorMessage('%: %', [E, E.Message]);
        IncStat(grException);
        // will keep soClose as result to shutdown the connection
      end;
  end;
end;

procedure THttpServerSocketGeneric.SetServerKeepAliveTimeOut(Value: cardinal);
begin
  fServerKeepAliveTimeOut := Value;
  fServerKeepAliveTimeOutSec := Value div 1000;
end;

function THttpServerSocketGeneric.OnNginxAllowSend(
  Context: THttpServerRequestAbstract; const LocalFileName: TFileName): boolean;
var
  match, i, f: PtrInt;
  folderlefttrim: ^TFileName;
begin
  match := 0;
  folderlefttrim := pointer(fNginxSendFileFrom);
  if LocalFileName <> '' then
    for f := 1 to length(fNginxSendFileFrom) do
    begin
      match := length(folderlefttrim^);
      for i := 1 to match do // case sensitive left search
        if LocalFileName[i] <> folderlefttrim^[i] then
        begin
          match := 0;
          break;
        end;
      if match <> 0 then
        break; // found matching folderlefttrim
      inc(folderlefttrim);
    end;
  result := match <> 0;
  if not result then
    exit; // no match -> manual send
  Context.OutContent :=
    copy(Context.OutContent, match + 1, 1024); // remove '/var/www'
  Context.OutCustomHeaders := TrimU(Context.OutCustomHeaders + #13#10 +
    'X-Accel-Redirect: ' + Context.OutContent);
  Context.OutContent := '';
end;

procedure THttpServerSocketGeneric.NginxSendFileFrom(
  const FileNameLeftTrim: TFileName);
var
  n: PtrInt;
begin
  n := length(fNginxSendFileFrom);
  SetLength(fNginxSendFileFrom, n + 1);
  fNginxSendFileFrom[n] := FileNameLeftTrim;
  fOnSendFile := OnNginxAllowSend;
end;

procedure THttpServerSocketGeneric.InitializeTlsAfterBind;
begin
  if fSock.TLS.Enabled then
    exit;
  fSafe.Lock; // load certificates once from first connected thread
  try
    fSock.DoTlsAfter(cstaBind);  // validate certificates now
  finally
    fSafe.UnLock;
  end;
end;

procedure THttpServerSocketGeneric.SetAuthorizeNone;
begin
  fAuthorize := hraNone;
  fAuthorizerBasic := nil;
  fAuthorizerDigest := nil;
  fAuthorizeBasic := nil;
  fAuthorizeBasicRealm := '';
end;

procedure THttpServerSocketGeneric.SetAuthorizeDigest(
  const Digest: IDigestAuthServer);
begin
  SetAuthorizeNone;
  if Digest = nil then
    exit;
  fAuthorizerDigest := Digest;
  fAuthorize := hraDigest;
end;

procedure THttpServerSocketGeneric.SetAuthorizeBasic(
  const Basic: IBasicAuthServer);
begin
  SetAuthorizeNone;
  if Basic = nil then
    exit;
  fAuthorizerBasic := Basic;
  fAuthorize := hraBasic;
  fAuthorizeBasicRealm := Basic.BasicInit;
end;

procedure THttpServerSocketGeneric.SetAuthorizeBasic(const BasicRealm: RawUtf8;
  const OnBasicAuth: TOnHttpServerBasicAuth);
begin
  SetAuthorizeNone;
  if not Assigned(OnBasicAuth) then
    exit;
  fAuthorize := hraBasic;
  fAuthorizeBasic := OnBasicAuth;
  FormatUtf8('WWW-Authenticate: Basic realm="%"'#13#10, [BasicRealm],
    fAuthorizeBasicRealm);
end;

function THttpServerSocketGeneric.AuthorizeServerMem: TDigestAuthServerMem;
begin
  result := nil;
  if self = nil then
    exit;
  if (fAuthorizerDigest <> nil) and
     fAuthorizerDigest.Instance.InheritsFrom(TDigestAuthServerMem) then
    result := TDigestAuthServerMem(fAuthorizerDigest.Instance)
  else if (fAuthorizerBasic <> nil) and
           fAuthorizerBasic.Instance.InheritsFrom(TDigestAuthServerMem) then
    result := TDigestAuthServerMem(fAuthorizerBasic.Instance)
end;

function THttpServerSocketGeneric.ComputeWwwAuthenticate(Opaque: Int64): RawUtf8;
begin
  result := '';
  case fAuthorize of
    hraBasic:
      result := fAuthorizeBasicRealm;
    hraDigest:
      if fAuthorizerDigest <> nil then
        result := fAuthorizerDigest.DigestInit(Opaque, 0);
  end;
end;

function THttpServerSocketGeneric.Authorization(var Http: THttpRequestContext;
  Opaque: Int64): TAuthServerResult;
var
  auth: PUtf8Char;
  user, pass, url: RawUtf8;
begin
  result := asrRejected;
  auth := FindNameValue(pointer(Http.Headers), 'AUTHORIZATION: ');
  if auth = nil then
    exit;
  case fAuthorize of
    hraBasic:
      if IdemPChar(auth, 'BASIC ') and
         BasicServerAuth(auth + 6, user, pass) then
        try
          if Assigned(fAuthorizeBasic) then
            if fAuthorizeBasic(self, user, pass) then
              result := asrMatch
            else
              result := asrIncorrectPassword
          else if Assigned(fAuthorizerBasic) then
            result := fAuthorizerBasic.CheckCredential(user, pass);
        finally
          FillZero(pass);
        end;
    hraDigest:
      if (fAuthorizerDigest <> nil) and
         IdemPChar(auth, 'DIGEST ') then
      begin
        result := fAuthorizerDigest.DigestAuth(
           auth + 7, Http.CommandMethod, Opaque, 0, user, url);
        if (result = asrMatch) and
           (url <> http.CommandUri) then
          result := asrRejected;
      end;
  end;
  if result = asrMatch then
    Http.BearerToken := user;
end;

function THttpServerSocketGeneric.SetRejectInCommandUri(
  var Http: THttpRequestContext; Opaque: Int64; Status: integer): boolean;
var
  reason, auth, body: RawUtf8;
begin
  StatusCodeToReason(status, reason);
  FormatUtf8('<!DOCTYPE html><html><head><title>%</title></head>' +
             '<body style="font-family:verdana"><h1>%</h1>' +
             '<p>Server rejected % request as % %.</body></html>',
    [reason, reason, Http.CommandUri, status, reason], body);
  result := (status = HTTP_UNAUTHORIZED) and
            (fAuthorize <> hraNone);
  if result then // don't close the connection but set grWwwAuthenticate
    auth := ComputeWwwAuthenticate(Opaque);
  FormatUtf8('HTTP/1.% % %'#13#10'%' + HTML_CONTENT_TYPE_HEADER +
    #13#10'Content-Length: %'#13#10#13#10'%',
    [ord(result), status, reason, auth, length(body), body], Http.CommandUri);
end;



{ THttpServer }

constructor THttpServer.Create(const aPort: RawUtf8;
  const OnStart, OnStop: TOnNotifyThread; const ProcessName: RawUtf8;
  ServerThreadPoolCount: integer; KeepAliveTimeOut: integer;
  ProcessOptions: THttpServerOptions);
begin
  if fThreadPool <> nil then
    fThreadPool.ContentionAbortDelay := 5000; // 5 seconds default
  fInternalHttpServerRespList := TSynObjectListLocked.Create({ownobject=}false);
  if fThreadRespClass = nil then
    fThreadRespClass := THttpServerResp;
  if fSocketClass = nil then
    fSocketClass := THttpServerSocket;
  fServerSendBufferSize := 256 shl 10; // 256KB of is fine on Windows + POSIX
  inherited Create(aPort, OnStart, OnStop, ProcessName, ServerThreadPoolCount,
    KeepAliveTimeOut, ProcessOptions);
  if hsoBan40xIP in ProcessOptions then
    fBanned := THttpAcceptBan.Create;
  if ServerThreadPoolCount > 0 then
  begin
    fThreadPool := TSynThreadPoolTHttpServer.Create(self, ServerThreadPoolCount);
    fHttpQueueLength := 1000;
    if hsoThreadCpuAffinity in ProcessOptions then
      SetServerThreadsAffinityPerCpu(nil, TThreadDynArray(fThreadPool.WorkThread))
    else if hsoThreadSocketAffinity in ProcessOptions then
      SetServerThreadsAffinityPerSocket(nil, TThreadDynArray(fThreadPool.WorkThread));
  end
  else if ServerThreadPoolCount < 0 then
    fMonoThread := true; // accept() + recv() + send() in a single thread
    // setting fHeaderRetrieveAbortDelay may be a good idea
end;

destructor THttpServer.Destroy;
var
  endtix: Int64;
  i: PtrInt;
  dummy: TNetSocket; // touch-and-go to the server to release main Accept()
begin
  Terminate; // set Terminated := true for THttpServerResp.Execute
  if fThreadPool <> nil then
    fThreadPool.fTerminated := true; // notify background process
  if (fExecuteState = esRunning) and
     (Sock <> nil) then
  begin
    if Sock.SocketLayer <> nlUnix then
      Sock.Close; // shutdown TCP/UDP socket to unlock Accept() in Execute
    if NewSocket(Sock.Server, Sock.Port, Sock.SocketLayer,
       {dobind=}false, 10, 10, 10, 0, dummy) = nrOK then
      // Windows TCP/UDP socket may not release Accept() until something happen
      dummy.ShutdownAndClose({rdwr=}false);
    if Sock.SockIsDefined then
      Sock.Close; // nlUnix expects shutdown after accept() returned
  end;
  endtix := mormot.core.os.GetTickCount64 + 20000;
  try
    if fInternalHttpServerRespList <> nil then // HTTP/1.1 long running threads
    begin
      fInternalHttpServerRespList.Safe.ReadOnlyLock; // notify
      for i := 0 to fInternalHttpServerRespList.Count - 1 do
        THttpServerResp(fInternalHttpServerRespList.List[i]).Shutdown;
      fInternalHttpServerRespList.Safe.ReadOnlyUnLock;
      repeat
        // wait for all THttpServerResp.Execute to be finished
        fInternalHttpServerRespList.Safe.ReadOnlyLock;
        try
          if (fInternalHttpServerRespList.Count = 0) and
             (fExecuteState <> esRunning) then
            break;
        finally
          fInternalHttpServerRespList.Safe.ReadOnlyUnLock;
        end;
        SleepHiRes(10);
      until mormot.core.os.GetTickCount64 > endtix;
      FreeAndNilSafe(fInternalHttpServerRespList);
    end;
  finally
    FreeAndNilSafe(fThreadPool); // release all associated threads
    FreeAndNilSafe(fSock);
    FreeAndNil(fBanned);
    inherited Destroy;       // direct Thread abort, no wait till ended
  end;
end;

function THttpServer.GetExecuteState: THttpServerExecuteState;
begin
  result := fExecuteState;
end;

function THttpServer.GetHttpQueueLength: cardinal;
begin
  result := fHttpQueueLength;
end;

procedure THttpServer.SetHttpQueueLength(aValue: cardinal);
begin
  fHttpQueueLength := aValue;
end;

function THttpServer.GetConnectionsActive: cardinal;
begin
  result := fServerConnectionActive;
end;

procedure THttpServer.Execute;
var
  cltsock: TNetSocket;
  cltaddr: TNetAddr;
  cltservsock: THttpServerSocket;
  res: TNetResult;
  banlen, tix, bantix: integer;
  tix64: QWord;
begin
  // THttpServerGeneric thread preparation: launch any OnHttpThreadStart event
  fExecuteState := esBinding;
  NotifyThreadStart(self);
  bantix := 0;
  // main server process loop
  try
    // BIND + LISTEN (TLS is done later)
    fSock := TCrtSocket.Bind(fSockPort, nlTcp, 5000, hsoReusePort in fOptions);
    fExecuteState := esRunning;
    if not fSock.SockIsDefined then // paranoid check
      raise EHttpServer.CreateUtf8('%.Execute: %.Bind failed', [self, fSock]);
    // main ACCEPT loop
    while not Terminated do
    begin
      res := Sock.Sock.Accept(cltsock, cltaddr, {async=}false);
      if not (res in [nrOK, nrRetry]) then
      begin
        if Terminated then
          break;
        SleepHiRes(1); // failure (too many clients?) -> wait and retry
        continue;
      end;
      if Terminated or
         (Sock = nil) then
      begin
        if res = nrOk then
          cltsock.ShutdownAndClose({rdwr=}true);
        break; // don't accept input if server is down, and end thread now
      end;
      tix64 := 0;
      if Assigned(fBanned) and
         {$ifdef OSPOSIX}
         (res = nrRetry) and // Windows does not implement timeout on accept()
         {$endif OSPOSIX}
         (fBanned.Count <> 0) then
      begin
        // call fBanned.DoRotate exactly every second
        tix64 := mormot.core.os.GetTickCount64;
        tix := tix64 div 1000;
        {$ifdef OSPOSIX} // Windows would require some activity - not an issue
        if bantix = 0 then
          fSock.ReceiveTimeout := 1000 // accept() to exit after one second
        else
        {$endif OSPOSIX}
        if bantix <> tix then
          fBanned.DoRotate; // update internal THttpAcceptBan lists
        bantix := tix;
      end;
      if res = nrRetry then // accept() timeout after 1 or 5 seconds
      begin
        if tix64 = 0 then
          tix64 := mormot.core.os.GetTickCount64;
        if Assigned(fOnAcceptIdle) then
          fOnAcceptIdle(self, tix64); // e.g. TAcmeLetsEncryptServer.OnAcceptIdle
        if Assigned(fLogger) then
          fLogger.OnIdle(tix64); // flush log file(s) on idle server
        continue;
      end;
      if fBanned.IsBanned(cltaddr) then // IP filtering from blacklist
      begin
        banlen := ord(HTTP_BANIP_RESPONSE[0]);
        cltsock.Send(@HTTP_BANIP_RESPONSE[1], banlen); // 418 I'm a teapot
        cltsock.ShutdownAndClose({rdwr=}false);
        continue; // abort even before TLS or HTTP start
      end;
      OnConnect;
      if fMonoThread then
        // ServerThreadPoolCount < 0 would use a single thread to rule them all
        // - may be defined when the server is expected to have very low usage,
        // e.g. for port 80 to 443 redirection or to implement Let's Encrypt
        // HTTP-01 challenges (on port 80) using OnHeaderParsed callback
        try
          cltservsock := fSocketClass.Create(self);
          try
            cltservsock.AcceptRequest(cltsock, @cltaddr);
            if hsoEnableTls in fOptions then
              cltservsock.DoTlsAfter(cstaAccept);
            case cltservsock.GetRequest({withbody=}true, HeaderRetrieveAbortTix) of
              grBodyReceived,
              grHeaderReceived:
                begin
                  include(cltservsock.Http.HeaderFlags, hfConnectionClose);
                  Process(cltservsock, 0, self);
                end;
              grIntercepted:
                ; // handled by OnHeaderParsed event -> no ban
            else
              if fBanned.BanIP(cltaddr.IP4) then // e.g. after grTimeout
                IncStat(grBanned);
            end;
            OnDisconnect;
          finally
            cltservsock.Free;
          end;
        except
          on E: Exception do
            // do not stop thread on TLS or socket error
            if Assigned(fSock.OnLog) then
              fSock.OnLog(sllTrace, 'Execute: % [%]', [E, E.Message], self);
        end
      else if Assigned(fThreadPool) then
      begin
        // ServerThreadPoolCount > 0 will use the thread pool to process the
        // request header, and probably its body unless kept-alive or upgraded
        // - this is the most efficient way of using this server class
        cltservsock := fSocketClass.Create(self);
        // note: we tried to reuse the fSocketClass instance -> no perf benefit
        cltservsock.AcceptRequest(cltsock, @cltaddr);
        if not fThreadPool.Push(pointer(cltservsock), {waitoncontention=}true) then
          // was false if there is no idle thread in the pool, and queue is full
          cltservsock.Free; // will call DirectShutdown(cltsock)
      end
      else
        // ServerThreadPoolCount = 0 is a (somewhat resource hungry) fallback
        // implementation with one thread for each incoming socket
        fThreadRespClass.Create(cltsock, cltaddr, self);
    end;
  except
    on E: Exception do
      // any exception would break and release the thread
      FormatUtf8('% [%]', [E, E.Message], fExecuteMessage);
  end;
  fSafe.Lock;
  fExecuteState := esFinished;
  fSafe.UnLock;
end;

procedure THttpServer.OnConnect;
begin
  LockedInc32(@fServerConnectionCount);
  LockedInc32(@fServerConnectionActive);
end;

procedure THttpServer.OnDisconnect;
begin
  LockedDec32(@fServerConnectionActive);
end;

procedure THttpServer.Process(ClientSock: THttpServerSocket;
  ConnectionID: THttpServerConnectionID; ConnectionThread: TSynThread);
var
  req: THttpServerRequest;
  output: PRawByteStringBuffer;
  dest: TRawByteStringBuffer;
  started: Int64;
  ctx: TOnHttpServerAfterResponseContext;
begin
  if (ClientSock = nil) or
     (ClientSock.Http.Headers = '') or
     Terminated then
    // we didn't get the request = socket read error
    exit; // -> send will probably fail -> nothing to send back
  // compute and send back the response
  if Assigned(fOnAfterResponse) then
    QueryPerformanceMicroSeconds(started);
  req := THttpServerRequest.Create(self, ConnectionID, ConnectionThread,
    ClientSock.fRequestFlags, ClientSock.GetConnectionOpaque);
  try
    // compute the response
    req.Prepare(ClientSock.Http, ClientSock.fRemoteIP, fAuthorize);
    DoRequest(req);
    output := req.SetupResponse(
      ClientSock.Http, fCompressGz, fServerSendBufferSize);
    if fBanned.ShouldBan(req.RespStatus, ClientSock.fRemoteIP) then
      IncStat(grBanned);
    // send back the response
    if Terminated then
      exit;
    if hfConnectionClose in ClientSock.Http.HeaderFlags then
      ClientSock.fKeepAliveClient := false;
    if ClientSock.TrySndLow(output.Buffer, output.Len) then // header[+body]
      while not Terminated do
      begin
        case ClientSock.Http.State of
          hrsResponseDone:
            break; // finished
          hrsSendBody:
            begin
              dest.Clear; // body is retrieved from Content/ContentStream
              ClientSock.Http.ProcessBody(dest, fServerSendBufferSize);
              if ClientSock.TrySndLow(dest.Buffer, dest.Len) then
                continue; // send body by fServerSendBufferSize chunks
            end;
        end;
        ClientSock.fKeepAliveClient := false; // socket close on write error
        break;
      end
    else
      ClientSock.fKeepAliveClient := false;
    // the response has been sent: handle optional OnAfterResponse event
    if Assigned(fOnAfterResponse) then
      try
        QueryPerformanceMicroSeconds(ctx.ElapsedMicroSec);
        dec(ctx.ElapsedMicroSec, started);
        ctx.Connection := req.ConnectionID;
        ctx.User := pointer(req.AuthenticatedUser);
        ctx.Method := pointer(req.Method);
        ctx.Host := pointer(req.Host);
        ctx.Url := pointer(req.Url);
        ctx.Referer := pointer(ClientSock.Http.Referer);
        ctx.UserAgent := pointer(req.UserAgent);
        ctx.RemoteIP := pointer(req.RemoteIP);
        ctx.Flags := req.ConnectionFlags;
        ctx.StatusCode := req.RespStatus;
        ctx.Received := ClientSock.BytesIn;
        ctx.Sent := ClientSock.BytesOut;
        fOnAfterResponse(ctx); // e.g. THttpLogger or THttpAnalyzer
      except
        on E: Exception do // paranoid
        begin
          fOnAfterResponse := nil; // won't try again
          if Assigned(ClientSock.OnLog) then
            ClientSock.OnLog(sllWarning,
              'Process: OnAfterResponse raised % -> disabled', [E], self);
        end;
      end;
  finally
    req.Free;
    ClientSock.Http.ProcessDone;   // ContentStream.Free
  end;
  // add transfert stats to main socket
  if Sock <> nil then
  begin
    fSafe.Lock;
    Sock.BytesIn := Sock.BytesIn + ClientSock.BytesIn;
    Sock.BytesOut := Sock.BytesOut + ClientSock.BytesOut;
    fSafe.UnLock;
  end;
  ClientSock.fBytesIn := 0;
  ClientSock.fBytesOut := 0;
end;


{ THttpServerSocket }

procedure THttpServerSocket.TaskProcess(aCaller: TSynThreadPoolWorkThread);
var
  freeme: boolean;
begin
  // process this THttpServerSocket in the thread pool
  freeme := true;
  try
    if hsoEnableTls in fServer.Options then
      DoTlsAfter(cstaAccept); // slow TLS handshake done in this sub-thread
    freeme := TaskProcessBody(aCaller,
      GetRequest({withbody=}false, fServer.HeaderRetrieveAbortTix));
  finally
    if freeme then
      Free;
  end;
end;

function THttpServerSocket.TaskProcessBody(aCaller: TSynThreadPoolWorkThread;
  aHeaderResult: THttpServerSocketGetRequestResult): boolean;
var
  pool: TSynThreadPoolTHttpServer;
begin
  result := true; // freeme = true by default
  if (fServer = nil) or
     fServer.Terminated  then
    exit;
  // properly get the incoming body and process the request
  repeat
    fServer.IncStat(aHeaderResult);
    case aHeaderResult of
      grHeaderReceived:
        begin
          pool := TSynThreadPoolTHttpServer(aCaller.Owner);
          // connection and header seem valid -> process request further
          if (fServer.ServerKeepAliveTimeOut > 0) and
             (fServer.fInternalHttpServerRespList.Count < pool.MaxBodyThreadCount) and
             (KeepAliveClient or
              (Http.ContentLength > pool.BigBodySize)) then
          begin
            // HTTP/1.1 Keep Alive (including WebSockets) or posted data > 16 MB
            // -> process in dedicated background thread
            fServer.fThreadRespClass.Create(self, fServer);
            result := false; // freeme=false: THttpServerResp will own self
          end
          else
          begin
            // no Keep Alive = multi-connection -> process in the Thread Pool
            if not (hfConnectionUpgrade in Http.HeaderFlags) and
               not HttpMethodWithNoBody(Method) then
            begin
              GetBody; // we need to get it now
              fServer.IncStat(grBodyReceived);
            end;
            // multi-connection -> process now
            fServer.Process(self, fRemoteConnectionID, aCaller);
            fServer.OnDisconnect;
            // no Shutdown here: will be done client-side
          end;
        end;
      grIntercepted:
        ; // response was sent by OnHeaderParsed()
      grWwwAuthenticate:
        // return 401 and wait for the "Authorize:" answer in the thread pool
        aHeaderResult := GetRequest(false, fServer.HeaderRetrieveAbortTix);
    else
      begin
        if Assigned(fServer.Sock.OnLog) then
          fServer.Sock.OnLog(sllTrace, 'Task: close after GetRequest=% from %',
              [ToText(aHeaderResult)^, fRemoteIP], self);
        if fServer.fBanned.BanIP(fRemoteIP) then
          fServer.IncStat(grBanned);
      end;
    end;
  until aHeaderResult <> grWwwAuthenticate; // continue handshake in this thread
end;

constructor THttpServerSocket.Create(aServer: THttpServer);
begin
  inherited Create(5000);
  if aServer <> nil then // nil e.g. from TRtspOverHttpServer
  begin
    fServer := aServer;
    Http.Compress := aServer.fCompress;
    Http.CompressAcceptEncoding := aServer.fCompressAcceptEncoding;
    fSocketLayer := aServer.Sock.SocketLayer;
    if hsoEnableTls in aServer.fOptions then
    begin
      if not aServer.fSock.TLS.Enabled then // if not already in WaitStarted()
        aServer.InitializeTlsAfterBind;     // load certificate(s) once
      TLS.AcceptCert := aServer.Sock.TLS.AcceptCert; // TaskProcess cstaAccept
    end;
    OnLog := aServer.Sock.OnLog;
  end;
end;

function THttpServerSocket.GetRequest(withBody: boolean;
  headerMaxTix: Int64): THttpServerSocketGetRequestResult;
var
  P: PUtf8Char;
  status, tix32: cardinal;
  noheaderfilter, http10: boolean;
begin
  result := grError;
  try
    // use SockIn with 1KB buffer if not already initialized: 2x faster
    CreateSockIn;
    // abort now with no exception if socket is obviously broken
    if fServer <> nil then
    begin
      if (SockInPending(100) < 0) or
         (fServer = nil) or
         fServer.Terminated then
        exit;
      noheaderfilter := hsoHeadersUnfiltered in fServer.Options;
    end
    else
      noheaderfilter := false;
    // 1st line is command: 'GET /path HTTP/1.1' e.g.
    SockRecvLn(Http.CommandResp);
    P := pointer(Http.CommandResp);
    if P = nil then
      exit; // broken
    GetNextItem(P, ' ', Http.CommandMethod); // 'GET'
    GetNextItem(P, ' ', Http.CommandUri);    // '/path'
    if PCardinal(P)^ <>
         ord('H') + ord('T') shl 8 + ord('T') shl 16 + ord('P') shl 24 then
      exit;
    http10 := P[7] = '0';
    fKeepAliveClient := ((fServer = nil) or
                         (fServer.ServerKeepAliveTimeOut > 0)) and
                        not http10;
    Http.Content := '';
    // get and parse HTTP request header
    if not GetHeader(noheaderfilter) then
    begin
      SockSendFlush('HTTP/1.0 400 Bad Request'#13#10#13#10'Rejected Headers');
      result := grRejected;
      exit;
    end;
    fServer.ParseRemoteIPConnID(Http.Headers, fRemoteIP, fRemoteConnectionID);
    if hfConnectionClose in Http.HeaderFlags then
      fKeepAliveClient := false;
    if (Http.ContentLength < 0) and
       (KeepAliveClient or
        IsGet(Http.CommandMethod)) then
      Http.ContentLength := 0; // HTTP/1.1 and no content length -> no eof
    if (headerMaxTix > 0) and
       (mormot.core.os.GetTickCount64 > headerMaxTix) then
    begin
      result := grTimeout;
      exit; // allow 10 sec for header -> DOS/TCPSYN Flood
    end;
    if fServer <> nil then
    begin
      // allow THttpServer.OnHeaderParsed low-level callback
      if Assigned(fServer.fOnHeaderParsed) then
      begin
        result := fServer.fOnHeaderParsed(self);
        if result <> grHeaderReceived then
          exit; // the callback made its own SockSend() response
      end;
      // validate allowed PayLoad size
      if (Http.ContentLength > 0) and
         (fServer.MaximumAllowedContentLength > 0) and
         (Http.ContentLength > fServer.MaximumAllowedContentLength) then
      begin
        // 413 HTTP error (and close connection)
        fServer.SetRejectInCommandUri(Http, 0, HTTP_PAYLOADTOOLARGE);
        SockSendFlush(Http.CommandUri);
        result := grOversizedPayload;
        exit;
      end;
      // support optional Basic/Digest authentication
      fRequestFlags := HTTP_TLS_FLAGS[TLS.Enabled] +
                       HTTP_UPG_FLAGS[hfConnectionUpgrade in Http.HeaderFlags] +
                       HTTP_10_FLAGS[http10];
      if (hfHasAuthorization in Http.HeaderFlags) and
         (fServer.fAuthorize <> hraNone) then
      begin
        if fServer.Authorization(Http, fRemoteConnectionID) = asrMatch then
        begin
          fAuthorized := fServer.fAuthorize;
          include(fRequestFlags, hsrAuthorized);
        end
        else
        begin
          tix32 := mormot.core.os.GetTickCount64 shr 12;
          if fAuthSec = tix32 then
          begin
            // 403 HTTP error if not authorized (and close connection)
            fServer.SetRejectInCommandUri(Http, 0, HTTP_FORBIDDEN);
            SockSendFlush(Http.CommandUri);
            result := grRejected;
            exit;
          end
          else
            // 401 HTTP error to ask for credentials and renew after 4 seconds
            // (ConnectionID may have changed in-between)
            fAuthSec := tix32;
        end;
      end;
      // allow OnBeforeBody callback for quick response
      if Assigned(fServer.OnBeforeBody) then
      begin
        HeadersPrepare(fRemoteIP); // will include remote IP to Http.Headers
        status := fServer.OnBeforeBody(Http.CommandUri, Http.CommandMethod,
          Http.Headers, Http.ContentType, fRemoteIP, Http.BearerToken,
          Http.ContentLength, fRequestFlags);
        {$ifdef SYNCRTDEBUGLOW}
        TSynLog.Add.Log(sllCustom2,
          'GetRequest sock=% OnBeforeBody=% Command=% Headers=%', [fSock, status,
          LogEscapeFull(Command), LogEscapeFull(allheaders)], self);
        {$endif SYNCRTDEBUGLOW}
        if status <> HTTP_SUCCESS then
        begin
          if fServer.SetRejectInCommandUri(Http, fRemoteConnectionID, status) then
            result := grWwwAuthenticate
          else
            result := grRejected;
          SockSendFlush(Http.CommandUri);
          exit;
        end;
      end;
    end;
    // implement 'Expect: 100-Continue' Header
    if hfExpect100 in Http.HeaderFlags then
      // client waits for the server to parse the headers and return 100
      // before sending the request body
      SockSendFlush('HTTP/1.1 100 Continue'#13#10#13#10);
    // now the server could retrieve the HTTP request body
    if withBody and
       not (hfConnectionUpgrade in Http.HeaderFlags) then
    begin
      if not HttpMethodWithNoBody(Http.CommandMethod) then
        GetBody;
      result := grBodyReceived;
    end
    else
      result := grHeaderReceived;
  except
    on E: Exception do
      result := grException;
  end;
end;

function THttpServerSocket.GetConnectionOpaque: PHttpServerConnectionOpaque;
begin
  if (fServer = nil) or
     (fServer.fRemoteConnIDHeaderUpper = '') then
    result := @fConnectionOpaque
  else
    result := nil // "opaque" is clearly unsupported behind a proxy
end;


{ THttpServerResp }

constructor THttpServerResp.Create(aSock: TNetSocket; const aSin: TNetAddr;
  aServer: THttpServer);
var
  c: THttpServerSocketClass;
begin
  fClientSock := aSock;
  fClientSin := aSin;
  if aServer = nil then
    c := THttpServerSocket
  else
    c := aServer.fSocketClass;
  Create(c.Create(aServer), aServer); // on Linux, Execute raises during Create
end;

constructor THttpServerResp.Create(aServerSock: THttpServerSocket;
  aServer: THttpServer);
begin
  fServer := aServer;
  fServerSock := aServerSock;
  fOnThreadTerminate := fServer.fOnThreadTerminate;
  fServer.fInternalHttpServerRespList.Add(self);
  fConnectionID := aServerSock.fRemoteConnectionID;
  FreeOnTerminate := true;
  inherited Create(false);
end;

procedure THttpServerResp.Shutdown;
begin
  Terminate;
  if fServerSock <> nil then
    fServerSock.Close;
end;

procedure THttpServerResp.Execute;

  procedure HandleRequestsProcess;
  var
    keepaliveendtix, beforetix, headertix, tix: Int64;
    pending: TCrtSocketPending;
    res: THttpServerSocketGetRequestResult;
  begin
    {$ifdef SYNCRTDEBUGLOW}
    try
    {$endif SYNCRTDEBUGLOW}
    try
      repeat
        beforetix := mormot.core.os.GetTickCount64;
        keepaliveendtix := beforetix + fServer.ServerKeepAliveTimeOut;
        repeat
          // within this loop, break=wait for next command, exit=quit
          if (fServer = nil) or
             fServer.Terminated or
             (fServerSock = nil) then
            // server is down -> close connection
            exit;
          pending := fServerSock.SockReceivePending(50); // 50 ms timeout
          if (fServer = nil) or
             fServer.Terminated then
            // server is down -> disconnect the client
            exit;
          {$ifdef SYNCRTDEBUGLOW}
          TSynLog.Add.Log(sllCustom2, 'HandleRequestsProcess: sock=% pending=%',
            [fServerSock.fSock, _CSP[pending]], self);
          {$endif SYNCRTDEBUGLOW}
          case pending of
            cspSocketError:
              begin
                if Assigned(fServer.Sock.OnLog) then
                  fServer.Sock.OnLog(sllTrace, 'Execute: Socket error from %',
                    [fServerSock.RemoteIP], self);
                exit; // disconnect the client
              end;
            cspNoData:
              begin
                tix := mormot.core.os.GetTickCount64;
                if tix >= keepaliveendtix then
                begin
                  if Assigned(fServer.Sock.OnLog) then
                    fServer.Sock.OnLog(sllTrace, 'Execute: % KeepAlive=% timeout',
                      [fServerSock.RemoteIP, keepaliveendtix - tix], self);
                  exit; // reached keep alive time out -> close connection
                end;
                if tix - beforetix < 40 then
                begin
                  {$ifdef SYNCRTDEBUGLOW}
                  // getsockopt(fServerSock.fSock,SOL_SOCKET,SO_ERROR,@error,errorlen) returns 0 :(
                  TSynLog.Add.Log(sllCustom2,
                    'HandleRequestsProcess: sock=% LOWDELAY=%',
                    [fServerSock.fSock, tix - beforetix], self);
                  {$endif SYNCRTDEBUGLOW}
                  SleepHiRes(1); // seen only on Windows in practice
                  if (fServer = nil) or
                     fServer.Terminated then
                    // server is down -> disconnect the client
                    exit;
                end;
                beforetix := tix;
              end;
            cspDataAvailable:
              begin
                // get request and headers
                headertix := fServer.HeaderRetrieveAbortDelay;
                if headertix > 0 then
                  inc(headertix, beforetix);
                res := fServerSock.GetRequest({withbody=}true, headertix);
                if (fServer = nil) or
                   fServer.Terminated then
                  // server is down -> disconnect the client
                  exit;
                fServer.IncStat(res);
                case res of
                  grBodyReceived,
                  grHeaderReceived:
                    begin
                      if res = grBodyReceived then
                        fServer.IncStat(grHeaderReceived);
                      // calc answer and send response
                      fServer.Process(fServerSock, ConnectionID, self);
                      // keep connection only if necessary
                      if fServerSock.KeepAliveClient then
                        break
                      else
                        exit;
                    end;
                  grWwwAuthenticate:
                    if fServerSock.KeepAliveClient then
                      break
                    else
                      exit;
                else
                  begin
                    if Assigned(fServer.Sock.OnLog) then
                      fServer.Sock.OnLog(sllTrace,
                        'Execute: close after GetRequest=% from %',
                        [ToText(res)^, fServerSock.RemoteIP], self);
                    if fServer.fBanned.BanIP(fServerSock.RemoteIP) then
                      fServer.IncStat(grBanned);
                    exit;
                  end;
                end;
              end;
          end;
        until false;
      until false;
    except
      on E: Exception do
        ; // any exception will silently disconnect the client
    end;
    {$ifdef SYNCRTDEBUGLOW}
    finally
      TSynLog.Add.Log(sllCustom2, 'HandleRequestsProcess: close sock=%',
        [fServerSock.fSock], self);
    end;
    {$endif SYNCRTDEBUGLOW}
  end;

var
  netsock: TNetSocket;
begin
  fServer.NotifyThreadStart(self);
  try
    try
      if fClientSock.Socket <> 0 then
      begin
        // direct call from incoming socket
        netsock := fClientSock;
        fClientSock := nil; // fServerSock owns fClientSock
        fServerSock.AcceptRequest(netsock, @fClientSin);
        if fServer <> nil then
          HandleRequestsProcess;
      end
      else
      begin
        // call from TSynThreadPoolTHttpServer -> handle first request
        if not fServerSock.fBodyRetrieved and
           not HttpMethodWithNoBody(fServerSock.Http.CommandMethod) then
          fServerSock.GetBody;
        fServer.Process(fServerSock, ConnectionID, self);
        if (fServer <> nil) and
           fServerSock.KeepAliveClient then
          HandleRequestsProcess; // process further kept alive requests
      end;
    finally
      try
        if fServer <> nil then
          try
            fServer.OnDisconnect;
            if Assigned(fOnThreadTerminate) then
              fOnThreadTerminate(self);
          finally
            fServer.fInternalHttpServerRespList.Remove(self);
            fServer := nil;
            fOnThreadTerminate := nil;
          end;
      finally
        FreeAndNilSafe(fServerSock);
        // if Destroy happens before fServerSock.GetRequest() in Execute below
        fClientSock.ShutdownAndClose({rdwr=}false);
      end;
    end;
  except
    on Exception do
      ; // just ignore unexpected exceptions here, especially during clean-up
  end;
end;


{ TSynThreadPoolTHttpServer }

constructor TSynThreadPoolTHttpServer.Create(Server: THttpServer;
  NumberOfThreads: integer);
begin
  fServer := Server;
  fOnThreadTerminate := fServer.fOnThreadTerminate;
  fBigBodySize := THREADPOOL_BIGBODYSIZE;
  fMaxBodyThreadCount := THREADPOOL_MAXWORKTHREADS;
  inherited Create(NumberOfThreads,
    {$ifdef USE_WINIOCP} INVALID_HANDLE_VALUE {$else} {queuepending=}true{$endif},
    Server.ProcessName);
end;

{$ifndef USE_WINIOCP}
function TSynThreadPoolTHttpServer.QueueLength: integer;
begin
  if fServer = nil then
    result := 10000
  else
    result := fServer.fHttpQueueLength;
end;
{$endif USE_WINIOCP}

procedure TSynThreadPoolTHttpServer.Task(
  aCaller: TSynThreadPoolWorkThread; aContext: pointer);
begin
  // process this THttpServerSocket in the thread pool
  if (fServer = nil) or
     fServer.Terminated then
    THttpServerSocket(aContext).Free
  else
    THttpServerSocket(aContext).TaskProcess(aCaller);
end;

procedure TSynThreadPoolTHttpServer.TaskAbort(aContext: Pointer);
begin
  THttpServerSocket(aContext).Free;
end;


function ToText(res: THttpServerSocketGetRequestResult): PShortString;
begin
  result := GetEnumName(TypeInfo(THttpServerSocketGetRequestResult), ord(res));
end;




{ ******************** THttpPeerCache Local Peer-to-peer Cache }

{ THttpPeerCrypt }

procedure THttpPeerCrypt.AfterSettings;
begin
  if fSettings = nil then
    raise EHttpPeerCache.CreateUtf8('%.AfterSettings(nil)', [self]);
  fLog.Add.Log(sllTrace, 'Create: with %', [fSettings], self);
  if fSettings.InterfaceName <> '' then
  begin
    if not GetMainMacAddress(fMac, fSettings.InterfaceName, {UpAndDown=}true) then
      // allow to pickup "down" interfaces if name is explicit
      raise EHttpPeerCache.CreateUtf8(
        '%.Create: impossible to find the [%] network interface',
        [self, fSettings.InterfaceName]);
  end
  else if not GetMainMacAddress(fMac, [mafLocalOnly, mafRequireBroadcast]) then
    raise EHttpPeerCache.CreateUtf8(
      '%.Create: impossible to find a local network interface', [self]);
  IPToCardinal(fMac.IP, fIP4);
  IPToCardinal(fMac.NetMask, fMaskIP4);
  IPToCardinal(fMac.Broadcast, fBroadcastIP4);
  UInt32ToUtf8(fSettings.Port, fPort);
  FormatUtf8('%:%', [fMac.IP, fPort], fIpPort); // UDP/TCP bound to this network
  if fSettings.RejectInstablePeersMin > 0 then
    fInstable := THttpAcceptBan.Create(fSettings.RejectInstablePeersMin);
  if fInstable <> nil then
    fInstable.WhiteIP := fIP4; // from localhost: only hsoBan40xIP (4 seconds)
  fLog.Add.Log(sllDebug, 'Create: network="%" as % (broadcast=%) %',
    [fMac.Name, fIpPort, fMac.Broadcast, fMac.Address], self);
end;

function THttpPeerCrypt.CurrentConnections: integer;
begin
  result := 0; // to be properly overriden with the HTTP server information
end;

procedure THttpPeerCrypt.MessageInit(aKind: THttpPeerCacheMessageKind;
  aSeq: cardinal; out aMsg: THttpPeerCacheMessage);
var
  n: cardinal;
begin
  FillCharFast(aMsg, SizeOf(aMsg) - SizeOf(aMsg.Padding), 0);
  RandomBytes(@aMsg.Padding, SizeOf(aMsg.Padding));
  if aSeq = 0 then
    aSeq := InterlockedIncrement(fFrameSeq);
  aMsg.Seq := aSeq;
  aMsg.Kind := aKind;
  aMsg.Uuid := fUuid;
  aMsg.Os := OSVersion32;
  aMsg.IP4 := fIP4;
  aMsg.DestIP4 := fBroadcastIP4; // overriden in DoSendResponse()
  aMsg.MaskIP4 := fMaskIP4;
  aMsg.BroadcastIP4 := fBroadcastIP4;
  aMsg.Speed := fMac.Speed;
  aMsg.Hardware := fMac.Kind;
  aMsg.Timestamp := UnixTimeMinimalUtc;
  n := CurrentConnections; // virtual method
  if n > 65535 then
    n := 65535;
  aMsg.Connections := n;
end;

// UDP frames are AES-GCM encrypted and signed, ending with a 32-bit crc, fixed
// to crc32c(): md5/sha (without SHA-NI) are slower than AES-GCM-128 itself ;)
// - on x86_64 THttpPeerCache: 14,003 assertions passed  17.39ms
//   2000 messages in 413us i.e. 4.6M/s, aver. 206ns, 886.7 MB/s  = AES-GCM-128
//   10000 altered in 135us i.e. 70.6M/s, aver. 13ns, 13.2 GB/s   = crc32c()

function THttpPeerCrypt.MessageEncode(const aMsg: THttpPeerCacheMessage): RawByteString;
var
  tmp: RawByteString;
  p: PAnsiChar;
  l: PtrInt;
begin
  // AES-GCM-128 encoding and authentication
  FastSetRawByteString(tmp, @aMsg, SizeOf(aMsg));
  fAesSafe.Lock;
  try
    result := fAesEnc.MacAndCrypt(tmp, {enc=}true, {iv=}true, '', {endsize=}4);
  finally
    fAesSafe.UnLock;
  end;
  // append salted checksum to quickly reject any fuzzing attempt
  p := pointer(result);
  l := length(result) - 4;
  PCardinal(p + l)^ := crc32c(fSharedMagic, p, l);
end;

function THttpPeerCrypt.MessageDecode(aFrame: PAnsiChar; aFrameLen: PtrInt;
  out aMsg: THttpPeerCacheMessage): boolean;

  procedure DoDecode; // sub-function to avoid any hidden try..finally
  var
    encoded, plain: RawByteString;
  begin
    // AES-GCM-128 decoding and authentication
    FastSetRawByteString(encoded, aFrame, aFrameLen);
    fAesSafe.Lock;
    try
      plain := fAesDec.MacAndCrypt(encoded, {enc=}false, {iv=}true);
    finally
      fAesSafe.UnLock;
    end;
    // check consistency of the decoded THttpPeerCacheMessage value
    if length(plain) <> SizeOf(aMsg) then
      exit;
    MoveFast(pointer(plain)^, aMsg, SizeOf(aMsg));
    if aMsg.Kind in PCF_RESPONSE then
      if (aMsg.Seq < fFrameSeqLow) or
         (aMsg.Seq > cardinal(fFrameSeq)) then
        exit;
    result := (ord(aMsg.Kind) <= ord(high(aMsg.Kind))) and
              (ord(aMsg.Hardware) <= ord(high(aMsg.Hardware))) and
              (ord(aMsg.Hash.Algo) <= ord(high(aMsg.Hash.Algo)));
  end;

begin
  result := false;
  // quickly reject any fuzzing attempt
  dec(aFrameLen, 4);
  if (aFrameLen >= SizeOf(aMsg) + SizeOf(TAesBlock) * 2 {iv+padding}) and
     (PCardinal(aFrame + aFrameLen)^ =
       crc32c(fSharedMagic, aFrame, aFrameLen)) then
    DoDecode;
end;

function THttpPeerCrypt.BearerDecode(const aBearerToken: RawUtf8;
  out aMsg: THttpPeerCacheMessage): boolean;
var
  tok: array[0.. 511] of AnsiChar; // no memory allocation
  bearerlen, toklen: PtrInt;
begin
  bearerlen := length(aBearerToken);
  toklen := Base64uriToBinLength(bearerlen);
  result := (toklen > SizeOf(aMsg)) and
            (toklen < SizeOf(tok)) and
            Base64uriToBin(pointer(aBearerToken), @tok, bearerlen, toklen) and
            MessageDecode(@tok, toklen, aMsg) and
            (aMsg.Kind = pcfBearer);
end;

function THttpPeerCrypt.SendRespToClient(const aRequest: THttpPeerCacheMessage;
  var aResp : THttpPeerCacheMessage; const aUrl: RawUtf8;
  aOutStream: TStreamRedirect; aRetry: boolean): integer;

  procedure SendRespToClientFailed;
  begin
    if (fInstable <> nil) and // RejectInstablePeersMin
       not aRetry then        // not from partial request before broadcast
      fInstable.BanIP(aResp.IP4);
    FreeAndNil(fClient);
    fClientIP4 := 0;
    result := 0; // will fallback to regular GET on the main repository
  end;

var
  tls: boolean;
  head, ip: RawUtf8;
begin
  try
    // compute the call parameters and the request bearer
    IP4Text(@aResp.IP4, ip);
    fLog.Add.Log(sllDebug, 'OnDownload: request %:% %', [ip, fPort, aUrl], self);
    aResp.Kind := pcfBearer; // authorize OnBeforeBody with response message
    head := AuthorizationBearer(BinToBase64uri(MessageEncode(aResp)));
    // ensure we have the expected HTTP/HTTPS connection on the right peer
    if (fClient <> nil) and
       (fClientIP4 <> aResp.IP4) then
      FreeAndNil(fClient);
    if fClient = nil then
    begin
      tls := pcoSelfSignedHttps in fSettings.Options;
      fClient := THttpClientSocket.Create(fSettings.HttpTimeoutMS);
      fClient.TLS.IgnoreCertificateErrors := tls; // self-signed
      fClient.OpenBind(ip, fPort, {bind=}false, tls);
      fClient.ReceiveTimeout := 5000; // once connected, 5 seconds timeout
    end;
    // makes the GET request, optionally with the needed range bytes
    fClient.RangeStart := aRequest.RangeStart;
    fClient.RangeEnd := aRequest.RangeEnd;
    if fSettings.LimitMBPerSec >= 0 then // -1 to keep original value
      aOutStream.LimitPerSecond := fSettings.LimitMBPerSec shl 20; // bytes/sec
    result := fClient.Request(
      aUrl, 'GET', 30000, head, '',  '', aRetry, nil, aOutStream);
    fLog.Add.Log(sllTrace, 'OnDownload: request=%', [result], self);
    if result in [HTTP_SUCCESS, HTTP_NOCONTENT, HTTP_PARTIALCONTENT] then
      fClientIP4 := aResp.IP4 // success or not found (HTTP_NOCONTENT)
    else
      SendRespToClientFailed; // error downloading from local peer
  except
    on E: Exception do
    begin
      fLog.Add.Log(sllWarning, 'OnDownload: % failed as %',
        [aUrl, E.ClassType], self);
      SendRespToClientFailed;
    end;
  end;
end;

constructor THttpPeerCrypt.Create(const aSharedSecret: RawByteString);
var
  key: THash256Rec;
begin
  // setup internal processing status
  GetComputerUuid(fUuid);
  fFrameSeqLow := Random32 shr 1; // 31-bit random start value set at startup
  fFrameSeq := fFrameSeqLow;
  // setup internal cryptography
  if aSharedSecret = '' then
    raise EHttpPeerCache.CreateUtf8('%.Create without aSharedSecret', [self]);
  HmacSha256('4b0fb62af680447c9d0604fc74b908fa', aSharedSecret, key.b);
  fAesEnc := TAesFast[mGCM].Create(key.Lo) as TAesGcmAbstract; // lower 128-bit
  fAesDec := fAesEnc.Clone as TAesGcmAbstract; // two AES-GCM-128 instances
  HmacSha256(key.b, '2b6f48c3ffe847b9beb6d8de602c9f25', key.b); // paranoid
  fSharedMagic := key.h.c3; // 32-bit derivation for anti-fuzzing checksum
  TSynLog.Add.Log(sllTrace, 'Create: Code=%, Seq=#%',
    [key.b[0], CardinalToHexShort(fFrameSeq)], self); // safe 8-bit fingerprint
  FillZero(key.b);
end;

destructor THttpPeerCrypt.Destroy;
begin
  FreeAndNilSafe(fClient);
  FreeAndNil(fInstable);
  FreeAndNil(fAesEnc);
  FreeAndNil(fAesDec);
  fSharedMagic := 0;
  inherited Destroy;
end;


{ THttpPeerCacheSettings }

constructor THttpPeerCacheSettings.Create;
begin
  inherited Create;
  fPort := 8089;
  fLimitMBPerSec := 10;
  fLimitClientCount := 32;
  fRejectInstablePeersMin := 4;
  fCacheTempPath := '*';
  fCacheTempMinBytes := 2048;
  fCacheTempMaxMB := 1000;
  fCacheTempMaxMin := 60;
  fCachePermPath := '*';
  fCachePermMinBytes := 2048;
  fBroadcastTimeoutMS := 10;
  fBroadcastMaxResponses := 24;
  fHttpTimeoutMS := 50;
end;


{ THttpPeerCacheThread }

constructor THttpPeerCacheThread.Create(Owner: THttpPeerCache);
begin
  fBroadcastSafe.Init;
  fOwner := Owner;
  fAddr.SetIP4Port(fOwner.fBroadcastIP4, fOwner.Settings.Port);
  if pcoUseFirstResponse in fOwner.Settings.Options then
    fBroadcastEvent := TSynEvent.Create;
  // POSIX requires to bind to the broadcast address to receive brodcasted frames
  inherited Create(fOwner.fLog,
    fOwner.fMac.{$ifdef OSPOSIX}Broadcast{$else}IP{$endif}, // OS-specific
    fOwner.fPort, 'udp-PeerCache', 100);
end;

destructor THttpPeerCacheThread.Destroy;
begin
  inherited Destroy;
  FreeAndNil(fBroadcastEvent);
  fBroadcastSafe.Done;
end;

const
  _LATE: array[boolean] of string[7] = ('', 'late ');

procedure THttpPeerCacheThread.OnFrameReceived(len: integer;
  var remote: TNetAddr);
var
  resp: THttpPeerCacheMessage;

  procedure DoLog(const Fmt: RawUtf8; const Args: array of const);
  var
    ip, msg: shortstring;
  begin
    remote.IPShort(ip, {port=}true);
    FormatShort(Fmt, Args, msg);
    fOwner.fLog.Add.Log(sllTrace, 'OnFrameReceived: % %', [ip, msg], self)
  end;

  procedure DoSendResponse;
  var
    sock: TNetSocket;
    frame: RawByteString;
    res: TNetResult;
  begin
    // compute PCF_RESPONSE frame
    resp.DestIP4 := remote.IP4; // notify actual source IP (over broadcast)
    frame := fOwner.MessageEncode(resp);
    // respond on main UDP port and on broadcast (POSIX) or local (Windows) IP
    if fMsg.Os.os = osWindows then
      remote.SetPort(fAddr.Port) // local IP is good enough on Windows
    else
      remote.SetIP4Port(fOwner.fBroadcastIP4, fAddr.Port); // need to broadcast
    sock := remote.NewSocket(nlUdp);
    res := sock.SendTo(pointer(frame), length(frame), remote);
    sock.Close;
    if fOwner.fVerboseLog then
      DoLog('send=% %', [ToText(res)^, ToText(resp)]);
    inc(fSent);
  end;

var
  ok, late: boolean;
begin
  // quick return if this frame is not worth decoding
  if (fOwner = nil) or
     (fOwner.fSettings = nil) or     // avoid random GPF at shutdown
     (remote.IP4 = 0) or
     (remote.IP4 = fOwner.fIP4) then // Windows broadcasts to self :)
    exit;
  // RejectInstablePeersMin option: validate the input frame IP
  if fOwner.fInstable.IsBanned(remote) then
  begin
    if fOwner.fVerboseLog then
      DoLog('banned /%', [fOwner.fInstable.Count]);
    exit;
  end;
  // validate the input frame content
  ok := (len >= SizeOf(fMsg) + SizeOf(TAesBlock) * 2) and
        fOwner.MessageDecode(pointer(fFrame), len, fMsg);
  if ok then
    if (fMsg.Kind in PCF_RESPONSE) and    // responses are broadcasted on POSIX
       (fMsg.DestIP4 <> fOwner.fIP4) then // will also detect any unexpected NAT
     begin
       if fOwner.fVerboseLog then
         DoLog('ignored', []);
       exit;
     end;
  late := (fMsg.Kind in PCF_RESPONSE) and
          (fMsg.Seq <> fCurrentSeq);
  if fOwner.fVerboseLog then
    if ok then
      DoLog('%%', [_LATE[late], ToText(fMsg)])
    else
      DoLog('unexpected len=% [%]', [len, EscapeToShort(pointer(fFrame), len)]);
  // process the frame message
  if ok then
    case fMsg.Kind of
      pcfPing:
        begin
          fOwner.MessageInit(pcfPong, fMsg.Seq, resp);
          DoSendResponse;
        end;
      pcfRequest:
        begin
          fOwner.MessageInit(pcfResponseNone, fMsg.Seq, resp);
          resp.Hash := fMsg.Hash;
          if integer(fOwner.fHttpServer.ConnectionsActive) >
                      fOwner.Settings.LimitClientCount then
            resp.Kind := pcfResponseOverloaded
          else if fOwner.LocalFileName(fMsg, [], nil, @resp.Size) = HTTP_SUCCESS then
            resp.Kind := pcfResponseFull;
          DoSendResponse;
        end;
      pcfPong,
      pcfResponseFull:
        if not late then
        begin
          inc(fResponses);
          AddResponse(fMsg);
          if fBroadcastEvent <> nil then // pcoUseFirstResponse
          begin
            fCurrentSeq := 0;            // ignore next responses
            fBroadcastEvent.SetEvent;    // notify MessageBroadcast
          end;
        end;
      pcfResponseNone,
      pcfResponseOverloaded:
        if not late then
          inc(fResponses);
    end
  else if fOwner.fInstable<> nil then // RejectInstablePeersMin
    fOwner.fInstable.BanIP(remote.IP4);
end;

function THttpPeerCacheThread.Broadcast(const aReq: THttpPeerCacheMessage;
  out aAlone: boolean): THttpPeerCacheMessageDynArray;
var
  sock: TNetSocket;
  res: TNetResult;
  frame: RawByteString;
  start, stop: Int64;
begin
  result := nil;
  if self = nil then
    exit;
  QueryPerformanceMicroSeconds(start);
  frame := fOwner.MessageEncode(aReq);
  fBroadcastSafe.Lock; // serialize OnDownload() or Ping() calls
  try
    // setup this broadcasting sequence
    if fBroadcastEvent <> nil then
      fBroadcastEvent.ResetEvent; // pcoUseFirstResponse
    fCurrentSeq := aReq.Seq; // ignore any other responses
    fResponses := 0;         // reset counter for this fCurrentSeq (not late)
    // broadcast request over the UDP sub-net of the selected network interface
    sock := fAddr.NewSocket(nlUdp);
    if sock = nil then
      exit;
    try
      sock.SetBroadcast(true);
      res := sock.SendTo(pointer(frame), length(frame), fAddr);
      if fOwner.fVerboseLog then
        fOwner.fLog.Add.Log(sllTrace, 'Broadcast: % % = %',
          [fAddr.IPShort({withport=}true), ToText(aReq), ToText(res)^], self);
      if res <> nrOk then
        exit;
    finally
      sock.Close;
    end;
    // wait for the (first) response(s)
    if fBroadcastEvent <> nil then
      fBroadcastEvent.WaitFor(fOwner.Settings.BroadcastTimeoutMS) // first
    else
      SleepHiRes(fOwner.Settings.BroadcastTimeoutMS);
    result := GetResponses(aReq.Seq);
  finally
    fCurrentSeq := 0; // ignore any late responses
    aAlone := (fResponses = 0);
    fBroadcastSafe.UnLock;
  end;
  QueryPerformanceMicroSeconds(stop);
  fOwner.fLog.Add.Log(sllTrace, 'Broadcast: %=%/% in %',
    [ToText(aReq.Kind)^, length(result), fResponses,
     MicroSecToString(stop - start)], self);
end;

procedure THttpPeerCacheThread.AddResponse(
  const aMessage: THttpPeerCacheMessage);
begin
  if fRespCount < fOwner.Settings.BroadcastMaxResponses then
  begin
    fRespSafe.Lock;
    try
      if fRespCount = length(fResp) then
        SetLength(fResp, NextGrow(fRespCount));
      fResp[fRespCount] := aMessage;
      inc(fRespCount);
    finally
      fRespSafe.UnLock;
    end;
  end;
end;

function THttpPeerCacheThread.GetResponses(
  aSeq: cardinal): THttpPeerCacheMessageDynArray;
var
  i, c, n: PtrInt;
begin
  result := nil;
  // retrieve the pending responses
  fCurrentSeq := 0; // no more reponse from now on
  fRespSafe.Lock;
  try
    if fRespCount = 0 then
      exit;
    pointer(result) := pointer(fResp); // assign with no refcount
    pointer(fResp) := nil;
    c := fRespCount;
    fRespCount := 0;
  finally
    fRespSafe.UnLock;
  end;
  // filter the responses matching aSeq (paranoid)
  n := 0;
  for i := 0 to c - 1 do
    if result[i].Seq = aSeq then
    begin
      if i <> n then
        result[n] := result[i];
      inc(n);
    end;
  if n = 0 then
    result := nil
  else
    DynArrayFakeLength(result, n);
end;

procedure THttpPeerCacheThread.OnIdle(tix64: Int64);
begin
  fOwner.OnIdle(tix64); // do nothing but once every minute
end;

procedure THttpPeerCacheThread.OnShutdown;
begin
  // nothing to be done in our case
end;


{ THttpPeerCache }

constructor THttpPeerCache.Create(aSettings: THttpPeerCacheSettings;
  const aSharedSecret: RawByteString;
  aHttpServerClass: THttpServerSocketGenericClass;
  aHttpServerThreadCount: integer);
var
  log: ISynLog;
  avail, existing: Int64;
begin
  fLog := TSynLog;
  log := fLog.Enter('Create threads=%', [aHttpServerThreadCount], self);
  fFilesSafe.Init;
  // intialize the cryptographic state in inherited THttpPeerCrypt.Create
  inherited Create(aSharedSecret);
  // setup the processing options
  if aSettings = nil then
  begin
    fSettings := THttpPeerCacheSettings.Create;
    fSettingsOwned := true;
  end
  else
    fSettings := aSettings;
  fVerboseLog := (pcoVerboseLog in fSettings.Options) and
                 (sllTrace in fLog.Family.Level);
  // check the temporary files cache folder and its maximum allowed size
  if fSettings.CacheTempPath = '*' then // not customized
    fSettings.CacheTempPath := TemporaryFileName;
  fTempFilesPath := EnsureDirectoryExists(fSettings.CacheTempPath);
  if fTempFilesPath <> '' then
  begin
    OnIdle(0); // initial clean-up
    fTempFilesMaxSize := Int64(fSettings.CacheTempMaxMB) shl 20;
    avail := GetDiskAvailable(fTempFilesPath);
    existing := DirectorySize(fTempFilesPath, false, PEER_CACHE_PATTERN);
    if Assigned(log) then
      log.Log(sllDebug, 'Create: % folder has % available, with % existing cache',
        [fTempFilesPath, KB(avail), KB(existing)], self);
    if avail <> 0 then
    begin
      avail := (avail + existing) shr 2; // allow up to 25% of the folder capacity
      if fTempFilesMaxSize > avail then
      begin
        fTempFilesMaxSize := avail;
        if Assigned(log) then
          log.Log(sllDebug, 'Create: use CacheTempMax=%', [KB(avail)], self);
      end;
    end;
  end;
  // ensure we have somewhere to cache
  if fSettings.CachePermPath = '*' then // not customized
    fSettings.CachePermPath := MakePath(
      [GetSystemPath(spCommonData), Executable.ProgramName, 'permcache']);
  fPermFilesPath := EnsureDirectoryExists(fSettings.CachePermPath);
  if (fTempFilesPath = '') and
     (fPermFilesPath = '') then
    raise EHttpPeerCache.CreateUtf8('%.Create: no cache defined', [self]);
  // retrieve the local network interface (in inherited THttpPeerCrypt)
  AfterSettings; // fSettings should have been defined
  // start the local UDP server on this interface
  fUdpServer := THttpPeerCacheThread.Create(self);
  if Assigned(log) then
    log.Log(sllTrace, 'Create: started %', [fUdpServer], self);
  // start the local HTTP/HTTPS server on this interface
  StartHttpServer(aHttpServerClass, aHttpServerThreadCount, fIpPort);
  fHttpServer.ServerName := Executable.ProgramName;
  fHttpServer.OnBeforeBody := OnBeforeBody;
  fHttpServer.OnRequest := OnRequest;
  if Assigned(log) then
    log.Log(sllDebug, 'Create: started %', [fHttpServer], self);
end;

procedure THttpPeerCache.StartHttpServer(
  aHttpServerClass: THttpServerSocketGenericClass;
  aHttpServerThreadCount: integer; const aIP: RawUtf8);
var
  opt: THttpServerOptions;
begin
  if aHttpServerClass = nil then
    aHttpServerClass := THttpServer; // may be THttpAsyncServer
  opt := [hsoBan40xIP, hsoNoXPoweredHeader];
  if fVerboseLog then
    include(opt, hsoLogVerbose);
  if pcoSelfSignedHttps in fSettings.Options then
    include(opt, hsoEnableTls);
  fHttpServer := aHttpServerClass.Create(aIP, nil,
    fLog.Family.OnThreadEnded, 'PeerCache', aHttpServerThreadCount, 30000, opt);
  if aHttpServerClass.InheritsFrom(THttpServerSocketGeneric) then
    if pcoSelfSignedHttps in fSettings.Options then
    begin
      fLog.Add.Log(sllTrace, 'StartHttpServer: self-signed HTTPS', self);
      THttpServerSocketGeneric(fHttpServer).WaitStartedHttps(10);
    end
    else
      THttpServerSocketGeneric(fHttpServer).WaitStarted(10);
end;

function THttpPeerCache.CurrentConnections: integer;
begin
  result := fHttpServer.ConnectionsActive;
end;

destructor THttpPeerCache.Destroy;
begin
  if fSettingsOwned then
    fSettings.Free;
  fSettings := nil; // notify OnDownload/OnIdle/OnFrameReceived calls
  FreeAndNil(fUdpServer);
  FreeAndNil(fHttpServer);
  fFilesSafe.Done;
  inherited Destroy;
end;

function THttpPeerCache.ComputeFileName(const aHash: THttpPeerCacheHash): TFileName;
begin
  // filename is binary algo + hash encoded as hexadecimal
  result := FormatString('%.cache',
    [BinToHexLower(@aHash, SizeOf(aHash.Algo) + HASH_SIZE[aHash.Algo])]);
  // note: it does not make sense to obfuscate this file name because we can
  // recompute the hash from its actual content since it's not encrypted at rest
end;

function THttpPeerCache.PermFileName(const aFileName: TFileName;
  aFlags: THttpPeerCacheLocalFileName): TFileName;
begin
  if pcoCacheTempSubFolders in fSettings.Options then
  begin
    // create sub-folders using the first hash nibble (0..9/a..z), in a way
    // similar to git - aFileName[1..2] is the algorithm, so hash starts at [3]
    result := MakePath([fPermFilesPath, aFileName[3]]);
    if lfnEnsureDirectoryExists in aFlags then
      result := EnsureDirectoryExists(result);
    result := result + aFileName;
  end
  else
    result := fPermFilesPath + aFileName;
end;

function THttpPeerCache.LocalFileName(const aMessage: THttpPeerCacheMessage;
  aFlags: THttpPeerCacheLocalFileName; aFileName: PFileName;
  aSize: PInt64): integer;
var
  perm, temp, name, fn: TFileName;
  size: Int64;
begin
  name := ComputeFileName(aMessage.Hash);
  if fPermFilesPath <> '' then
    perm := PermFileName(name, aFlags); // with pcoCacheTempSubFolders support
  if fTempFilesPath <> '' then
    temp := fTempFilesPath + name;
  fFilesSafe.Lock; // disable any concurrent file access
  try
    size := FileSize(perm); // fast syscall on all platforms
    if size <> 0 then
      fn := perm            // found in permanent cache folder
    else
    begin
      size := FileSize(temp);
      if size <> 0 then
      begin
        fn := temp;      // found in temporary cache folder
        if lfnSetDate in aFlags then
          FileSetDate(temp, DateTimeToFileDate(Now)); // renew TTL
      end;
    end;
  finally
    fFilesSafe.UnLock;
  end;
  if fVerboseLog then
    fLog.Add.Log(sllTrace, 'LocalFileName: % size=% msg: size=% start=% end=%',
      [fn, size, aMessage.Size, aMessage.RangeStart, aMessage.RangeEnd], self);
  result := HTTP_NOTFOUND;
  if size = 0 then
    exit; // not existing
  result := HTTP_NOTACCEPTABLE;
  if (aMessage.Size <> 0) and // ExpectedSize may be 0 if waoNoHeadFirst was set
     (size <> aMessage.Size) then
    exit; // invalid file
  result := HTTP_SUCCESS;
  if aFileName <> nil then
    aFileName^ := fn;
  if aSize <> nil then
    aSize^ := size;
end;

function WGetToHash(const Params: THttpClientSocketWGet;
  out Hash: THttpPeerCacheHash): boolean;
begin
  result := false;
  if (Params.Hash = '') or
     (Params.Hasher = nil) or
     not Params.Hasher.InheritsFrom(TStreamRedirectSynHasher) then
    exit; // no valid hash for sure
  Hash.Algo := TStreamRedirectSynHasherClass(Params.Hasher).GetAlgo;
  result := mormot.core.text.HexToBin(
    pointer(Params.Hash), @Hash.Hash, HASH_SIZE[Hash.Algo]);
end;

function THttpPeerCache.CachedFileName(const aParams: THttpClientSocketWGet;
  aFlags: THttpPeerCacheLocalFileName;
  out aLocal: TFileName; out isTemp: boolean): boolean;
var
  hash: THttpPeerCacheHash;
begin
  if not WGetToHash(aParams, hash) then
  begin
    result := false;
    exit;
  end;
  aLocal := ComputeFileName(hash);
  isTemp := (fPermFilesPath = '') or
            not (waoPermanentCache in aParams.AlternateOptions);
  if isTemp then
    aLocal := fTempFilesPath + aLocal
  else
    aLocal := PermFileName(aLocal, aFlags); // with sub-folder
  result := true;
end;

function THttpPeerCache.TooSmallFile(const aParams: THttpClientSocketWGet;
  aSize: Int64; const aCaller: shortstring): boolean;
var
  minsize: Int64;
begin
  result := false; // continue
  if waoNoMinimalSize in aParams.AlternateOptions then
    exit;
  if (waoPermanentCache in aParams.AlternateOptions) and
     (fPermFilesPath <> '') then
    minsize := fSettings.CachePermMinBytes
  else
    minsize := fSettings.CacheTempMinBytes;
  if aSize >= minsize then
    exit; // big enough
  fLog.Add.Log(sllTrace, '%: size < minsize=%', [aCaller, KB(minsize)], self);
  result := true; // too small
end;

function SortMessagePerPriority(const VA, VB): integer;
var
  a: THttpPeerCacheMessage absolute VA;
  b: THttpPeerCacheMessage absolute VB;
begin
  result := CompareCardinal(NETHW_ORDER[a.Hardware], NETHW_ORDER[b.Hardware]);
  if result <> 0 then // ethernet first
    exit;
  result := CompareCardinal(b.Speed, a.Speed);
  if result <> 0 then // highest speed first
    exit;
  result := CompareCardinal(a.Connections, b.Connections);
  if result <> 0 then // less active
    exit;
  result := ComparePointer(@a, @b); // by pointer = received first
end;

function THttpPeerCache.OnDownload(Sender: THttpClientSocket;
  const Params: THttpClientSocketWGet; const Url: RawUtf8;
  ExpectedFullSize: Int64; OutStream: TStreamRedirect): integer;

var
  req: THttpPeerCacheMessage;
  resp : THttpPeerCacheMessageDynArray;
  fn: TFileName;
  u: RawUtf8;
  local: TFileStreamEx;
  tix: cardinal;
  brdcst, alone: boolean;
  log: ISynLog;
  l: TSynLog;
begin
  result := 0;
  // validate WGet caller context
  if (self = nil) or
     (fSettings = nil) or
     (fHttpServer = nil) or
     (Sender = nil) or
     (Params.Hash = '') or
     not Params.Hasher.InheritsFrom(TStreamRedirectSynHasher) or
     (Url = '') or
     (OutStream = nil) then
    exit;
  // prepare a request frame
  l := nil;
  log := fLog.Enter('OnDownload % %', [KBNoSpace(ExpectedFullSize), Url], self);
  if Assigned(log) then
    l := log.Instance;
  MessageInit(pcfRequest, 0, req);
  if not WGetToHash(Params, req.Hash) then
  begin
    l.Log(sllWarning, 'OnDownload: invalid hash=%', [Params.Hash], self);
    exit;
  end;
  req.Size := ExpectedFullSize; // may be 0 if waoNoHeadFirst
  req.RangeStart := Sender.RangeStart;
  req.RangeEnd := Sender.RangeEnd;
  // always check if we don't already have this file cached locally
  if LocalFileName(req, [lfnSetDate], @fn, @req.Size) = HTTP_SUCCESS then
  begin
    l.Log(sllDebug, 'OnDownload: from local %', [fn], self);
    local := TFileStreamEx.Create(fn, fmOpenReadDenyNone);
    try
      // range support
      if req.RangeStart > 0 then
        req.RangeStart := local.Seek(req.RangeStart, soFromBeginning);
      if (req.RangeEnd <= 0) or
         (req.RangeEnd >= req.Size) then
        req.RangeEnd := req.Size - 1;
      req.Size := req.RangeEnd - req.RangeStart + 1;
      // fetch the data
      if req.Size > 0 then
      begin
        OutStream.LimitPerSecond := 0; // not relevant within the same process
        OutStream.CopyFrom(local, req.Size);
      end;
    finally
      local.Free;
    end;
    if req.RangeStart > 0 then
      result := HTTP_PARTIALCONTENT
    else
      result := HTTP_SUCCESS;
    exit;
  end;
  // ensure the file is big enough for broadcasting
  if (ExpectedFullSize <> 0) and
     TooSmallFile(Params, ExpectedFullSize, 'OnDownload') then
    exit; // you are too small, buddy
  // try first the current/last HTTP client (if any)
  FormatUtf8('%/%', [Sender.Server, Url], u); // url used only for log/debugging
  if (fClient <> nil) and
     (fClientIP4 <> 0) and
     ((pcoTryLastPeer in fSettings.Options) or
      (waoTryLastPeer in Params.AlternateOptions)) and
     fClientSafe.TryLock then
    try
      SetLength(resp, 1); // create a "fake" response to reuse this connection
      resp[0] := req;
      FillZero(resp[0].Uuid); // OnRequest() returns HTTP_NOCONTENT if not found
      result := SendRespToClient(req, resp[0], u, OutStream, {aRetry=}true);
      if result in [HTTP_SUCCESS, HTTP_PARTIALCONTENT] then
        exit; // successful direct downloading from last peer
      result := 0; // may be HTTP_NOCONTENT if not found on this peer
    finally
      fClientSafe.UnLock;
    end;
  // broadcast the request over UDP
  tix := 0;
  brdcst := true;
  if (pcoBroadcastNotAlone in fSettings.Options) or
     (waoBroadcastNotAlone in Params.AlternateOptions) then
  begin
    tix := (GetTickCount64 shr 10) + 1; // 1024 ms resolution
    brdcst := (fBroadcastTix <> tix);   // reenable broadcasting after 1s delay
  end;
  if brdcst then
  begin
    resp := fUdpServer.Broadcast(req, alone);
    if resp = nil then
    begin
      if (tix <> 0) and // pcoBroadcastNotAlone
         alone then
        fBroadcastTix := tix; // no broadcast within the next second
      exit; // no match
    end;
    fBroadcastTix := 0; // resp<>nil -> broadcasting seems fine
  end;
  // select the best response
  if length(resp) <> 1 then
  begin
    if length(resp) > 10 then
      DynArrayFakeLength(resp, 10); // sort the first 10 responses received
    DynArray(TypeInfo(THttpPeerCacheMessageDynArray), resp).
      Sort(SortMessagePerPriority);
  end;
  // make the HTTP/HTTPS request corresponding to this response
  fClientSafe.Lock;
  try
    result := SendRespToClient(req, resp[0], u, OutStream, {aRetry=}false);
  finally
    fClientSafe.UnLock;
  end;
end;

function THttpPeerCache.Ping: THttpPeerCacheMessageDynArray;
var
  req: THttpPeerCacheMessage;
  alone: boolean;
begin
  MessageInit(pcfPing, 0, req);
  result := fUdpServer.Broadcast(req, alone);
end;

function THttpPeerCache.OnBeforeBody(var aUrl, aMethod, aInHeaders,
  aInContentType, aRemoteIP, aBearerToken: RawUtf8; aContentLength: Int64;
  aFlags: THttpServerRequestFlags): cardinal;
var
  msg: THttpPeerCacheMessage;
  ip4: cardinal;
begin
  // should return HTTP_SUCCESS=200 to continue the process, or an HTTP
  // error code to reject the request immediately as a "TeaPot", close the
  // socket and ban this IP for a few seconds at accept() level
  result := HTTP_FORBIDDEN;
  if (length(aBearerToken) > (SizeOf(msg) div 3) * 4) and // base64uri length
     IsGet(aMethod) and
     (aUrl <> '') and // URI is just ignored but something should be specified
     IPToCardinal(aRemoteIP, ip4) and
     not fInstable.IsBanned(ip4) and // banned for RejectInstablePeersMin
     BearerDecode(aBearerToken, msg) and
     (msg.IP4 = fIP4) and
     (IsZero(THash128(msg.Uuid)) or // IsZero for "fake" response bearer
      IsEqualGuid(msg.Uuid, fUuid)) then
    result := HTTP_SUCCESS
  else if not fVerboseLog then
    exit;
  fLog.Add.Log(sllTrace, 'OnBeforeBody: % from %', [result, aRemoteIP], self);
end;

procedure THttpPeerCache.OnIdle(tix64: Int64);
var
  tix: cardinal;
  size: Int64;
begin
  // avoid GPF at shutdown
  if fSettings = nil then
    exit;
  // check state every minute (65,536 seconds)
  if tix64 = 0 then
    tix64 := GetTickCount64;
  tix := (tix64 shr 16) + 1; 
  // renew banned peer IPs TTL to implement RejectInstablePeersMin
  if (fInstable <> nil) and
     (fInstableTix <> tix) then
  begin
    fInstableTix := tix;
    if fInstable.Count <> 0 then
    begin
      fInstable.DoRotate;
      fLog.Add.Log(sllTrace, 'OnIdle: %', [fInstable], self);
    end;
  end;
  // handle temporary cache folder deprecation
  if (fSettings.CacheTempMaxMin <= 0) or
     (fTempFilesPath = '') then
    exit;
  if (fTempFilesDeleteDeprecatedTix <> tix) and
     fFilesSafe.TryLock then
  try
    fTempFilesDeleteDeprecatedTix := tix;
    DirectoryDeleteOlderFiles(fTempFilesPath,
      fSettings.CacheTempMaxMin / MinsPerDay, PEER_CACHE_PATTERN, false, @size);
    if size = 0 then
      exit; // nothing changed on disk
    fLog.Add.Log(sllTrace, 'OnIdle: deleted %', [KBNoSpace(size)], self);
    fTempCurrentSize := 0; // we need to call FindFiles()
  finally
    fFilesSafe.UnLock; // re-allow background file access
  end;
end;

procedure THttpPeerCache.OnDowloaded(const Params: THttpClientSocketWGet;
  const Source: TFileName);
var
  local: TFileName;
  localsize, sourcesize, tot, start, stop, deleted: Int64;
  ok, istemp: boolean;
  i: PtrInt;
  dir: TFindFilesDynArray;
begin
  // the supplied downloaded source file should be big enough
  sourcesize := FileSize(Source);
  if (sourcesize = 0) or // paranoid
     TooSmallFile(Params, sourcesize, 'OnDownloaded') then
    exit;
  // compute the local cache file name from the known file hash
  if not CachedFileName(Params, [lfnEnsureDirectoryExists], local, istemp) then
  begin
    fLog.Add.Log(sllWarning,
      'OnDowloaded: no hash specified for %', [Source], self);
    exit;
  end;
  // check if this file was not already in the cache folder
  // - outside fFilesSafe.Lock because happens just after OnDownload from cache
  localsize := FileSize(local);
  if localsize <> 0 then
  begin
    fLog.Add.Log(LOG_TRACEWARNING[localsize <> sourcesize],
      'OnDowloaded: % already in cache', [Source], self);
    // size mismatch may happen on race condition (unlikely on hash collision)
    exit;
  end;
  QueryPerformanceMicroSeconds(start);
  fFilesSafe.Lock; // disable any concurrent file access
  try
    // ensure adding this file won't trigger the maximum cache size limit
    if (fTempFilesMaxSize > 0) and
       istemp then
    begin
      if sourcesize >= fTempFilesMaxSize then
        tot := sourcesize // this file is oversized for sure
      else
      begin
        // compute the current folder cache size
        tot := fTempCurrentSize;
        if tot = 0 then // first time, or after OnIdle
        begin
          dir := FindFiles(fTempFilesPath, PEER_CACHE_PATTERN);
          for i := 0 to high(dir) do
            inc(tot, dir[i].Size);
          fTempCurrentSize := tot;
        end;
        inc(tot, sourcesize); // simulate adding this file
        if tot >= fTempFilesMaxSize then
        begin
          // delete oldest files in cache up to CacheTempMaxMB
          if dir = nil then
            dir := FindFiles(fTempFilesPath, PEER_CACHE_PATTERN);
          FindFilesSortByTimestamp(dir);
          deleted := 0;
          for i := 0 to high(dir) do
            if DeleteFile(dir[i].Name) then // if not currently downloading
            begin
              dec(tot, dir[i].Size);
              inc(deleted, dir[i].Size);
              if tot < fTempFilesMaxSize then
                break; // we have deleted enough old files
            end;
          fLog.Add.Log(sllTrace, 'OnDowloaded: deleted %', [KB(deleted)], self);
          dec(fTempCurrentSize, deleted);
        end;
      end;
      if tot >= fTempFilesMaxSize then
      begin
        fLog.Add.Log(sllDebug, 'OnDowloaded: % is too big (%) for tot=%',
          [Source, KBNoSpace(sourcesize), KBNoSpace(tot)], self);
        exit;
      end;
    end;
    // actually copy the source file into the local cache folder
    ok := CopyFile(Source, local, {failsifexists=}false);
    if ok and
       istemp then
      FileSetDate(local, DateTimeToFileDate(Now)); // force timestamp = now
  finally
    fFilesSafe.UnLock;
  end;
  QueryPerformanceMicroSeconds(stop);
  fLog.Add.Log(LOG_TRACEWARNING[not ok], 'OnDowloaded: copy % into % in %',
      [Source, local, MicroSecToString(stop - start)], self);
end;

procedure THttpPeerCache.OnDownloadFailed(const Params: THttpClientSocketWGet);
var
  local: TFileName;
  istemp: boolean;
begin
  // compute the local cache file name from the known file hash
  if not CachedFileName(Params, [lfnEnsureDirectoryExists], local, istemp) then
    fLog.Add.Log(sllWarning, 'OnDowloadFailed: missing hash', self)
  // actually delete the local (may be corrupted) file
  else if DeleteFile(local) then
    fLog.Add.Log(sllTrace, 'OnDowloadFailed: deleted %', [local], self)
  else
    fLog.Add.Log(sllLastError, 'OnDowloadFailed: error deleting %', [local], self);
end;

function THttpPeerCache.OnRequest(Ctxt: THttpServerRequestAbstract): cardinal;
var
  msg: THttpPeerCacheMessage;
  fn: TFileName;
begin
  // retrieve context - already checked by OnBeforeBody
  result := HTTP_BADREQUEST;
  if BearerDecode(Ctxt.AuthBearer, msg) then
  try
    // get local filename from decoded bearer hash
    result := LocalFileName(msg, [lfnSetDate], @fn, nil);
    if result <> HTTP_SUCCESS then
    begin
      if IsZero(THash128(msg.Uuid)) then // from "fake" response bearer
        result := HTTP_NOCONTENT;        // OnDownload should make a broadcast
      exit;
    end;
    // just return the file as requested
    Ctxt.OutContent := StringToUtf8(fn);
    Ctxt.OutContentType := STATICFILE_CONTENT_TYPE;
  finally
    fLog.Add.Log(sllDebug, 'OnRequest=% from % % as %',
      [result, Ctxt.RemoteIP, Ctxt.Url, fn], self);
  end;
end;


function ToText(pcf: THttpPeerCacheMessageKind): PShortString;
begin
  result := GetEnumName(TypeInfo(THttpPeerCacheMessageKind), ord(pcf));
end;

function ToText(const msg: THttpPeerCacheMessage): shortstring;
var
  l: PtrInt;
  algo: PUtf8Char;
  hex: string[SizeOf(msg.Hash.Hash.b) * 2];
begin
  l := 0;
  algo := nil;
  if not IsZero(msg.Hash.Hash.b) then
  begin
    algo := pointer(HASH_EXT[msg.Hash.Algo]);
    l := HASH_SIZE[msg.Hash.Algo];
    BinToHexLower(@msg.Hash.Hash, @hex[1], l);
  end;
  hex[0] := AnsiChar(l * 2);
  with msg do
    FormatShort('% #% % % % to % % % msk=% bst=% %b/s %% siz=%',
      [ToText(Kind)^, CardinalToHexShort(Seq), GuidToShort(Uuid), OS_NAME[Os.os],
       IP4ToShort(@IP4), IP4ToShort(@DestIP4), ToText(Hardware)^,
       UnixTimeToFileShort(QWord(Timestamp) + UNIXTIME_MINIMAL),
       IP4ToShort(@MaskIP4), IP4ToShort(@BroadcastIP4), Speed,
       hex, algo, Size], result);
end;

{$ifdef USEWININET}

{ **************** THttpApiServer HTTP/1.1 Server Over Windows http.sys Module }

{ THttpApiServer }

function THttpApiServer.AddUrl(const aRoot, aPort: RawUtf8; Https: boolean;
  const aDomainName: RawUtf8; aRegisterUri: boolean; aContext: Int64): integer;
var
  uri: SynUnicode;
  n: integer;
begin
  result := -1;
  if (Self = nil) or
     (fReqQueue = 0) or
     (Http.Module = 0) then
    exit;
  uri := RegURL(aRoot, aPort, Https, aDomainName);
  if uri = '' then
    exit; // invalid parameters
  if aRegisterUri then
    AddUrlAuthorize(aRoot, aPort, Https, aDomainName);
  if Http.Version.MajorVersion > 1 then
    result := Http.AddUrlToUrlGroup(fUrlGroupID, pointer(uri), aContext)
  else
    result := Http.AddUrl(fReqQueue, pointer(uri));
  if result = NO_ERROR then
  begin
    n := length(fRegisteredUnicodeUrl);
    SetLength(fRegisteredUnicodeUrl, n + 1);
    fRegisteredUnicodeUrl[n] := uri;
  end;
end;

function THttpApiServer.RemoveUrl(const aRoot, aPort: RawUtf8; Https: boolean;
  const aDomainName: RawUtf8): integer;
var
  uri: SynUnicode;
  i, j, n: PtrInt;
begin
  result := -1;
  if (Self = nil) or
     (fReqQueue = 0) or
     (Http.Module = 0) then
    exit;
  uri := RegURL(aRoot, aPort, Https, aDomainName);
  if uri = '' then
    exit; // invalid parameters
  n := High(fRegisteredUnicodeUrl);
  for i := 0 to n do
    if fRegisteredUnicodeUrl[i] = uri then
    begin
      if Http.Version.MajorVersion > 1 then
        result := Http.RemoveUrlFromUrlGroup(fUrlGroupID, pointer(uri), 0)
      else
        result := Http.RemoveUrl(fReqQueue, pointer(uri));
      if result <> 0 then
        exit; // shall be handled by caller
      for j := i to n - 1 do
        fRegisteredUnicodeUrl[j] := fRegisteredUnicodeUrl[j + 1];
      SetLength(fRegisteredUnicodeUrl, n);
      exit;
    end;
end;

class function THttpApiServer.AddUrlAuthorize(const aRoot, aPort: RawUtf8;
  Https: boolean; const aDomainName: RawUtf8; OnlyDelete: boolean): string;
const
  /// will allow AddUrl() registration to everyone
  // - 'GA' (GENERIC_ALL) to grant all access
  // - 'S-1-1-0'	defines a group that includes all users
  HTTPADDURLSECDESC: PWideChar = 'D:(A;;GA;;;S-1-1-0)';
var
  prefix: SynUnicode;
  err: HRESULT;
  cfg: HTTP_SERVICE_CONFIG_URLACL_SET;
begin
  try
    HttpApiInitialize;
    prefix := RegURL(aRoot, aPort, Https, aDomainName);
    if prefix = '' then
      result := 'Invalid parameters'
    else
    begin
      EHttpApiServer.RaiseOnError(hInitialize,
        Http.Initialize(Http.Version, HTTP_INITIALIZE_CONFIG));
      try
        FillcharFast(cfg, SizeOf(cfg), 0);
        cfg.KeyDesc.pUrlPrefix := pointer(prefix);
        // first delete any existing information
        err := Http.DeleteServiceConfiguration(
          0, hscUrlAclInfo, @cfg, SizeOf(cfg));
        // then add authorization rule
        if not OnlyDelete then
        begin
          cfg.KeyDesc.pUrlPrefix := pointer(prefix);
          cfg.ParamDesc.pStringSecurityDescriptor := HTTPADDURLSECDESC;
          err := Http.SetServiceConfiguration(
            0, hscUrlAclInfo, @cfg, SizeOf(cfg));
        end;
        if (err <> NO_ERROR) and
           (err <> ERROR_ALREADY_EXISTS) then
          raise EHttpApiServer.Create(hSetServiceConfiguration, err);
        result := ''; // success
      finally
        Http.Terminate(HTTP_INITIALIZE_CONFIG);
      end;
    end;
  except
    on E: Exception do
      result := E.Message;
  end;
end;

type
  THttpApiServerClass = class of THttpApiServer;

procedure THttpApiServer.Clone(ChildThreadCount: integer);
var
  i: PtrInt;
begin
  if (fReqQueue = 0) or
     (not Assigned(OnRequest)) or
     (ChildThreadCount <= 0) or
     (fClones <> nil) then
    exit; // nothing to clone (need a queue and a process event)
  if ChildThreadCount > 256 then
    ChildThreadCount := 256; // not worth adding
  SetLength(fClones, ChildThreadCount);
  for i := 0 to ChildThreadCount - 1 do
    fClones[i] := THttpApiServerClass(Self.ClassType).CreateClone(self);
end;

function THttpApiServer.GetApiVersion: RawUtf8;
begin
  FormatUtf8('HTTP API %.%',
    [Http.Version.MajorVersion, Http.Version.MinorVersion], result);
end;

constructor THttpApiServer.Create(QueueName: SynUnicode;
  const OnStart, OnStop: TOnNotifyThread; const ProcessName: RawUtf8;
  ProcessOptions: THttpServerOptions);
var
  binding: HTTP_BINDING_INFO;
begin
  SetLength(fLogDataStorage, SizeOf(HTTP_LOG_FIELDS_DATA)); // should be done 1st
  inherited Create(OnStart, OnStop, ProcessName, ProcessOptions + [hsoCreateSuspended]);
  fOptions := ProcessOptions;
  HttpApiInitialize; // will raise an exception in case of failure
  EHttpApiServer.RaiseOnError(hInitialize,
    Http.Initialize(Http.Version, HTTP_INITIALIZE_SERVER));
  if Http.Version.MajorVersion > 1 then
  begin
    EHttpApiServer.RaiseOnError(hCreateServerSession,
      Http.CreateServerSession(Http.Version, fServerSessionID));
    EHttpApiServer.RaiseOnError(hCreateUrlGroup,
      Http.CreateUrlGroup(fServerSessionID, fUrlGroupID));
    if QueueName = '' then
      Utf8ToSynUnicode(Int64ToUtf8(fServerSessionID), QueueName);
    EHttpApiServer.RaiseOnError(hCreateRequestQueue,
      Http.CreateRequestQueue(Http.Version, pointer(QueueName), nil, 0, fReqQueue));
    binding.Flags := 1;
    binding.RequestQueueHandle := fReqQueue;
    EHttpApiServer.RaiseOnError(hSetUrlGroupProperty,
      Http.SetUrlGroupProperty(fUrlGroupID, HttpServerBindingProperty,
        @binding, SizeOf(binding)));
  end
  else
    EHttpApiServer.RaiseOnError(hCreateHttpHandle,
      Http.CreateHttpHandle(fReqQueue));
  fReceiveBufferSize := 1 shl 20; // i.e. 1 MB
  if Suspended then
    Suspended := False;
end;

constructor THttpApiServer.CreateClone(From: THttpApiServer);
begin
  SetLength(fLogDataStorage, SizeOf(HTTP_LOG_FIELDS_DATA));
  fOwner := From;
  fReqQueue := From.fReqQueue;
  fOnRequest := From.fOnRequest;
  fOnBeforeBody := From.fOnBeforeBody;
  fOnBeforeRequest := From.fOnBeforeRequest;
  fOnAfterRequest := From.fOnAfterRequest;
  fOnAfterResponse := From.fOnAfterResponse;
  fMaximumAllowedContentLength := From.fMaximumAllowedContentLength;
  fCallbackSendDelay := From.fCallbackSendDelay;
  fCompress := From.fCompress;
  fCompressAcceptEncoding := From.fCompressAcceptEncoding;
  fReceiveBufferSize := From.fReceiveBufferSize;
  if From.fLogData <> nil then
    fLogData := pointer(fLogDataStorage);
  fOptions := From.fOptions; // needed by SetServerName() below
  SetServerName(From.fServerName); // setters are sometimes needed
  SetRemoteIPHeader(From.fRemoteIPHeader);
  SetRemoteConnIDHeader(From.fRemoteConnIDHeader);
  fLoggingServiceName := From.fLoggingServiceName;
  inherited Create(From.fOnThreadStart, From.fOnThreadTerminate,
    From.fProcessName, From.fOptions - [hsoCreateSuspended]);
end;

procedure THttpApiServer.DestroyMainThread;
var
  i: PtrInt;
begin
  if fReqQueue <> 0 then
  begin
    for i := 0 to length(fClones) - 1 do
      fClones[i].Terminate; // for CloseHandle() below to finish Execute
    if Http.Version.MajorVersion > 1 then
    begin
      if fUrlGroupID <> 0 then
      begin
        Http.RemoveUrlFromUrlGroup(fUrlGroupID, nil, HTTP_URL_FLAG_REMOVE_ALL);
        Http.CloseUrlGroup(fUrlGroupID);
        fUrlGroupID := 0;
      end;
      CloseHandle(fReqQueue);
      if fServerSessionID <> 0 then
      begin
        Http.CloseServerSession(fServerSessionID);
        fServerSessionID := 0;
      end;
    end
    else
    begin
      for i := 0 to high(fRegisteredUnicodeUrl) do
        Http.RemoveUrl(fReqQueue, pointer(fRegisteredUnicodeUrl[i]));
      CloseHandle(fReqQueue); // will break all THttpApiServer.Execute
    end;
    fReqQueue := 0;
    {$ifdef FPC}
    for i := 0 to length(fClones) - 1 do
      WaitForSingleObject(fClones[i].Handle, 30000); // sometimes needed on FPC
    {$endif FPC}
    for i := 0 to length(fClones) - 1 do
      fClones[i].Free;
    fClones := nil;
    Http.Terminate(HTTP_INITIALIZE_SERVER);
  end;
end;

destructor THttpApiServer.Destroy;
begin
  Terminate; // for Execute to be notified about end of process
  try
    if (fOwner = nil) and
       (Http.Module <> 0) then // fOwner<>nil for cloned threads
      DestroyMainThread;
    {$ifdef FPC}
    WaitForSingleObject(Handle, 30000); // sometimes needed on FPC
    {$endif FPC}
  finally
    inherited Destroy;
  end;
end;

function THttpApiServer.GetSendResponseFlags(Ctxt: THttpServerRequest): integer;
begin
  result := 0;
end;

type
  TVerbText = array[hvOPTIONS..pred(hvMaximum)] of RawUtf8;

const
  VERB_TEXT: TVerbText = (
    'OPTIONS',
    'GET',
    'HEAD',
    'POST',
    'PUT',
    'DELETE',
    'TRACE',
    'CONNECT',
    'TRACK',
    'MOVE',
    'COPY',
    'PROPFIND',
    'PROPPATCH',
    'MKCOL',
    'LOCK',
    'UNLOCK',
    'SEARCH');

var
  global_verbs: TVerbText; // to avoid memory allocation on Delphi

procedure THttpApiServer.Execute;
var
  req: PHTTP_REQUEST;
  reqid: HTTP_REQUEST_ID;
  reqbuf, respbuf: RawByteString;
  i: PtrInt;
  bytesread, bytessent, flags: cardinal;
  err: HRESULT;
  compressset: THttpSocketCompressSet;
  incontlen: Qword;
  incontlenchunk, incontlenread: cardinal;
  incontenc, inaccept, range, referer: RawUtf8;
  outcontenc, outstat: RawUtf8;
  outstatcode, afterstatcode: cardinal;
  respsent: boolean;
  urirouter: TUriRouter;
  ctxt: THttpServerRequest;
  filehandle: THandle;
  resp: PHTTP_RESPONSE;
  bufread, V: PUtf8Char;
  heads: HTTP_UNKNOWN_HEADERs;
  rangestart, rangelen: ULONGLONG;
  outcontlen: ULARGE_INTEGER;
  datachunkmem: HTTP_DATA_CHUNK_INMEMORY;
  datachunkfile: HTTP_DATA_CHUNK_FILEHANDLE;
  logdata: PHTTP_LOG_FIELDS_DATA;
  started, elapsed: Int64;
  contrange: ShortString;

  procedure SendError(StatusCode: cardinal; const ErrorMsg: RawUtf8;
    E: Exception = nil);
  var
    msg: RawUtf8;
  begin
    try
      resp^.SetStatus(StatusCode, outstat);
      logdata^.ProtocolStatus := StatusCode;
      FormatUtf8('<html><body style="font-family:verdana;"><h1>Server Error %: %</h1><p>',
        [StatusCode, outstat], msg);
      if E <> nil then
        msg := FormatUtf8('%% Exception raised:<br>', [msg, E]);
      msg := msg + HtmlEscape(ErrorMsg) + ('</p><p><small>' + XPOWEREDVALUE);
      resp^.SetContent(datachunkmem, msg, 'text/html; charset=utf-8');
      Http.SendHttpResponse(fReqQueue, req^.RequestId, 0, resp^, nil,
        bytessent, nil, 0, nil, fLogData);
    except
      on Exception do
        ; // ignore any HttpApi level errors here (client may crashed)
    end;
  end;

  function SendResponse: boolean;
  var
    R: PUtf8Char;
    flags: cardinal;
  begin
    result := not Terminated; // true=success
    if not result then
      exit;
    respsent := true;
    resp^.SetStatus(outstatcode, outstat);
    if Terminated then
      exit;
    // update log information
    if Http.Version.MajorVersion >= 2 then
      with req^, logdata^ do
      begin
        MethodNum := Verb;
        UriStemLength := CookedUrl.AbsPathLength;
        UriStem := CookedUrl.pAbsPath;
        with headers.KnownHeaders[reqUserAgent] do
        begin
          UserAgentLength := RawValueLength;
          UserAgent := pRawValue;
        end;
        with headers.KnownHeaders[reqHost] do
        begin
          HostLength := RawValueLength;
          Host := pRawValue;
        end;
        with headers.KnownHeaders[reqReferrer] do
        begin
          ReferrerLength := RawValueLength;
          Referrer := pRawValue;
        end;
        ProtocolStatus := resp^.StatusCode;
        ClientIp := pointer(ctxt.fRemoteIP);
        ClientIpLength := length(ctxt.fRemoteip);
        Method := pointer(ctxt.fMethod);
        MethodLength := length(ctxt.fMethod);
        UserName := pointer(ctxt.fAuthenticatedUser);
        UserNameLength := Length(ctxt.fAuthenticatedUser);
      end;
    // send response
    resp^.Version := req^.Version;
    resp^.SetHeaders(pointer(ctxt.OutCustomHeaders),
      heads, hsoNoXPoweredHeader in fOptions);
    if fCompressAcceptEncoding <> '' then
      resp^.AddCustomHeader(pointer(fCompressAcceptEncoding), heads, false);
    with resp^.headers.KnownHeaders[respServer] do
    begin
      pRawValue := pointer(fServerName);
      RawValueLength := length(fServerName);
    end;
    if ctxt.OutContentType = STATICFILE_CONTENT_TYPE then
    begin
      // response is file -> OutContent is UTF-8 file name to be served
      filehandle := FileOpen(Utf8ToString(ctxt.OutContent),
        fmOpenReadDenyNone);
      if not ValidHandle(filehandle)  then
      begin
        SendError(HTTP_NOTFOUND, WinErrorText(GetLastError, nil));
        result := false; // notify fatal error
      end;
      try // http.sys will serve then close the file from kernel
        datachunkfile.DataChunkType := hctFromFileHandle;
        datachunkfile.filehandle := filehandle;
        flags := 0;
        datachunkfile.ByteRange.StartingOffset.QuadPart := 0;
        Int64(datachunkfile.ByteRange.Length.QuadPart) := -1; // to eof
        with req^.headers.KnownHeaders[reqRange] do
        begin
          if (RawValueLength > 6) and
             IdemPChar(pointer(pRawValue), 'BYTES=') and
             (pRawValue[6] in ['0'..'9']) then
          begin
            FastSetString(range, pRawValue + 6, RawValueLength - 6); // need #0 end
            R := pointer(range);
            rangestart := GetNextRange(R);
            if R^ = '-' then
            begin
              outcontlen.QuadPart := FileSize(filehandle);
              datachunkfile.ByteRange.Length.QuadPart :=
                outcontlen.QuadPart - rangestart;
              inc(R);
              flags := HTTP_SEND_RESPONSE_FLAG_PROCESS_RANGES;
              datachunkfile.ByteRange.StartingOffset.QuadPart := rangestart;
              if R^ in ['0'..'9'] then
              begin
                rangelen := GetNextRange(R) - rangestart + 1;
                if Int64(rangelen) < 0 then
                  rangelen := 0;
                if rangelen < datachunkfile.ByteRange.Length.QuadPart then
                  // "bytes=0-499" -> start=0, len=500
                  datachunkfile.ByteRange.Length.QuadPart := rangelen;
              end; // "bytes=1000-" -> start=1000, to eof
              FormatShort('Content-range: bytes %-%/%'#0, [rangestart,
                rangestart + datachunkfile.ByteRange.Length.QuadPart - 1,
                outcontlen.QuadPart], contrange);
              resp^.AddCustomHeader(@contrange[1], heads, false);
              resp^.SetStatus(HTTP_PARTIALCONTENT, outstat);
            end;
          end;
        end;
        with resp^.headers.KnownHeaders[respAcceptRanges] do
        begin
          pRawValue := 'bytes';
          RawValueLength := 5;
        end;
        resp^.EntityChunkCount := 1;
        resp^.pEntityChunks := @datachunkfile;
        Http.SendHttpResponse(fReqQueue, req^.RequestId, flags, resp^, nil,
          bytessent, nil, 0, nil, fLogData);
      finally
        FileClose(filehandle);
      end;
    end
    else
    begin
      // response is in OutContent -> send it from memory
      if ctxt.OutContentType = NORESPONSE_CONTENT_TYPE then
        ctxt.OutContentType := ''; // true HTTP always expects a response
      if fCompress <> nil then
      begin
        with resp^.headers.KnownHeaders[reqContentEncoding] do
          if RawValueLength = 0 then
          begin
            // no previous encoding -> try if any compression
            CompressContent(compressset, fCompress, ctxt.OutContentType,
              ctxt.fOutContent, outcontenc);
            pRawValue := pointer(outcontenc);
            RawValueLength := length(outcontenc);
          end;
      end;
      resp^.SetContent(datachunkmem, ctxt.OutContent, ctxt.OutContentType);
      flags := GetSendResponseFlags(ctxt);
      EHttpApiServer.RaiseOnError(hSendHttpResponse,
        Http.SendHttpResponse(fReqQueue, req^.RequestId, flags, resp^, nil,
          bytessent, nil, 0, nil, fLogData));
    end;
  end;

begin
  if Terminated then
    exit;
  ctxt := nil;
  try
    // THttpServerGeneric thread preparation: launch any OnHttpThreadStart event
    NotifyThreadStart(self);
    // reserve working buffers
    SetLength(heads, 64);
    SetLength(respbuf, SizeOf(HTTP_RESPONSE));
    resp := pointer(respbuf);
    SetLength(reqbuf, 16384 + SizeOf(HTTP_REQUEST)); // req^ + 16 KB of headers
    req := pointer(reqbuf);
    logdata := pointer(fLogDataStorage);
    if global_verbs[hvOPTIONS] = '' then
      global_verbs := VERB_TEXT;
    ctxt := THttpServerRequest.Create(self, 0, self, [], nil);
    // main loop reusing a single ctxt instance for this thread
    reqid := 0;
    ctxt.fServer := self;
    repeat
      // release input/output body buffers ASAP
      ctxt.fInContent := '';
      ctxt.fOutContent := '';
      // retrieve next pending request, and read its headers
      FillcharFast(req^, SizeOf(HTTP_REQUEST), 0);
      err := Http.ReceiveHttpRequest(fReqQueue, reqid, 0,
        req^, length(reqbuf), bytesread); // blocking until received something
      if Terminated then
        break;
      case err of
        NO_ERROR:
          try
            // parse method and main headers as ctxt.Prepare() does
            bytessent := 0;
            ctxt.fHttpApiRequest := req;
            ctxt.Recycle(req^.ConnectionID, self,
              HTTP_TLS_FLAGS[req^.pSslInfo <> nil] +
              // no HTTP_UPG_FLAGS[]: plain THttpApiServer don't support upgrade
              HTTP_10_FLAGS[(req^.Version.MajorVersion = 1) and
                            (req^.Version.MinorVersion = 0)],
              // ctxt.fConnectionOpaque is not supported by http.sys
              nil);
            FastSetString(ctxt.fUrl, req^.pRawUrl, req^.RawUrlLength);
            if req^.Verb in [low(global_verbs)..high(global_verbs)] then
              ctxt.fMethod := global_verbs[req^.Verb]
            else
              FastSetString(ctxt.fMethod, req^.pUnknownVerb, req^.UnknownVerbLength);
            with req^.headers.KnownHeaders[reqContentType] do
              FastSetString(ctxt.fInContentType, pRawValue, RawValueLength);
            with req^.headers.KnownHeaders[reqUserAgent] do
              FastSetString(ctxt.fUserAgent, pRawValue, RawValueLength);
            with req^.Headers.KnownHeaders[reqAuthorization] do
              if (RawValueLength > 7) and
                 IdemPChar(pointer(pRawValue), 'BEARER ') then
                FastSetString(ctxt.fAuthBearer, pRawValue + 7, RawValueLength - 7);
            with req^.headers.KnownHeaders[reqAcceptEncoding] do
              FastSetString(inaccept, pRawValue, RawValueLength);
            with req^.headers.KnownHeaders[reqReferrer] do
              FastSetString(referer, pRawValue, RawValueLength);
            compressset := ComputeContentEncoding(fCompress, pointer(inaccept));
            ctxt.fInHeaders := RetrieveHeadersAndGetRemoteIPConnectionID(
              req^, fRemoteIPHeaderUpper, fRemoteConnIDHeaderUpper,
              {out} ctxt.fRemoteIP, PQword(@ctxt.fConnectionID)^);
            // retrieve any SetAuthenticationSchemes() information
            if byte(fAuthenticationSchemes) <> 0 then // set only with HTTP API 2.0
              // https://docs.microsoft.com/en-us/windows/win32/http/authentication-in-http-version-2-0
              for i := 0 to req^.RequestInfoCount - 1 do
                if req^.pRequestInfo^[i].InfoType = HttpRequestInfoTypeAuth then
                  with PHTTP_REQUEST_AUTH_INFO(req^.pRequestInfo^[i].pInfo)^ do
                    case AuthStatus of
                      HttpAuthStatusSuccess:
                        if AuthType > HttpRequestAuthTypeNone then
                        begin
                          byte(ctxt.fAuthenticationStatus) := ord(AuthType) + 1;
                          if AccessToken <> 0 then
                          begin
                            ctxt.fAuthenticatedUser := LookupToken(AccessToken);
                            // AccessToken lifecycle is application responsibility
                            CloseHandle(AccessToken);
                            ctxt.fAuthBearer := ctxt.fAuthenticatedUser;
                            include(ctxt.fConnectionFlags, hsrAuthorized);
                          end;
                        end;
                      HttpAuthStatusFailure:
                        ctxt.fAuthenticationStatus := hraFailed;
                    end;
            // abort request if > MaximumAllowedContentLength or OnBeforeBody
            with req^.headers.KnownHeaders[reqContentLength] do
            begin
              V := pointer(pRawValue);
              SetQWord(V, V + RawValueLength, incontlen);
            end;
            if (incontlen > 0) and
               (MaximumAllowedContentLength > 0) and
               (incontlen > MaximumAllowedContentLength) then
            begin
              SendError(HTTP_PAYLOADTOOLARGE, 'Rejected');
              continue;
            end;
            if Assigned(OnBeforeBody) then
            begin
              err := OnBeforeBody(ctxt.fUrl, ctxt.fMethod, ctxt.fInHeaders,
                ctxt.fInContentType, ctxt.fRemoteIP, ctxt.fAuthBearer, incontlen,
                ctxt.ConnectionFlags);
              if err <> HTTP_SUCCESS then
              begin
                SendError(err, 'Rejected');
                continue;
              end;
            end;
            // retrieve body
            if HTTP_REQUEST_FLAG_MORE_ENTITY_BODY_EXISTS and req^.flags <> 0 then
            begin
              with req^.headers.KnownHeaders[reqContentEncoding] do
                FastSetString(incontenc, pRawValue, RawValueLength);
              if incontlen <> 0 then
              begin
                // receive body chunks
                SetLength(ctxt.fInContent, incontlen);
                bufread := pointer(ctxt.InContent);
                incontlenread := 0;
                repeat
                  bytesread := 0;
                  if Http.Version.MajorVersion > 1 then
                    // speed optimization for Vista+
                    flags := HTTP_RECEIVE_REQUEST_ENTITY_BODY_FLAG_FILL_BUFFER
                  else
                    flags := 0;
                  incontlenchunk := incontlen - incontlenread;
                  if (fReceiveBufferSize >= 1024) and
                     (incontlenchunk > fReceiveBufferSize) then
                    incontlenchunk := fReceiveBufferSize;
                  err := Http.ReceiveRequestEntityBody(fReqQueue,
                    req^.RequestId, flags, bufread, incontlenchunk, bytesread);
                  if Terminated then
                    exit;
                  inc(incontlenread, bytesread);
                  if err = ERROR_HANDLE_EOF then
                  begin
                    if incontlenread < incontlen then
                      SetLength(ctxt.fInContent, incontlenread);
                    err := NO_ERROR;
                    break; // should loop until returns ERROR_HANDLE_EOF
                  end;
                  if err <> NO_ERROR then
                    break;
                  inc(bufread, bytesread);
                until incontlenread = incontlen;
                if err <> NO_ERROR then
                begin
                  SendError(HTTP_NOTACCEPTABLE, WinErrorText(err, HTTPAPI_DLL));
                  continue;
                end;
                // optionally uncompress input body
                if incontenc <> '' then
                  for i := 0 to high(fCompress) do
                    if fCompress[i].Name = incontenc then
                    begin
                      fCompress[i].Func(ctxt.fInContent, false); // uncompress
                      break;
                    end;
              end;
            end;
            QueryPerformanceMicroSeconds(started);
            try
              // compute response
              FillcharFast(resp^, SizeOf(resp^), 0);
              respsent := false;
              outstatcode := 0;
              if fOwner = nil then
                urirouter := fRoute
              else
                urirouter := fOwner.fRoute; // field not propagated in clones
              if urirouter <> nil then
                // URI rewrite or event callback execution
                outstatcode := urirouter.Process(Ctxt);
              if outstatcode = 0 then // no router callback was executed
              begin
                // regular server-side OnRequest execution
                outstatcode := DoBeforeRequest(ctxt);
                if outstatcode > 0 then
                  if not SendResponse or
                     (outstatcode <> HTTP_ACCEPTED) then
                    continue;
                outstatcode := Request(ctxt); // call OnRequest for main process
                afterstatcode := DoAfterRequest(ctxt);
                if afterstatcode > 0 then
                  outstatcode := afterstatcode;
              end;
              // send response
              if not respsent then
                if not SendResponse then
                  continue;
              QueryPerformanceMicroSeconds(elapsed);
              dec(elapsed, started);
              DoAfterResponse(
                ctxt, referer, outstatcode, elapsed, incontlen, bytessent);
            except
              on E: Exception do
                // handle any exception raised during process: show must go on!
                if not respsent then
                  if not E.InheritsFrom(EHttpApiServer) or // ensure still connected
                    (EHttpApiServer(E).LastApiError <> HTTPAPI_ERROR_NONEXISTENTCONNECTION) then
                    SendError(HTTP_SERVERERROR, StringToUtf8(E.Message), E);
            end;
          finally
            reqid := 0; // reset Request ID to handle the next pending request
          end;
        ERROR_MORE_DATA:
          begin
            // input buffer was too small to hold the request headers
            // -> increase buffer size and call the API again
            reqid := req^.RequestId;
            SetLength(reqbuf, bytesread);
            req := pointer(reqbuf);
          end;
        ERROR_CONNECTION_INVALID:
          if reqid = 0 then
            break
          else
            // TCP connection was corrupted by the peer -> ignore + next request
            reqid := 0;
      else
        break; // unhandled err value
      end;
    until Terminated;
  finally
    ctxt.Free;
  end;
end;

function THttpApiServer.GetHttpQueueLength: cardinal;
var
  len: ULONG;
begin
  if (Http.Version.MajorVersion < 2) or
     (self = nil) then
    result := 0
  else
  begin
    if fOwner <> nil then
      self := fOwner;
    if fReqQueue = 0 then
      result := 0
    else
      EHttpApiServer.RaiseOnError(hQueryRequestQueueProperty,
        Http.QueryRequestQueueProperty(fReqQueue, HttpServerQueueLengthProperty,
          @result, SizeOf(result), 0, @len, nil));
  end;
end;

procedure THttpApiServer.SetHttpQueueLength(aValue: cardinal);
begin
  if Http.Version.MajorVersion < 2 then
    raise EHttpApiServer.Create(hSetRequestQueueProperty, ERROR_OLD_WIN_VERSION);
  if (self <> nil) and
     (fReqQueue <> 0) then
    EHttpApiServer.RaiseOnError(hSetRequestQueueProperty,
      Http.SetRequestQueueProperty(fReqQueue, HttpServerQueueLengthProperty,
        @aValue, SizeOf(aValue), 0, nil));
end;

function THttpApiServer.GetConnectionsActive: cardinal;
begin
  result := 0; // unsupported
end;

function THttpApiServer.GetRegisteredUrl: SynUnicode;
var
  i: PtrInt;
begin
  if fRegisteredUnicodeUrl = nil then
    result := ''
  else
    result := fRegisteredUnicodeUrl[0];
  for i := 1 to high(fRegisteredUnicodeUrl) do
    result := result + ',' + fRegisteredUnicodeUrl[i];
end;

function THttpApiServer.GetCloned: boolean;
begin
  result := (fOwner <> nil);
end;

procedure THttpApiServer.SetMaxBandwidth(aValue: cardinal);
var
  qos: HTTP_QOS_SETTING_INFO;
  limit: HTTP_BANDWIDTH_LIMIT_INFO;
begin
  if Http.Version.MajorVersion < 2 then
    raise EHttpApiServer.Create(hSetUrlGroupProperty, ERROR_OLD_WIN_VERSION);
  if (self <> nil) and
     (fUrlGroupID <> 0) then
  begin
    if aValue = 0 then
      limit.MaxBandwidth := HTTP_LIMIT_INFINITE
    else if aValue < HTTP_MIN_ALLOWED_BANDWIDTH_THROTTLING_RATE then
      limit.MaxBandwidth := HTTP_MIN_ALLOWED_BANDWIDTH_THROTTLING_RATE
    else
      limit.MaxBandwidth := aValue;
    limit.Flags := 1;
    qos.QosType := HttpQosSettingTypeBandwidth;
    qos.QosSetting := @limit;
    EHttpApiServer.RaiseOnError(hSetServerSessionProperty,
      Http.SetServerSessionProperty(fServerSessionID, HttpServerQosProperty,
        @qos, SizeOf(qos)));
    EHttpApiServer.RaiseOnError(hSetUrlGroupProperty,
      Http.SetUrlGroupProperty(fUrlGroupID, HttpServerQosProperty,
        @qos, SizeOf(qos)));
  end;
end;

function THttpApiServer.GetMaxBandwidth: cardinal;
var
  info: record
    qos: HTTP_QOS_SETTING_INFO;
    limit: HTTP_BANDWIDTH_LIMIT_INFO;
  end;
begin
  if (Http.Version.MajorVersion < 2) or
     (self = nil) then
  begin
    result := 0;
    exit;
  end;
  if fOwner <> nil then
    self := fOwner;
  if fUrlGroupID = 0 then
  begin
    result := 0;
    exit;
  end;
  info.qos.QosType := HttpQosSettingTypeBandwidth;
  info.qos.QosSetting := @info.limit;
  EHttpApiServer.RaiseOnError(hQueryUrlGroupProperty,
    Http.QueryUrlGroupProperty(fUrlGroupID, HttpServerQosProperty,
      @info, SizeOf(info)));
  result := info.limit.MaxBandwidth;
end;

function THttpApiServer.GetMaxConnections: cardinal;
var
  info: record
    qos: HTTP_QOS_SETTING_INFO;
    limit: HTTP_CONNECTION_LIMIT_INFO;
  end;
  len: ULONG;
begin
  if (Http.Version.MajorVersion < 2) or
     (self = nil) then
  begin
    result := 0;
    exit;
  end;
  if fOwner <> nil then
    self := fOwner;
  if fUrlGroupID = 0 then
  begin
    result := 0;
    exit;
  end;
  info.qos.QosType := HttpQosSettingTypeConnectionLimit;
  info.qos.QosSetting := @info.limit;
  EHttpApiServer.RaiseOnError(hQueryUrlGroupProperty,
    Http.QueryUrlGroupProperty(fUrlGroupID, HttpServerQosProperty,
      @info, SizeOf(info), @len));
  result := info.limit.MaxConnections;
end;

procedure THttpApiServer.SetMaxConnections(aValue: cardinal);
var
  qos: HTTP_QOS_SETTING_INFO;
  limit: HTTP_CONNECTION_LIMIT_INFO;
begin
  if Http.Version.MajorVersion < 2 then
    raise EHttpApiServer.Create(hSetUrlGroupProperty, ERROR_OLD_WIN_VERSION);
  if (self <> nil) and
     (fUrlGroupID <> 0) then
  begin
    if aValue = 0 then
      limit.MaxConnections := HTTP_LIMIT_INFINITE
    else
      limit.MaxConnections := aValue;
    limit.Flags := 1;
    qos.QosType := HttpQosSettingTypeConnectionLimit;
    qos.QosSetting := @limit;
    EHttpApiServer.RaiseOnError(hSetUrlGroupProperty,
      Http.SetUrlGroupProperty(fUrlGroupID, HttpServerQosProperty,
        @qos, SizeOf(qos)));
  end;
end;

function THttpApiServer.HasApi2: boolean;
begin
  result := Http.Version.MajorVersion >= 2;
end;

function THttpApiServer.GetLogging: boolean;
begin
  result := (fLogData <> nil);
end;

procedure THttpApiServer.LogStart(const aLogFolder: TFileName;
  aType: THttpApiLoggingType; const aSoftwareName: TFileName;
  aRolloverType: THttpApiLoggingRollOver; aRolloverSize: cardinal;
  aLogFields: THttpApiLogFields; aFlags: THttpApiLoggingFlags);
var
  log: HTTP_LOGGING_INFO;
  folder, software: SynUnicode;
begin
  if (self = nil) or
     (fOwner <> nil) then
    exit;
  if Http.Version.MajorVersion < 2 then
    raise EHttpApiServer.Create(hSetUrlGroupProperty, ERROR_OLD_WIN_VERSION);
  fLogData := nil; // disable any previous logging
  FillcharFast(log, SizeOf(log), 0);
  log.Flags := 1;
  log.LoggingFlags := byte(aFlags);
  if aLogFolder = '' then
    raise EHttpApiServer.CreateFmt('LogStart(aLogFolder="")', []);
  if length(aLogFolder) > 212 then
    // http://msdn.microsoft.com/en-us/library/windows/desktop/aa364532
    raise EHttpApiServer.CreateFmt('aLogFolder is too long for LogStart(%s)', [aLogFolder]);
  folder := SynUnicode(aLogFolder);
  software := SynUnicode(aSoftwareName);
  log.SoftwareNameLength := length(software) * 2;
  log.SoftwareName := pointer(software);
  log.DirectoryNameLength := length(folder) * 2;
  log.DirectoryName := pointer(folder);
  log.Format := HTTP_LOGGING_TYPE(aType);
  if aType = hltNCSA then
    aLogFields := [hlfDate..hlfSubStatus];
  log.Fields := integer(aLogFields);
  log.RolloverType := HTTP_LOGGING_ROLLOVER_TYPE(aRolloverType);
  if aRolloverType = hlroSize then
    log.RolloverSize := aRolloverSize;
  EHttpApiServer.RaiseOnError(hSetUrlGroupProperty,
    Http.SetUrlGroupProperty(fUrlGroupID, HttpServerLoggingProperty,
      @log, SizeOf(log)));
  // on success, update the actual log memory structure
  fLogData := pointer(fLogDataStorage);
end;

procedure THttpApiServer.RegisterCompress(aFunction: THttpSocketCompress;
  aCompressMinSize, aPriority: integer);
var
  i: PtrInt;
begin
  inherited;
  for i := 0 to length(fClones) - 1 do
    fClones[i].RegisterCompress(aFunction, aCompressMinSize, aPriority);
end;

procedure THttpApiServer.SetOnTerminate(const Event: TOnNotifyThread);
var
  i: PtrInt;
begin
  inherited SetOnTerminate(Event);
  if fOwner = nil then
    for i := 0 to length(fClones) - 1 do
      fClones[i].OnHttpThreadTerminate := Event;
end;

procedure THttpApiServer.LogStop;
var
  i: PtrInt;
begin
  if (self = nil) or
     (fClones = nil) or
     (fLogData = nil) then
    exit;
  fLogData := nil;
  for i := 0 to length(fClones) - 1 do
    fClones[i].fLogData := nil;
end;

procedure THttpApiServer.SetReceiveBufferSize(Value: cardinal);
var
  i: PtrInt;
begin
  fReceiveBufferSize := Value;
  for i := 0 to length(fClones) - 1 do
    fClones[i].fReceiveBufferSize := Value;
end;

procedure THttpApiServer.SetServerName(const aName: RawUtf8);
var
  i: PtrInt;
begin
  inherited SetServerName(aName);
  with PHTTP_LOG_FIELDS_DATA(fLogDataStorage)^ do
  begin
    ServerName := pointer(aName);
    ServerNameLength := Length(aName);
  end;
  for i := 0 to length(fClones) - 1 do
    fClones[i].SetServerName(aName);
end;

procedure THttpApiServer.SetOnRequest(const aRequest: TOnHttpServerRequest);
var
  i: PtrInt;
begin
  inherited SetOnRequest(aRequest);
  for i := 0 to length(fClones) - 1 do
    fClones[i].SetOnRequest(aRequest);
end;

procedure THttpApiServer.SetOnBeforeBody(const aEvent: TOnHttpServerBeforeBody);
var
  i: PtrInt;
begin
  inherited SetOnBeforeBody(aEvent);
  for i := 0 to length(fClones) - 1 do
    fClones[i].SetOnBeforeBody(aEvent);
end;

procedure THttpApiServer.SetOnBeforeRequest(const aEvent: TOnHttpServerRequest);
var
  i: PtrInt;
begin
  inherited SetOnBeforeRequest(aEvent);
  for i := 0 to length(fClones) - 1 do
    fClones[i].SetOnBeforeRequest(aEvent);
end;

procedure THttpApiServer.SetOnAfterRequest(const aEvent: TOnHttpServerRequest);
var
  i: PtrInt;
begin
  inherited SetOnAfterRequest(aEvent);
  for i := 0 to length(fClones) - 1 do
    fClones[i].SetOnAfterRequest(aEvent);
end;

procedure THttpApiServer.SetOnAfterResponse(const aEvent: TOnHttpServerAfterResponse);
var
  i: PtrInt;
begin
  inherited SetOnAfterResponse(aEvent);
  for i := 0 to length(fClones) - 1 do
    fClones[i].SetOnAfterResponse(aEvent);
end;

procedure THttpApiServer.SetMaximumAllowedContentLength(aMax: cardinal);
var
  i: PtrInt;
begin
  inherited SetMaximumAllowedContentLength(aMax);
  for i := 0 to length(fClones) - 1 do
    fClones[i].SetMaximumAllowedContentLength(aMax);
end;

procedure THttpApiServer.SetRemoteIPHeader(const aHeader: RawUtf8);
var
  i: PtrInt;
begin
  inherited SetRemoteIPHeader(aHeader);
  for i := 0 to length(fClones) - 1 do
    fClones[i].SetRemoteIPHeader(aHeader);
end;

procedure THttpApiServer.SetRemoteConnIDHeader(const aHeader: RawUtf8);
var
  i: PtrInt;
begin
  inherited SetRemoteConnIDHeader(aHeader);
  for i := 0 to length(fClones) - 1 do
    fClones[i].SetRemoteConnIDHeader(aHeader);
end;

procedure THttpApiServer.SetLoggingServiceName(const aName: RawUtf8);
begin
  if self = nil then
    exit;
  fLoggingServiceName := aName;
  with PHTTP_LOG_FIELDS_DATA(fLogDataStorage)^ do
  begin
    ServiceName := pointer(fLoggingServiceName);
    ServiceNameLength := Length(fLoggingServiceName);
  end;
end;

procedure THttpApiServer.SetAuthenticationSchemes(
  schemes: THttpApiRequestAuthentications; const DomainName, Realm: SynUnicode);
var
  auth: HTTP_SERVER_AUTHENTICATION_INFO;
begin
  if (self = nil) or
     (fOwner <> nil) then
    exit;
  if Http.Version.MajorVersion < 2 then
    raise EHttpApiServer.Create(hSetUrlGroupProperty, ERROR_OLD_WIN_VERSION);
  fAuthenticationSchemes := schemes;
  FillcharFast(auth, SizeOf(auth), 0);
  auth.Flags := 1;
  auth.AuthSchemes := byte(schemes);
  auth.ReceiveMutualAuth := true;
  if haBasic in schemes then
  begin
    auth.BasicParams.RealmLength := Length(Realm);
    auth.BasicParams.Realm := pointer(Realm);
  end;
  if haDigest in schemes then
  begin
    auth.DigestParams.DomainNameLength := Length(DomainName);
    auth.DigestParams.DomainName := pointer(DomainName);
    auth.DigestParams.RealmLength := Length(Realm);
    auth.DigestParams.Realm := pointer(Realm);
  end;
  EHttpApiServer.RaiseOnError(hSetUrlGroupProperty,
    Http.SetUrlGroupProperty(
      fUrlGroupID, HttpServerAuthenticationProperty, @auth, SizeOf(auth)));
end;

procedure THttpApiServer.SetTimeOutLimits(aEntityBody, aDrainEntityBody,
  aRequestQueue, aIdleConnection, aHeaderWait, aMinSendRate: cardinal);
var
  timeout: HTTP_TIMEOUT_LIMIT_INFO;
begin
  if (self = nil) or
     (fOwner <> nil) then
    exit;
  if Http.Version.MajorVersion < 2 then
    raise EHttpApiServer.Create(hSetUrlGroupProperty, ERROR_OLD_WIN_VERSION);
  FillcharFast(timeout, SizeOf(timeout), 0);
  timeout.Flags := 1;
  timeout.EntityBody := aEntityBody;
  timeout.DrainEntityBody := aDrainEntityBody;
  timeout.RequestQueue := aRequestQueue;
  timeout.IdleConnection := aIdleConnection;
  timeout.HeaderWait := aHeaderWait;
  timeout.MinSendRate := aMinSendRate;
  EHttpApiServer.RaiseOnError(hSetUrlGroupProperty,
    Http.SetUrlGroupProperty(
      fUrlGroupID, HttpServerTimeoutsProperty, @timeout, SizeOf(timeout)));
end;

procedure THttpApiServer.DoAfterResponse(Ctxt: THttpServerRequest;
  const Referer: RawUtf8; StatusCode: cardinal; Elapsed, Received, Sent: QWord);
var
  ctx: TOnHttpServerAfterResponseContext;
begin
  if Assigned(fOnAfterResponse) then
  try
    ctx.Connection := Ctxt.ConnectionID;
    ctx.User := pointer(Ctxt.AuthenticatedUser);
    ctx.Method := pointer(Ctxt.Method);
    ctx.Host := pointer(Ctxt.Host);
    ctx.Url := pointer(Ctxt.Url);
    ctx.Referer := pointer(Referer);
    ctx.UserAgent := pointer(Ctxt.UserAgent);
    ctx.RemoteIP := pointer(Ctxt.RemoteIP);
    ctx.Flags := Ctxt.ConnectionFlags;
    ctx.StatusCode := StatusCode;
    ctx.ElapsedMicroSec := Elapsed;
    ctx.Received := Received;
    ctx.Sent := Sent;
    fOnAfterResponse(ctx); // e.g. THttpLogger or THttpAnalyzer
  except
    on E: Exception do // paranoid
      fOnAfterResponse := nil; // won't try again
  end;
end;



{ ****************** THttpApiWebSocketServer Over Windows http.sys Module }

{ THttpApiWebSocketServerProtocol }

const
  WebSocketConnectionCapacity = 1000;

function THttpApiWebSocketServerProtocol.AddConnection(
  aConn: PHttpApiWebSocketConnection): integer;
var
  i: PtrInt;
begin
  if fFirstEmptyConnectionIndex >= fConnectionsCapacity - 1 then
  begin
    inc(fConnectionsCapacity, WebSocketConnectionCapacity);
    ReallocMem(fConnections, fConnectionsCapacity * SizeOf(PHttpApiWebSocketConnection));
    FillcharFast(fConnections^[fConnectionsCapacity - WebSocketConnectionCapacity],
      WebSocketConnectionCapacity * SizeOf(PHttpApiWebSocketConnection), 0);
  end;
  if fFirstEmptyConnectionIndex >= fConnectionsCount then
    fConnectionsCount := fFirstEmptyConnectionIndex + 1;
  fConnections[fFirstEmptyConnectionIndex] := aConn;
  result := fFirstEmptyConnectionIndex;
  for i := fFirstEmptyConnectionIndex + 1 to fConnectionsCount do
  begin
    if fConnections[i] = nil then
    begin
      fFirstEmptyConnectionIndex := i;
      Break;
    end;
  end;
end;

function THttpApiWebSocketServerProtocol.Broadcast(
  aBufferType: WEB_SOCKET_BUFFER_TYPE; aBuffer: Pointer;
  aBufferSize: ULONG): boolean;
var
  i: PtrInt;
begin
  EnterCriticalSection(fSafe);
  try
    for i := 0 to fConnectionsCount - 1 do
      if Assigned(fConnections[i]) then
        fConnections[i].Send(aBufferType, aBuffer, aBufferSize);
  finally
    LeaveCriticalSection(fSafe);
  end;
  result := True;
end;

function THttpApiWebSocketServerProtocol.Close(index: integer;
  aStatus: WEB_SOCKET_CLOSE_STATUS; aBuffer: Pointer; aBufferSize: ULONG): boolean;
var
  conn: PHttpApiWebSocketConnection;
begin
  result := false;
  if cardinal(index) < cardinal(fConnectionsCount) then
  begin
    conn := fConnections^[index];
    if (conn <> nil) and
       (conn.fState = wsOpen) then
    begin
      conn.Close(aStatus, aBuffer, aBufferSize);
      result := True;
    end;
  end;
end;

constructor THttpApiWebSocketServerProtocol.Create(const aName: RawUtf8;
  aManualFragmentManagement: boolean; aServer: THttpApiWebSocketServer;
  const aOnAccept: TOnHttpApiWebSocketServerAcceptEvent;
  const aOnMessage: TOnHttpApiWebSocketServerMessageEvent;
  const aOnConnect: TOnHttpApiWebSocketServerConnectEvent;
  const aOnDisconnect: TOnHttpApiWebSocketServerDisconnectEvent;
  const aOnFragment: TOnHttpApiWebSocketServerMessageEvent);
begin
  if aManualFragmentManagement and
     (not Assigned(aOnFragment)) then
    raise EWebSocketApi.CreateFmt(
      'Error register WebSocket protocol. Protocol %s does not use buffer, ' +
      'but OnFragment handler is not assigned', [aName]);
  InitializeCriticalSection(fSafe);
  fPendingForClose := TSynList.Create;
  fName := aName;
  fManualFragmentManagement := aManualFragmentManagement;
  fServer := aServer;
  fOnAccept := aOnAccept;
  fOnMessage := aOnMessage;
  fOnConnect := aOnConnect;
  fOnDisconnect := aOnDisconnect;
  fOnFragment := aOnFragment;
  fConnectionsCapacity := WebSocketConnectionCapacity;
  fConnectionsCount := 0;
  fFirstEmptyConnectionIndex := 0;
  fConnections := AllocMem(fConnectionsCapacity * SizeOf(PHttpApiWebSocketConnection));
end;

destructor THttpApiWebSocketServerProtocol.Destroy;
var
  i: PtrInt;
  conn: PHttpApiWebSocketConnection;
begin
  EnterCriticalSection(fSafe);
  try
    for i := 0 to fPendingForClose.Count - 1 do
    begin
      conn := fPendingForClose[i];
      if Assigned(conn) then
      begin
        conn.DoOnDisconnect();
        conn.Disconnect();
        Dispose(conn);
      end;
    end;
    fPendingForClose.Free;
  finally
    LeaveCriticalSection(fSafe);
  end;
  DeleteCriticalSection(fSafe);
  FreeMem(fConnections);
  fConnections := nil;
  inherited;
end;

procedure THttpApiWebSocketServerProtocol.doShutdown;
var
  i: PtrInt;
  conn: PHttpApiWebSocketConnection;
const
  sReason = 'Server shutdown';
begin
  EnterCriticalSection(fSafe);
  try
    for i := 0 to fConnectionsCount - 1 do
    begin
      conn := fConnections[i];
      if Assigned(conn) then
      begin
        RemoveConnection(i);
        conn.fState := wsClosedByShutdown;
        conn.fBuffer := sReason;
        conn.fCloseStatus := WEB_SOCKET_ENDPOINT_UNAVAILABLE_CLOSE_STATUS;
        conn.Close(WEB_SOCKET_ENDPOINT_UNAVAILABLE_CLOSE_STATUS,
          Pointer(conn.fBuffer), Length(conn.fBuffer));
// PostQueuedCompletionStatus(fServer.fThreadPoolServer.FRequestQueue, 0, 0, @conn.fOverlapped);
      end;
    end;
  finally
    LeaveCriticalSection(fSafe);
  end;
end;

procedure THttpApiWebSocketServerProtocol.RemoveConnection(index: integer);
begin
  fPendingForClose.Add(fConnections[index]);
  fConnections[index] := nil;
  if fFirstEmptyConnectionIndex > index then
    fFirstEmptyConnectionIndex := index;
end;

function THttpApiWebSocketServerProtocol.Send(index: integer;
  aBufferType: WEB_SOCKET_BUFFER_TYPE; aBuffer: Pointer; aBufferSize: ULONG): boolean;
var
  conn: PHttpApiWebSocketConnection;
begin
  result := false;
  if (index >= 0) and
     (index < fConnectionsCount) then
  begin
    conn := fConnections^[index];
    if (conn <> nil) and
       (conn.fState = wsOpen) then
    begin
      conn.Send(aBufferType, aBuffer, aBufferSize);
      result := True;
    end;
  end;
end;


 { THttpApiWebSocketConnection }

function THttpApiWebSocketConnection.TryAcceptConnection(
  aProtocol: THttpApiWebSocketServerProtocol;
  Ctxt: THttpServerRequestAbstract; aNeedHeader: boolean): boolean;
var
  req: PHTTP_REQUEST;
  reqhead: WEB_SOCKET_HTTP_HEADER_ARR;
  srvhead: PWEB_SOCKET_HTTP_HEADER;
  srvheadcount: ULONG;
begin
  fState := wsConnecting;
  fBuffer := '';
  fWSHandle := nil;
  fLastActionContext := nil;
  FillcharFast(fOverlapped, SizeOf(fOverlapped), 0);
  fProtocol := aProtocol;
  req := PHTTP_REQUEST((Ctxt as THttpServerRequest).HttpApiRequest);
  fIndex := fProtocol.fFirstEmptyConnectionIndex;
  fOpaqueHTTPRequestId := req^.RequestId;
  if (fProtocol = nil) or
     (Assigned(fProtocol.OnAccept) and
      not fProtocol.OnAccept(Ctxt as THttpServerRequest, Self)) then
  begin
    result := False;
    exit;
  end;
  EWebSocketApi.RaiseOnError(hCreateServerHandle,
    WebSocketApi.CreateServerHandle(nil, 0, fWSHandle));
  reqhead := HttpSys2ToWebSocketHeaders(req^.headers);
  if aNeedHeader then
    result := WebSocketApi.BeginServerHandshake(fWSHandle,
      Pointer(fProtocol.name), nil, 0, @reqhead[0], Length(reqhead), srvhead,
      srvheadcount) = S_OK
  else
    result := WebSocketApi.BeginServerHandshake(fWSHandle, nil, nil, 0,
      pointer(reqhead), Length(reqhead),
      srvhead, srvheadcount) = S_OK;
  if result then
  try
    Ctxt.OutCustomHeaders := WebSocketHeadersToText(srvhead, srvheadcount);
  finally
    result := WebSocketApi.EndServerHandshake(fWSHandle) = S_OK;
  end;
  if not result then
    Disconnect
  else
    fLastReceiveTickCount := 0;
end;

procedure THttpApiWebSocketConnection.DoOnMessage(
  aBufferType: WEB_SOCKET_BUFFER_TYPE; aBuffer: Pointer; aBufferSize: ULONG);

  procedure PushFragmentIntoBuffer;
  var
    l: integer;
  begin
    l := Length(fBuffer);
    SetLength(fBuffer, l + integer(aBufferSize));
    MoveFast(aBuffer^, fBuffer[l + 1], aBufferSize);
  end;

begin
  if fProtocol = nil then
    exit;
  if (aBufferType = WEB_SOCKET_UTF8_FRAGMENT_BUFFER_TYPE) or
     (aBufferType = WEB_SOCKET_BINARY_FRAGMENT_BUFFER_TYPE) then
  begin
    // Fragment
    if not fProtocol.ManualFragmentManagement then
      PushFragmentIntoBuffer;
    if Assigned(fProtocol.OnFragment) then
      fProtocol.OnFragment(self, aBufferType, aBuffer, aBufferSize);
  end
  else
  begin
    // last Fragment
    if Assigned(fProtocol.OnMessage) then
    begin
      if fProtocol.ManualFragmentManagement then
        fProtocol.OnMessage(self, aBufferType, aBuffer, aBufferSize)
      else
      begin
        PushFragmentIntoBuffer;
        fProtocol.OnMessage(self, aBufferType, Pointer(fBuffer), Length(fBuffer));
        fBuffer := '';
      end;
    end;
  end;
end;

procedure THttpApiWebSocketConnection.DoOnConnect;
begin
  if (fProtocol <> nil) and
     Assigned(fProtocol.OnConnect) then
    fProtocol.OnConnect(self);
end;

procedure THttpApiWebSocketConnection.DoOnDisconnect;
begin
  if (fProtocol <> nil) and
     Assigned(fProtocol.OnDisconnect) then
    fProtocol.OnDisconnect(self, fCloseStatus, Pointer(fBuffer), length(fBuffer));
end;

function THttpApiWebSocketConnection.ReadData(const WebsocketBufferData): integer;
var
  err: HRESULT;
  read: cardinal;
  buf: WEB_SOCKET_BUFFER_DATA absolute WebsocketBufferData;
begin
  result := 0;
  if fWSHandle = nil then
    exit;
  err := Http.ReceiveRequestEntityBody(fProtocol.fServer.fReqQueue,
    fOpaqueHTTPRequestId, 0, buf.pbBuffer, buf.ulBufferLength, read,
    @self.fOverlapped);
  case err of
    // On page reload Safari do not send a WEB_SOCKET_INDICATE_RECEIVE_COMPLETE_ACTION
    // with BufferType = WEB_SOCKET_CLOSE_BUFFER_TYPE, instead it send a dummy packet
    // (WEB_SOCKET_RECEIVE_FROM_NETWORK_ACTION) and terminate socket
    // see forum discussion https://synopse.info/forum/viewtopic.php?pid=27125
    ERROR_HANDLE_EOF:
      result := -1;
    ERROR_IO_PENDING:
      ; //
    NO_ERROR:
      ; //
  else
    // todo: close connection?
  end;
end;

procedure THttpApiWebSocketConnection.WriteData(const WebsocketBufferData);
var
  err: HRESULT;
  inmem: HTTP_DATA_CHUNK_INMEMORY;
  writ: cardinal;
  buf: WEB_SOCKET_BUFFER_DATA absolute WebsocketBufferData;
begin
  if fWSHandle = nil then
    exit;
  writ := 0;
  inmem.DataChunkType := hctFromMemory;
  inmem.pBuffer := buf.pbBuffer;
  inmem.BufferLength := buf.ulBufferLength;
  err := Http.SendResponseEntityBody(fProtocol.fServer.fReqQueue,
    fOpaqueHTTPRequestId, HTTP_SEND_RESPONSE_FLAG_BUFFER_DATA or
    HTTP_SEND_RESPONSE_FLAG_MORE_DATA, 1, @inmem, writ, nil, nil,
    @fProtocol.fServer.fSendOverlaped);
  case err of
    ERROR_HANDLE_EOF:
      Disconnect;
    ERROR_IO_PENDING:
      ; //
    NO_ERROR:
      ; //
  else
    // todo: close connection?
  end;
end;

procedure THttpApiWebSocketConnection.CheckIsActive;
var
  elapsed: Int64;
begin
  if (fLastReceiveTickCount > 0) and
     (fProtocol.fServer.fPingTimeout > 0) then
  begin
    elapsed := mormot.core.os.GetTickCount64 - fLastReceiveTickCount;
    if elapsed > 2 * fProtocol.fServer.PingTimeout * 1000 then
    begin
      fProtocol.RemoveConnection(fIndex);
      fState := wsClosedByGuard;
      fCloseStatus := WEB_SOCKET_ENDPOINT_UNAVAILABLE_CLOSE_STATUS;
      fBuffer := 'Closed after ping timeout';
      PostQueuedCompletionStatus(
        fProtocol.fServer.fThreadPoolServer.FRequestQueue, 0, nil, @fOverlapped);
    end
    else if elapsed >= fProtocol.fServer.PingTimeout * 1000 then
      Ping;
  end;
end;

procedure THttpApiWebSocketConnection.Disconnect;
var //Err: HRESULT; //todo: handle error
  chunk: HTTP_DATA_CHUNK_INMEMORY;
  writ: cardinal;
begin
  WebSocketApi.AbortHandle(fWSHandle);
  WebSocketApi.DeleteHandle(fWSHandle);
  fWSHandle := nil;
  chunk.DataChunkType := hctFromMemory;
  chunk.pBuffer := nil;
  chunk.BufferLength := 0;
  Http.SendResponseEntityBody(fProtocol.fServer.fReqQueue, fOpaqueHTTPRequestId,
    HTTP_SEND_RESPONSE_FLAG_DISCONNECT, 1, @chunk, writ, nil, nil, nil);
end;

procedure THttpApiWebSocketConnection.BeforeRead;
begin
  // if reading is in progress then try read messages else try receive new messages
  if fState in [wsOpen, wsClosing] then
  begin
    if Assigned(fLastActionContext) then
    begin
      EWebSocketApi.RaiseOnError(hCompleteAction,
        WebSocketApi.CompleteAction(fWSHandle, fLastActionContext,
        fOverlapped.InternalHigh));
      fLastActionContext := nil;
    end
    else
      EWebSocketApi.RaiseOnError(hReceive,
        WebSocketApi.Receive(fWSHandle, nil, nil));
  end
  else
    raise EWebSocketApi.CreateFmt(
      'THttpApiWebSocketConnection.BeforeRead state is not wsOpen (%d)',
      [ord(fState)]);
end;

const
  C_WEB_SOCKET_BUFFER_SIZE = 2;

type
  TWebSocketBufferDataArr = array[0..C_WEB_SOCKET_BUFFER_SIZE - 1] of WEB_SOCKET_BUFFER_DATA;

function THttpApiWebSocketConnection.ProcessActions(
  ActionQueue: WEB_SOCKET_ACTION_QUEUE): boolean;
var
  buf: TWebSocketBufferDataArr;
  bufcount: ULONG;
  buftyp: WEB_SOCKET_BUFFER_TYPE;
  action: WEB_SOCKET_ACTION;
  appctxt: Pointer;
  actctxt: Pointer;
  i: PtrInt;
  err: HRESULT;

  procedure CloseConnection;
  begin
    EnterCriticalSection(fProtocol.fSafe);
    try
      fProtocol.RemoveConnection(fIndex);
    finally
      LeaveCriticalSection(fProtocol.fSafe);
    end;
    EWebSocketApi.RaiseOnError(hCompleteAction,
      WebSocketApi.CompleteAction(fWSHandle, actctxt, 0));
  end;

begin
  result := true;
  repeat
    bufcount := Length(buf);
    EWebSocketApi.RaiseOnError(hGetAction,
      WebSocketApi.GetAction(fWSHandle, ActionQueue, @buf[0], bufcount,
      action, buftyp, appctxt, actctxt));
    case action of
      WEB_SOCKET_NO_ACTION:
        ;
      WEB_SOCKET_SEND_TO_NETWORK_ACTION:
        begin
          for i := 0 to bufcount - 1 do
            WriteData(buf[i]);
          if fWSHandle <> nil then
          begin
            err := WebSocketApi.CompleteAction(fWSHandle, actctxt, 0);
            EWebSocketApi.RaiseOnError(hCompleteAction, err);
          end;
          result := False;
          exit;
        end;
      WEB_SOCKET_INDICATE_SEND_COMPLETE_ACTION:
        ;
      WEB_SOCKET_RECEIVE_FROM_NETWORK_ACTION:
        begin
          for i := 0 to bufcount - 1 do
            if ReadData(buf[i]) = -1 then
            begin
              fState := wsClosedByClient;
              fBuffer := '';
              fCloseStatus := WEB_SOCKET_ENDPOINT_UNAVAILABLE_CLOSE_STATUS;
              CloseConnection;
            end;
          fLastActionContext := actctxt;
          result := False;
          exit;
        end;
      WEB_SOCKET_INDICATE_RECEIVE_COMPLETE_ACTION:
        begin
          fLastReceiveTickCount := mormot.core.os.GetTickCount64;
          if buftyp = WEB_SOCKET_CLOSE_BUFFER_TYPE then
          begin
            if fState = wsOpen then
              fState := wsClosedByClient
            else
              fState := wsClosedByServer;
            FastSetRawByteString(fBuffer, buf[0].pbBuffer, buf[0].ulBufferLength);
            fCloseStatus := buf[0].Reserved1;
            CloseConnection;
            result := False;
            exit;
          end
          else if buftyp = WEB_SOCKET_PING_PONG_BUFFER_TYPE then
          begin
            // todo: may be answer to client's ping
            EWebSocketApi.RaiseOnError(hCompleteAction,
              WebSocketApi.CompleteAction(fWSHandle, actctxt, 0));
            exit;
          end
          else if buftyp = WEB_SOCKET_UNSOLICITED_PONG_BUFFER_TYPE then
          begin
            // todo: may be handle this situation
            EWebSocketApi.RaiseOnError(hCompleteAction,
              WebSocketApi.CompleteAction(fWSHandle, actctxt, 0));
            exit;
          end
          else
          begin
            DoOnMessage(buftyp, buf[0].pbBuffer, buf[0].ulBufferLength);
            EWebSocketApi.RaiseOnError(hCompleteAction,
              WebSocketApi.CompleteAction(fWSHandle, actctxt, 0));
            exit;
          end;
        end
    else
      raise EWebSocketApi.CreateFmt('Invalid WebSocket action %d', [byte(action)]);
    end;
    err := WebSocketApi.CompleteAction(fWSHandle, actctxt, 0);
    if actctxt <> nil then
      EWebSocketApi.RaiseOnError(hCompleteAction, err);
  until {%H-}action = WEB_SOCKET_NO_ACTION;
end;

procedure THttpApiWebSocketConnection.InternalSend(
  aBufferType: WEB_SOCKET_BUFFER_TYPE; WebsocketBufferData: pointer);
begin
  EWebSocketApi.RaiseOnError(hSend,
    WebSocketApi.Send(fWSHandle, aBufferType, WebsocketBufferData, nil));
  ProcessActions(WEB_SOCKET_SEND_ACTION_QUEUE);
end;

procedure THttpApiWebSocketConnection.Send(aBufferType: WEB_SOCKET_BUFFER_TYPE;
  aBuffer: Pointer; aBufferSize: ULONG);
var
  buf: WEB_SOCKET_BUFFER_DATA;
begin
  if fState <> wsOpen then
    exit;
  buf.pbBuffer := aBuffer;
  buf.ulBufferLength := aBufferSize;
  InternalSend(aBufferType, @buf);
end;

procedure THttpApiWebSocketConnection.Close(aStatus: WEB_SOCKET_CLOSE_STATUS;
  aBuffer: Pointer; aBufferSize: ULONG);
var
  buf: WEB_SOCKET_BUFFER_DATA;
begin
  if fState = wsOpen then
    fState := wsClosing;
  buf.pbBuffer := aBuffer;
  buf.ulBufferLength := aBufferSize;
  buf.Reserved1 := aStatus;
  InternalSend(WEB_SOCKET_CLOSE_BUFFER_TYPE, @buf);
end;

procedure THttpApiWebSocketConnection.Ping;
begin
  InternalSend(WEB_SOCKET_PING_PONG_BUFFER_TYPE, nil);
end;


{ THttpApiWebSocketServer }

constructor THttpApiWebSocketServer.Create(
  aSocketThreadsCount, aPingTimeout: integer; const QueueName: SynUnicode;
  const aOnWSThreadStart, aOnWSThreadTerminate: TOnNotifyThread;
  ProcessOptions: THttpServerOptions);
begin
  inherited Create(QueueName, nil, nil, '', ProcessOptions);
  if not (WebSocketApi.WebSocketEnabled) then
    raise EWebSocketApi.Create('WebSocket API not supported');
  fPingTimeout := aPingTimeout;
  if fPingTimeout > 0 then
    fGuard := TSynWebSocketGuard.Create(Self);
  New(fRegisteredProtocols);
  SetLength(fRegisteredProtocols^, 0);
  FOnWSThreadStart := aOnWSThreadStart;
  FOnWSThreadTerminate := aOnWSThreadTerminate;
  fThreadPoolServer := TSynThreadPoolHttpApiWebSocketServer.Create(Self,
    aSocketThreadsCount);
end;

constructor THttpApiWebSocketServer.CreateClone(From: THttpApiServer);
var
  serv: THttpApiWebSocketServer absolute From;
begin
  inherited CreateClone(From);
  fThreadPoolServer := serv.fThreadPoolServer;
  fPingTimeout := serv.fPingTimeout;
  fRegisteredProtocols := serv.fRegisteredProtocols
end;

procedure THttpApiWebSocketServer.DestroyMainThread;
var
  i: PtrInt;
begin
  fGuard.Free;
  for i := 0 to Length(fRegisteredProtocols^) - 1 do
    fRegisteredProtocols^[i].doShutdown;
  FreeAndNilSafe(fThreadPoolServer);
  for i := 0 to Length(fRegisteredProtocols^) - 1 do
    fRegisteredProtocols^[i].Free;
  fRegisteredProtocols^ := nil;
  Dispose(fRegisteredProtocols);
  fRegisteredProtocols := nil;
  inherited;
end;

procedure THttpApiWebSocketServer.DoAfterResponse(Ctxt: THttpServerRequest;
  const Referer: RawUtf8; StatusCode: cardinal; Elapsed, Received, Sent: QWord);
begin
  if Assigned(fLastConnection) then
    PostQueuedCompletionStatus(fThreadPoolServer.FRequestQueue, 0, nil,
      @fLastConnection.fOverlapped);
  inherited DoAfterResponse(Ctxt, Referer, StatusCode, Elapsed, Received, Sent);
end;

function THttpApiWebSocketServer.GetProtocol(index: integer):
  THttpApiWebSocketServerProtocol;
begin
  if cardinal(index) < cardinal(Length(fRegisteredProtocols^)) then
    result := fRegisteredProtocols^[index]
  else
    result := nil;
end;

function THttpApiWebSocketServer.getProtocolsCount: integer;
begin
  if self = nil then
    result := 0
  else
    result := Length(fRegisteredProtocols^);
end;

function THttpApiWebSocketServer.getSendResponseFlags(Ctxt: THttpServerRequest): integer;
begin
  if (PHTTP_REQUEST(Ctxt.HttpApiRequest)^.UrlContext = WEB_SOCKET_URL_CONTEXT) and
     (fLastConnection <> nil) then
    result := HTTP_SEND_RESPONSE_FLAG_OPAQUE or
      HTTP_SEND_RESPONSE_FLAG_MORE_DATA or HTTP_SEND_RESPONSE_FLAG_BUFFER_DATA
  else
    result := inherited getSendResponseFlags(Ctxt);
end;

function THttpApiWebSocketServer.UpgradeToWebSocket(
  Ctxt: THttpServerRequestAbstract): cardinal;
var
  proto: THttpApiWebSocketServerProtocol;
  i, j: PtrInt;
  req: PHTTP_REQUEST;
  p: PHTTP_UNKNOWN_HEADER;
  ch, chB: PUtf8Char;
  protoname: RawUtf8;
  protofound: boolean;
label
  fnd;
begin
  result := 404;
  proto := nil;
  protofound := false;
  req := PHTTP_REQUEST((Ctxt as THttpServerRequest).HttpApiRequest);
  p := req^.headers.pUnknownHeaders;
  for j := 1 to req^.headers.UnknownHeaderCount do
  begin
    if (p.NameLength = Length(sProtocolHeader)) and
       IdemPChar(p.pName, pointer(sProtocolHeader)) then
    begin
      protofound := true;
      for i := 0 to Length(fRegisteredProtocols^) - 1 do
      begin
        ch := p.pRawValue;
        while (ch - p.pRawValue) < p.RawValueLength do
        begin
          while ((ch - p.pRawValue) < p.RawValueLength) and
                (ch^ in [',', ' ']) do
            inc(ch);
          chB := ch;
          while ((ch - p.pRawValue) < p.RawValueLength) and
                not (ch^ in [',']) do
            inc(ch);
          FastSetString(protoname, chB, ch - chB);
          if protoname = fRegisteredProtocols^[i].name then
          begin
            proto := fRegisteredProtocols^[i];
            goto fnd;
          end;
        end;
      end;
    end;
    inc(p);
  end;
  if not protofound and
     (proto = nil) and
     (Length(fRegisteredProtocols^) = 1) then
    proto := fRegisteredProtocols^[0];
fnd:
  if proto <> nil then
  begin
    EnterCriticalSection(proto.fSafe);
    try
      New(fLastConnection);
      if fLastConnection.TryAcceptConnection(
          proto, Ctxt, protofound) then
      begin
        proto.AddConnection(fLastConnection);
        result := 101
      end
      else
      begin
        Dispose(fLastConnection);
        fLastConnection := nil;
        result := HTTP_NOTALLOWED;
      end;
    finally
      LeaveCriticalSection(proto.fSafe);
    end;
  end;
end;

function THttpApiWebSocketServer.AddUrlWebSocket(const aRoot, aPort: RawUtf8;
  Https: boolean; const aDomainName: RawUtf8; aRegisterUri: boolean): integer;
begin
  result := AddUrl(
    aRoot, aPort, Https, aDomainName, aRegisterUri, WEB_SOCKET_URL_CONTEXT);
end;

procedure THttpApiWebSocketServer.RegisterProtocol(const aName: RawUtf8;
  aManualFragmentManagement: boolean;
  const aOnAccept: TOnHttpApiWebSocketServerAcceptEvent;
  const aOnMessage: TOnHttpApiWebSocketServerMessageEvent;
  const aOnConnect: TOnHttpApiWebSocketServerConnectEvent;
  const aOnDisconnect: TOnHttpApiWebSocketServerDisconnectEvent;
  const aOnFragment: TOnHttpApiWebSocketServerMessageEvent);
var
  protocol: THttpApiWebSocketServerProtocol;
begin
  if self = nil then
    exit;
  protocol := THttpApiWebSocketServerProtocol.Create(aName,
    aManualFragmentManagement, Self, aOnAccept, aOnMessage, aOnConnect,
    aOnDisconnect, aOnFragment);
  protocol.fIndex := length(fRegisteredProtocols^);
  SetLength(fRegisteredProtocols^, protocol.fIndex + 1);
  fRegisteredProtocols^[protocol.fIndex] := protocol;
end;

function THttpApiWebSocketServer.Request(
  Ctxt: THttpServerRequestAbstract): cardinal;
begin
  if PHTTP_REQUEST(THttpServerRequest(Ctxt).HttpApiRequest).
       UrlContext = WEB_SOCKET_URL_CONTEXT then
    result := UpgradeToWebSocket(Ctxt)
  else
  begin
    result := inherited Request(Ctxt);
    fLastConnection := nil;
  end;
end;

procedure THttpApiWebSocketServer.SendServiceMessage;
begin
  PostQueuedCompletionStatus(
    fThreadPoolServer.FRequestQueue, 0, nil, @fServiceOverlaped);
end;

procedure THttpApiWebSocketServer.SetOnWSThreadStart(const Value: TOnNotifyThread);
begin
  FOnWSThreadStart := Value;
end;

procedure THttpApiWebSocketServer.SetOnWSThreadTerminate(const Value: TOnNotifyThread);
begin
  FOnWSThreadTerminate := Value;
end;


{ TSynThreadPoolHttpApiWebSocketServer }

function TSynThreadPoolHttpApiWebSocketServer.NeedStopOnIOError: boolean;
begin
  // If connection closed by guard than ERROR_HANDLE_EOF or ERROR_OPERATION_ABORTED
  // can be returned - Other connections must work normally
  result := False;
end;

procedure TSynThreadPoolHttpApiWebSocketServer.OnThreadStart(Sender: TThread);
begin
  if Assigned(fServer.OnWSThreadStart) then
    fServer.OnWSThreadStart(Sender);
end;

procedure TSynThreadPoolHttpApiWebSocketServer.OnThreadTerminate(Sender: TThread);
begin
  if Assigned(fServer.OnWSThreadTerminate) then
    fServer.OnWSThreadTerminate(Sender);
end;

procedure TSynThreadPoolHttpApiWebSocketServer.Task(
  aCaller: TSynThreadPoolWorkThread; aContext: Pointer);
var
  conn: PHttpApiWebSocketConnection;
begin
  if aContext = @fServer.fSendOverlaped then
    exit;
  if aContext = @fServer.fServiceOverlaped then
  begin
    if Assigned(fServer.OnServiceMessage) then
      fServer.OnServiceMessage;
    exit;
  end;
  conn := PHttpApiWebSocketConnection(aContext);
  if conn.fState = wsConnecting then
  begin
    conn.fState := wsOpen;
    conn.fLastReceiveTickCount := mormot.core.os.GetTickCount64;
    conn.DoOnConnect();
  end;
  if conn.fState in [wsOpen, wsClosing] then
    repeat
      conn.BeforeRead;
    until not conn.ProcessActions(WEB_SOCKET_RECEIVE_ACTION_QUEUE);
  if conn.fState in [wsClosedByGuard] then
    EWebSocketApi.RaiseOnError(hCompleteAction,
      WebSocketApi.CompleteAction(conn.fWSHandle, conn.fLastActionContext, 0));
  if conn.fState in
       [wsClosedByClient, wsClosedByServer, wsClosedByGuard, wsClosedByShutdown] then
  begin
    conn.DoOnDisconnect;
    if conn.fState = wsClosedByClient then
      conn.Close(conn.fCloseStatus, Pointer(conn.fBuffer), length(conn.fBuffer));
    conn.Disconnect;
    EnterCriticalSection(conn.Protocol.fSafe);
    try
      conn.Protocol.fPendingForClose.Remove(conn);
    finally
      LeaveCriticalSection(conn.Protocol.fSafe);
    end;
    Dispose(conn);
  end;
end;

constructor TSynThreadPoolHttpApiWebSocketServer.Create(Server:
  THttpApiWebSocketServer; NumberOfThreads: integer);
begin
  fServer := Server;
  fOnThreadStart := OnThreadStart;
  fOnThreadTerminate := OnThreadTerminate;
  inherited Create(NumberOfThreads, Server.fReqQueue);
end;


{ TSynWebSocketGuard }

procedure TSynWebSocketGuard.Execute;
var
  i, j: PtrInt;
  prot: THttpApiWebSocketServerProtocol;
begin
  if fServer.fPingTimeout > 0 then
    while not Terminated do
    begin
      if fServer <> nil then
        for i := 0 to Length(fServer.fRegisteredProtocols^) - 1 do
        begin
          prot := fServer.fRegisteredProtocols^[i];
          EnterCriticalSection(prot.fSafe);
          try
            for j := 0 to prot.fConnectionsCount - 1 do
              if Assigned(prot.fConnections[j]) then
                prot.fConnections[j].CheckIsActive;
          finally
            LeaveCriticalSection(prot.fSafe);
          end;
        end;
      i := 0;
      while not Terminated and
            (i < fServer.fPingTimeout) do
      begin
        Sleep(1000);
        inc(i);
      end;
    end
  else
    Terminate;
end;

constructor TSynWebSocketGuard.Create(Server: THttpApiWebSocketServer);
begin
  fServer := Server;
  inherited Create(false);
end;

{$endif USEWININET}

initialization
  assert(SizeOf(THttpPeerCacheMessage) = 192);

end.

<|MERGE_RESOLUTION|>--- conflicted
+++ resolved
@@ -1,8178 +1,8014 @@
-/// HTTP/HTTPS Server Classes
-// - this unit is a part of the Open Source Synopse mORMot framework 2,
-// licensed under a MPL/GPL/LGPL three license - see LICENSE.md
-unit mormot.net.server;
-
-{
-  *****************************************************************************
-
-   HTTP/UDP Server Classes
-   - Abstract UDP Server
-   - Custom URI Routing using an efficient Radix Tree
-   - Shared Server-Side HTTP Process
-   - THttpServerSocket/THttpServer HTTP/1.1 Server
-   - THttpPeerCache Local Peer-to-peer Cache
-   - THttpApiServer HTTP/1.1 Server Over Windows http.sys Module
-   - THttpApiWebSocketServer Over Windows http.sys Module
-
-  *****************************************************************************
-
-}
-
-interface
-
-{$I ..\mormot.defines.inc}
-
-uses
-  sysutils,
-  classes,
-  mormot.core.base,
-  mormot.core.os,
-  mormot.core.data,
-  mormot.core.threads,
-  mormot.core.unicode,
-  mormot.core.text,
-  mormot.core.buffers,
-  mormot.core.rtti,
-  mormot.core.json,
-  mormot.core.datetime,
-  mormot.core.zip,
-  mormot.core.log,
-  mormot.core.search,
-  mormot.net.sock,
-  mormot.net.http,
-  {$ifdef USEWININET}
-  mormot.lib.winhttp,
-  {$endif USEWININET}
-  mormot.net.client,
-  mormot.crypt.core,
-  mormot.crypt.secure;
-
-
-{ ******************** Abstract UDP Server }
-
-type
-  EUdpServer = class(ENetSock);
-
-  /// work memory buffer of the maximum size of UDP frame (64KB)
-  TUdpFrame = array[word] of byte;
-
-  /// pointer to a memory buffer of the maximum size of UDP frame
-  PUdpFrame = ^TUdpFrame;
-
-  /// abstract UDP server thread
-  TUdpServerThread = class(TLoggedThread)
-  protected
-    fSock: TNetSocket;
-    fSockAddr: TNetAddr;
-    fExecuteMessage: RawUtf8;
-    fFrame: PUdpFrame;
-    fReceived: integer;
-    function GetIPWithPort: RawUtf8;
-    procedure AfterBind; virtual;
-    /// will loop for any pending UDP frame, and execute FrameReceived method
-    procedure DoExecute; override;
-    // this is the main processing method for all incoming frames
-    procedure OnFrameReceived(len: integer; var remote: TNetAddr); virtual; abstract;
-    procedure OnIdle(tix64: Int64); virtual; // called every 512 ms at most
-    procedure OnShutdown; virtual; abstract;
-  public
-    /// initialize and bind the server instance, in non-suspended state
-    constructor Create(LogClass: TSynLogClass;
-      const BindAddress, BindPort, ProcessName: RawUtf8;
-      TimeoutMS: integer); reintroduce;
-    /// finalize the processing thread
-    destructor Destroy; override;
-  published
-    property IPWithPort: RawUtf8
-      read GetIPWithPort;
-    property Received: integer
-      read fReceived;
-  end;
-
-const
-  /// the UDP frame content as sent by TUdpServerThread.Destroy
-  UDP_SHUTDOWN: RawUtf8 = 'shutdown';
-
-
-{ ******************** Custom URI Routing using an efficient Radix Tree }
-
-type
-  /// one HTTP method supported by TUriRouter
-  // - only supports RESTful GET/POST/PUT/DELETE/OPTIONS/HEAD by default
-  // - each method would have its dedicated TUriTree parser in TUriRouter
-  TUriRouterMethod = (
-    urmGet,
-    urmPost,
-    urmPut,
-    urmDelete,
-    urmOptions,
-    urmHead);
-
-  /// the HTTP methods supported by TUriRouter
-  TUriRouterMethods = set of TUriRouterMethod;
-
-  /// context information, as cloned by TUriTreeNode.Split()
-  TUriTreeNodeData = record
-    /// the Rewrite() URI text
-    ToUri: RawUtf8;
-    /// [pos1,len1,valndx1,pos2,len2,valndx2,...] trios from ToUri content
-    ToUriPosLen: TIntegerDynArray;
-    /// the size of all ToUriPosLen[] static content
-    ToUriStaticLen: integer;
-    /// the URI method to be used after ToUri rewrite
-    ToUriMethod: TUriRouterMethod;
-    /// the HTTP error code for a Rewrite() with an integer ToUri (e.g. '404')
-    ToUriErrorStatus: {$ifdef CPU32} word {$else} cardinal {$endif};
-    /// the callback registered by Run() for this URI
-    Execute: TOnHttpServerRequest;
-  end;
-
-  /// implement a Radix Tree node to hold one URI registration
-  TUriTreeNode = class(TRadixTreeNodeParams)
-  protected
-    function LookupParam(Ctxt: TObject; Pos: PUtf8Char; Len: integer): boolean;
-      override;
-    procedure RewriteUri(Ctxt: THttpServerRequestAbstract);
-  public
-    /// all context information, as cloned by Split()
-    Data: TUriTreeNodeData;
-    /// overriden to support the additional Data fields
-    function Split(const Text: RawUtf8): TRadixTreeNode; override;
-  end;
-
-  /// implement a Radix Tree to hold all registered URI for a given HTTP method
-  TUriTree = class(TRadixTreeParams)
-  public
-    /// access to the root node of this tree
-    function Root: TUriTreeNode;
-      {$ifdef HASINLINE}inline;{$endif}
-  end;
-
-  /// exception class raised during TUriRouter.Rewrite/Run registration
-  EUriRouter = class(ERadixTree);
-
-  /// store per-method URI multiplexing Radix Tree in TUriRouter
-  // - each HTTP method would have its dedicated TUriTree parser in TUriRouter
-  TUriRouterTree = array[urmGet .. high(TUriRouterMethod)] of TUriTree;
-
-  /// efficient server-side URI routing for THttpServerGeneric
-  // - Process() is done with no memory allocation for a static route,
-  // using a very efficient Radix Tree for path lookup, over a thread-safe
-  // non-blocking URI parsing with values extractions for rewrite or execution
-  // - here are some numbers from TNetworkProtocols._TUriTree on my laptop:
-  // $ 1000 URI lookups in 37us i.e. 25.7M/s, aver. 37ns
-  // $ 1000 URI static rewrites in 80us i.e. 11.9M/s, aver. 80ns
-  // $ 1000 URI parametrized rewrites in 117us i.e. 8.1M/s, aver. 117ns
-  // $ 1000 URI static execute in 91us i.e. 10.4M/s, aver. 91ns
-  // $ 1000 URI parametrized execute in 162us i.e. 5.8M/s, aver. 162ns
-  TUriRouter = class(TSynPersistentRWLightLock)
-  protected
-    fTree: TUriRouterTree;
-    fTreeOptions: TRadixTreeOptions;
-    fEntries: array[urmGet .. high(TUriRouterMethod)] of integer;
-    fTreeNodeClass: TRadixTreeNodeClass;
-    procedure Setup(aFrom: TUriRouterMethod; const aFromUri: RawUtf8;
-      aTo: TUriRouterMethod; const aToUri: RawUtf8;
-      const aExecute: TOnHttpServerRequest);
-  public
-    /// initialize this URI routing engine
-    constructor Create(aNodeClass: TRadixTreeNodeClass;
-      aOptions: TRadixTreeOptions = []); reintroduce;
-    /// finalize this URI routing engine
-    destructor Destroy; override;
-
-    /// register an URI rewrite with optional <param> place holders
-    // - <param> will be replaced in aToUri
-    // - if aToUri is an '200'..'599' integer, it will return it as HTTP error
-    // - otherwise, the URI will be rewritten into aToUri, e.g.
-    // $ Rewrite(urmGet, '/info', urmGet, 'root/timestamp/info');
-    // $ Rewrite(urmGet, '/path/from/<from>/to/<to>', urmPost,
-    // $  '/root/myservice/convert?from=<from>&to=<to>'); // for IMyService.Convert
-    // $ Rewrite(urmGet, '/index.php', '400'); // to avoid fuzzing
-    // $ Rewrite(urmGet, '/*', '/static/*' // '*' synonymous to '<path:path>'
-    procedure Rewrite(aFrom: TUriRouterMethod; const aFromUri: RawUtf8;
-      aTo: TUriRouterMethod; const aToUri: RawUtf8);
-    /// just a wrapper around Rewrite(urmGet, aFrom, aToMethod, aTo)
-    // - e.g. Route.Get('/info', 'root/timestamp/info');
-    // - e.g. Route.Get('/user/<id>', '/root/userservice/new?id=<id>'); will
-    // rewrite internally '/user/1234' URI as '/root/userservice/new?id=1234'
-    // - e.g. Route.Get('/user/<int:id>', '/root/userservice/new?id=<id>');
-    // to ensure id is a real integer before redirection
-    // - e.g. Route.Get('/admin.php', '403');
-    // - e.g. Route.Get('/*', '/static/*'); with '*' synonymous to '<path:path>'
-    procedure Get(const aFrom, aTo: RawUtf8;
-      aToMethod: TUriRouterMethod = urmGet); overload;
-    /// just a wrapper around Rewrite(urmPost, aFrom, aToMethod, aTo)
-    // - e.g. Route.Post('/doconvert', '/root/myservice/convert');
-    procedure Post(const aFrom, aTo: RawUtf8;
-      aToMethod: TUriRouterMethod = urmPost); overload;
-    /// just a wrapper around Rewrite(urmPut, aFrom, aToMethod, aTo)
-    // - e.g. Route.Put('/domodify', '/root/myservice/update', urmPost);
-    procedure Put(const aFrom, aTo: RawUtf8;
-      aToMethod: TUriRouterMethod = urmPut); overload;
-    /// just a wrapper around Rewrite(urmDelete, aFrom, aToMethod, aTo)
-    // - e.g. Route.Delete('/doremove', '/root/myservice/delete', urmPost);
-    procedure Delete(const aFrom, aTo: RawUtf8;
-      aToMethod: TUriRouterMethod = urmDelete); overload;
-    /// just a wrapper around Rewrite(urmOptions, aFrom, aToMethod, aTo)
-    // - e.g. Route.Options('/doremove', '/root/myservice/Options', urmPost);
-    procedure Options(const aFrom, aTo: RawUtf8;
-      aToMethod: TUriRouterMethod = urmOptions); overload;
-    /// just a wrapper around Rewrite(urmHead, aFrom, aToMethod, aTo)
-    // - e.g. Route.Head('/doremove', '/root/myservice/Head', urmPost);
-    procedure Head(const aFrom, aTo: RawUtf8;
-      aToMethod: TUriRouterMethod = urmHead); overload;
-
-    /// assign a TOnHttpServerRequest callback with a given URI
-    // - <param> place holders will be parsed and available in callback
-    // as Ctxt['param'] default property or Ctxt.RouteInt64/RouteEquals methods
-    // - could be used e.g. for standard REST process as
-    // $ Route.Run([urmGet], '/user/<user>/pic', DoUserPic) // retrieve a list
-    // $ Route.Run([urmGet, urmPost, urmPut, urmDelete],
-    // $    '/user/<user>/pic/<id>', DoUserPic) // CRUD picture access
-    procedure Run(aFrom: TUriRouterMethods; const aFromUri: RawUtf8;
-      const aExecute: TOnHttpServerRequest);
-    /// just a wrapper around Run([urmGet], aUri, aExecute) registration method
-    // - e.g. Route.Get('/plaintext', DoPlainText);
-    procedure Get(const aUri: RawUtf8; const aExecute: TOnHttpServerRequest); overload;
-    /// just a wrapper around Run([urmPost], aUri, aExecute) registration method
-    procedure Post(const aUri: RawUtf8; const aExecute: TOnHttpServerRequest); overload;
-    /// just a wrapper around Run([urmPut], aUri, aExecute) registration method
-    procedure Put(const aUri: RawUtf8; const aExecute: TOnHttpServerRequest); overload;
-    /// just a wrapper around Run([urmDelete], aUri, aExecute) registration method
-    procedure Delete(const aUri: RawUtf8; const aExecute: TOnHttpServerRequest); overload;
-    /// just a wrapper around Run([urmOptions], aUri, aExecute) registration method
-    procedure Options(const aUri: RawUtf8; const aExecute: TOnHttpServerRequest); overload;
-    /// just a wrapper around Run([urmHead], aUri, aExecute) registration method
-    procedure Head(const aUri: RawUtf8; const aExecute: TOnHttpServerRequest); overload;
-    /// assign the published methods of a class instance to their URI via RTTI
-    // - the signature of each method should match TOnHttpServerRequest
-    // - the method name is used for the URI, e.g. Instance.user as '/user',
-    // with exact case matching, and replacing _ in the method name by '-', e.g.
-    // Instance.cached_query as '/cached-query'
-    procedure RunMethods(RouterMethods: TUriRouterMethods; Instance: TObject;
-      const Prefix: RawUtf8 = '/');
-
-    /// perform URI parsing and rewrite/execution within HTTP server Ctxt members
-    // - should return 0 to continue the process, on a HTTP status code to abort
-    // if the request has been handled by a TOnHttpServerRequest callback
-    // - this method is thread-safe
-    function Process(Ctxt: THttpServerRequestAbstract): integer;
-    /// search for a given URI match
-    // - could be used e.g. in OnBeforeBody() to quickly reject an invalid URI
-    // - this method is thread-safe
-    function Lookup(const aUri, aUriMethod: RawUtf8): TUriTreeNode;
-    /// erase all previous registrations, optionally for a given HTTP method
-    // - currently, there is no way to delete a route once registered, to
-    // optimize the process thread-safety: use Clear then re-register
-    procedure Clear(aMethods: TUriRouterMethods = [urmGet .. high(TUriRouterMethod)]);
-    /// access to the internal per-method TUriTree instance
-    // - some Tree[] may be nil if the HTTP method has not been registered yet
-    // - used only for testing/validation purpose
-    property Tree: TUriRouterTree
-      read fTree;
-    /// how the TUriRouter instance should be created
-    // - should be set before calling Run/Rewrite registration methods
-    property TreeOptions: TRadixTreeOptions
-      read fTreeOptions write fTreeOptions;
-  published
-    /// how many GET rules have been registered
-    property Gets: integer
-      read fEntries[urmGet];
-    /// how many POST rules have been registered
-    property Posts: integer
-      read fEntries[urmPost];
-    /// how many PUT rules have been registered
-    property Puts: integer
-      read fEntries[urmPut];
-    /// how many DELETE rules have been registered
-    property Deletes: integer
-      read fEntries[urmDelete];
-    /// how many HEAD rules have been registered
-    property Heads: integer
-      read fEntries[urmHead];
-    /// how many OPTIONS rules have been registered
-    property Optionss: integer
-      read fEntries[urmOptions];
-  end;
-
-const
-  /// convert TUriRouterMethod into its standard HTTP text
-  // - see UriMethod() function for the reverse conversion
-  URIROUTERMETHOD: array[TUriRouterMethod] of RawUtf8 = (
-    'GET',     // urmGet
-    'POST',    // urmPost
-    'PUT',     // urmPut
-    'DELETE',  // urmDelete
-    'OPTIONS', // urmOptions
-    'HEAD');   // urmHead
-
-/// quickly recognize most HTTP text methods into a TUriRouterMethod enumeration
-// - may replace cascaded IsGet() IsPut() IsPost() IsDelete() function calls
-// - see URIROUTERMETHOD[] constant for the reverse conversion
-function UriMethod(const Text: RawUtf8; out Method: TUriRouterMethod): boolean;
-
-/// check if the supplied text contains only valid characters for a root URI
-// - excluding the parameters, i.e. rejecting the ? and % characters
-// - but allowing <param> place holders as recognized by TUriRouter
-function IsValidUriRoute(p: PUtf8Char): boolean;
-
-
-
-{ ******************** Shared Server-Side HTTP Process }
-
-type
-  /// exception raised during HTTP process
-  EHttpServer = class(ESynException);
-
-  {$M+} // to have existing RTTI for published properties
-  THttpServerGeneric = class;
-  {$M-}
-
-  /// event signature for THttpServerRequest.AsyncResponse callback
-  TOnHttpServerRequestAsyncResponse =
-    procedure(Sender: THttpServerRequestAbstract;
-      RespStatus: integer = HTTP_SUCCESS) of object;
-
-  /// a generic input/output structure used for HTTP server requests
-  // - URL/Method/InHeaders/InContent properties are input parameters
-  // - OutContent/OutContentType/OutCustomHeader are output parameters
-  THttpServerRequest = class(THttpServerRequestAbstract)
-  protected
-    fServer: THttpServerGeneric;
-    fErrorMessage: string;
-    fOnAsyncResponse: TOnHttpServerRequestAsyncResponse;
-    {$ifdef USEWININET}
-    fHttpApiRequest: PHTTP_REQUEST;
-    function GetFullURL: SynUnicode;
-    {$endif USEWININET}
-  public
-    /// initialize the context, associated to a HTTP server instance
-    constructor Create(aServer: THttpServerGeneric;
-      aConnectionID: THttpServerConnectionID; aConnectionThread: TSynThread;
-      aConnectionFlags: THttpServerRequestFlags;
-      aConnectionOpaque: PHttpServerConnectionOpaque); virtual;
-    /// could be called before Prepare() to reuse an existing instance
-    procedure Recycle(aConnectionID: THttpServerConnectionID;
-      aConnectionThread: TSynThread; aConnectionFlags: THttpServerRequestFlags;
-      aConnectionOpaque: PHttpServerConnectionOpaque);
-    /// prepare one reusable HTTP State Machine for sending the response
-    function SetupResponse(var Context: THttpRequestContext;
-      CompressGz, MaxSizeAtOnce: integer): PRawByteStringBuffer;
-    /// just a wrapper around fErrorMessage := FormatString()
-    procedure SetErrorMessage(const Fmt: RawUtf8; const Args: array of const);
-    /// serialize a given value as JSON into OutContent and OutContentType fields
-    procedure SetOutJson(Value: pointer; TypeInfo: PRttiInfo); overload;
-      {$ifdef HASINLINE} inline; {$endif}
-    /// serialize a given TObject as JSON into OutContent and OutContentType fields
-    procedure SetOutJson(Value: TObject); overload;
-      {$ifdef HASINLINE} inline; {$endif}
-    /// notify the server that it should wait for the AsyncResponse callback
-    // - would raise an EHttpServer exception if AsyncResponse is not set
-    // - returns HTTP_ASYNCRESPONSE (777) internal code as recognized e.g. by
-    // THttpAsyncServer
-    function SetAsyncResponse: integer;
-    /// a callback used for asynchronous response to the client
-    // - only implemented by the THttpAsyncServer by now
-    property OnAsyncResponse: TOnHttpServerRequestAsyncResponse
-      read fOnAsyncResponse write fOnAsyncResponse;
-    /// the associated server instance
-    // - may be a THttpServer or a THttpApiServer class
-    property Server: THttpServerGeneric
-      read fServer;
-    /// optional error message which will be used by SetupResponse
-    property ErrorMessage: string
-      read fErrorMessage write fErrorMessage;
-    {$ifdef USEWININET}
-    /// for THttpApiServer, input parameter containing the caller full URL
-    property FullURL: SynUnicode
-      read GetFullURL;
-    /// for THttpApiServer, points to a PHTTP_REQUEST structure
-    property HttpApiRequest: PHTTP_REQUEST
-      read fHttpApiRequest;
-    {$endif USEWININET}
-  end;
-
-  /// available HTTP server options
-  // - some THttpServerGeneric classes may have only partial support of them
-  // - hsoHeadersUnfiltered will store all headers, not only relevant (i.e.
-  // include raw Content-Length, Content-Type and Content-Encoding entries)
-  // - hsoHeadersInterning triggers TRawUtf8Interning to reduce memory usage
-  // - hsoNoStats will disable low-level statistic counters
-  // - hsoNoXPoweredHeader excludes 'X-Powered-By: mORMot 2 synopse.info' header
-  // - hsoCreateSuspended won't start the server thread immediately
-  // - hsoLogVerbose could be used to debug a server in production
-  // - hsoIncludeDateHeader will let all answers include a Date: ... HTTP header
-  // - hsoEnableTls enables TLS support for THttpServer socket server, using
-  // Windows SChannel API or OpenSSL - call WaitStarted() to set the certificates
-  // - hsoBan40xIP will reject any IP for a few seconds after a 4xx error code
-  // is returned (but 401/403) - only implemented by socket servers for now
-  // - either hsoThreadCpuAffinity or hsoThreadSocketAffinity could be set: to
-  // force thread affinity to one CPU logic core, or CPU HW socket; see
-  // TNotifiedThread corresponding methods - not available on http.sys
-  // - hsoReusePort will set SO_REUSEPORT on POSIX, allowing to bind several
-  // THttpServerGeneric on the same port, either within the same process, or as
-  // separated processes (e.g. to set process affinity to one CPU HW socket)
-  // - hsoThreadSmooting will change the TAsyncConnections.ThreadPollingWakeup()
-  // algorithm to focus the process on the first threads of the pool - by design,
-  // this will disable both hsoThreadCpuAffinity and hsoThreadSocketAffinity
-  // - hsoEnablePipelining enable HTTP pipelining (unsafe) on THttpAsyncServer
-  // - hsoEnableLogging enable an associated THttpServerGeneric.Logger instance
-  THttpServerOption = (
-    hsoHeadersUnfiltered,
-    hsoHeadersInterning,
-    hsoNoXPoweredHeader,
-    hsoNoStats,
-    hsoCreateSuspended,
-    hsoLogVerbose,
-    hsoIncludeDateHeader,
-    hsoEnableTls,
-    hsoBan40xIP,
-    hsoThreadCpuAffinity,
-    hsoThreadSocketAffinity,
-    hsoReusePort,
-    hsoThreadSmooting,
-    hsoEnablePipelining,
-    hsoEnableLogging);
-
-  /// how a THttpServerGeneric class is expected to process incoming requests
-  THttpServerOptions = set of THttpServerOption;
-
-  /// abstract parent class to implement a HTTP server
-  // - do not use it, but rather THttpServer/THttpAsyncServer or THttpApiServer
-  THttpServerGeneric = class(TNotifiedThread)
-  protected
-    fShutdownInProgress, fFavIconRouted: boolean;
-    fOptions: THttpServerOptions;
-    fRoute: TUriRouter;
-    /// optional event handlers for process interception
-    fOnRequest: TOnHttpServerRequest;
-    fOnBeforeBody: TOnHttpServerBeforeBody;
-    fOnBeforeRequest: TOnHttpServerRequest;
-    fOnAfterRequest: TOnHttpServerRequest;
-    fOnAfterResponse: TOnHttpServerAfterResponse;
-    fMaximumAllowedContentLength: cardinal;
-    fCurrentConnectionID: integer;  // 31-bit NextConnectionID sequence
-    /// set by RegisterCompress method
-    fCompress: THttpSocketCompressRecDynArray;
-    fCompressAcceptEncoding: RawUtf8;
-    fServerName: RawUtf8;
-    fRequestHeaders: RawUtf8; // pre-computed headers with ServerName
-    fCallbackSendDelay: PCardinal;
-    fRemoteIPHeader, fRemoteIPHeaderUpper: RawUtf8;
-    fRemoteConnIDHeader, fRemoteConnIDHeaderUpper: RawUtf8;
-    fOnSendFile: TOnHttpServerSendFile;
-    fFavIcon: RawByteString;
-    fRouterClass: TRadixTreeNodeClass;
-    fLogger: THttpLogger;
-    function GetApiVersion: RawUtf8; virtual; abstract;
-    procedure SetRouterClass(aRouter: TRadixTreeNodeClass);
-    procedure SetServerName(const aName: RawUtf8); virtual;
-    procedure SetOptions(opt: THttpServerOptions);
-    procedure SetOnRequest(const aRequest: TOnHttpServerRequest); virtual;
-    procedure SetOnBeforeBody(const aEvent: TOnHttpServerBeforeBody); virtual;
-    procedure SetOnBeforeRequest(const aEvent: TOnHttpServerRequest); virtual;
-    procedure SetOnAfterRequest(const aEvent: TOnHttpServerRequest); virtual;
-    procedure SetOnAfterResponse(const aEvent: TOnHttpServerAfterResponse); virtual;
-    procedure SetMaximumAllowedContentLength(aMax: cardinal); virtual;
-    procedure SetRemoteIPHeader(const aHeader: RawUtf8); virtual;
-    procedure SetRemoteConnIDHeader(const aHeader: RawUtf8); virtual;
-    function GetHttpQueueLength: cardinal; virtual; abstract;
-    procedure SetHttpQueueLength(aValue: cardinal); virtual; abstract;
-    function GetConnectionsActive: cardinal; virtual; abstract;
-    function DoBeforeRequest(Ctxt: THttpServerRequest): cardinal;
-      {$ifdef HASINLINE}inline;{$endif}
-    function DoAfterRequest(Ctxt: THttpServerRequest): cardinal;
-      {$ifdef HASINLINE}inline;{$endif}
-    function NextConnectionID: integer; // 31-bit internal sequence
-    procedure ParseRemoteIPConnID(const Headers: RawUtf8;
-      var RemoteIP: RawUtf8; var RemoteConnID: THttpServerConnectionID);
-      {$ifdef HASINLINE}inline;{$endif}
-    procedure AppendHttpDate(var Dest: TRawByteStringBuffer); virtual;
-    function GetFavIcon(Ctxt: THttpServerRequestAbstract): cardinal;
-  public
-    /// initialize the server instance
-    constructor Create(const OnStart, OnStop: TOnNotifyThread;
-      const ProcessName: RawUtf8; ProcessOptions: THttpServerOptions); reintroduce; virtual;
-    /// release all memory and handlers used by this server
-    destructor Destroy; override;
-    /// specify URI routes for internal URI rewrites or callback execution
-    // - rules registered here will be processed before main Request/OnRequest
-    // - URI rewrites allow to extend the default routing, e.g. from TRestServer
-    // - callbacks execution allow efficient server-side processing with parameters
-    // - static routes could be defined e.g. Route.Get('/', '/root/default')
-    // - <param> place holders could be defined for proper URI rewrite
-    // e.g. Route.Post('/user/<id>', '/root/userservice/new?id=<id>') will
-    // rewrite internally '/user/1234' URI as '/root/userservice/new?id=1234'
-    // - could be used e.g. for standard REST process via event callbacks with
-    // Ctxt['user'] or Ctxt.RouteInt64('id') parameter extraction in DoUserPic:
-    // $ Route.Run([urmGet], '/user/<user>/pic', DoUserPic) // retrieve a list
-    // $ Route.Run([urmGet, urmPost, urmPut, urmDelete],
-    // $    '/user/<user>/pic/<id>', DoUserPic) // CRUD picture access
-    // - warning: with the THttpApiServer, URIs will be limited by the actual
-    // root URI registered at http.sys level - there is no such limitation with
-    // the socket servers, which bind to a port, so handle all URIs on it
-    function Route: TUriRouter;
-    /// will route a GET to /favicon.ico to the given .ico file content
-    // - if none is supplied, the default Synopse/mORMot icon is used
-    // - if '' is supplied, /favicon.ico will return a 404 error status
-    // - warning: with THttpApiServer, may require a proper URI registration
-    procedure SetFavIcon(const FavIconContent: RawByteString = 'default');
-    /// override this function to customize your http server
-    // - InURL/InMethod/InContent properties are input parameters
-    // - OutContent/OutContentType/OutCustomHeader are output parameters
-    // - result of the function is the HTTP error code (200 if OK, e.g.),
-    // - OutCustomHeader is available to handle Content-Type/Location
-    // - if OutContentType is STATICFILE_CONTENT_TYPE (i.e. '!STATICFILE'),
-    // then OutContent is the UTF-8 filename of a file to be sent directly
-    // to the client via http.sys or NGINX's X-Accel-Redirect; the
-    // OutCustomHeader should contain the eventual 'Content-type: ....' value
-    // - default implementation is to call the OnRequest event (if existing),
-    // and will return HTTP_NOTFOUND if OnRequest was not set
-    // - warning: this process must be thread-safe (can be called by several
-    // threads simultaneously, but with a given Ctxt instance for each)
-    function Request(Ctxt: THttpServerRequestAbstract): cardinal; virtual;
-    /// server can send a request back to the client, when the connection has
-    // been upgraded e.g. to WebSockets
-    // - InURL/InMethod/InContent properties are input parameters
-    // (InContentType is ignored)
-    // - OutContent/OutContentType/OutCustomHeader are output parameters
-    // - Ctxt.ConnectionID should be set, so that the method could know
-    // which connnection is to be used - returns HTTP_NOTFOUND (404) if unknown
-    // - result of the function is the HTTP error code (200 if OK, e.g.)
-    // - warning: this void implementation will raise an EHttpServer exception -
-    // inherited classes should override it, e.g. as in TWebSocketServerRest
-    function Callback(Ctxt: THttpServerRequest; aNonBlocking: boolean): cardinal; virtual;
-    /// will register a compression algorithm
-    // - used e.g. to compress on the fly the data, with standard gzip/deflate
-    // or custom (synlz) protocols
-    // - you can specify a minimal size (in bytes) before which the content won't
-    // be compressed (1024 by default, corresponding to a MTU of 1500 bytes)
-    // - the first registered algorithm will be the prefered one for compression
-    // within each priority level (the lower aPriority first)
-    procedure RegisterCompress(aFunction: THttpSocketCompress;
-      aCompressMinSize: integer = 1024; aPriority: integer = 10); virtual;
-    /// you can call this method to prepare the HTTP server for shutting down
-    procedure Shutdown;
-    /// allow to customize the Route() implementation Radix Tree node class
-    // - if not set, will use TUriTreeNode as defined in this unit
-    // - raise an Exception if set twice, or after Route() is called
-    property RouterClass: TRadixTreeNodeClass
-      read fRouterClass write SetRouterClass;
-    /// main event handler called by the default implementation of the
-    // virtual Request method to process a given request
-    // - OutCustomHeader will handle Content-Type/Location
-    // - if OutContentType is STATICFILE_CONTENT_TYPE (i.e. '!STATICFILE'),
-    // then OutContent is the UTF-8 filename of a file to be sent directly
-    // to the client via http.sys or NGINX's X-Accel-Redirect; the
-    // OutCustomHeader should contain the eventual 'Content-type: ....' value
-    // - warning: this process must be thread-safe (can be called by several
-    // threads simultaneously)
-    property OnRequest: TOnHttpServerRequest
-      read fOnRequest write SetOnRequest;
-    /// event handler called just before the body is retrieved from the client
-    // - should return HTTP_SUCCESS=200 to continue the process, or an HTTP
-    // error code to reject the request immediately, and close the connection
-    property OnBeforeBody: TOnHttpServerBeforeBody
-      read fOnBeforeBody write SetOnBeforeBody;
-    /// event handler called after HTTP body has been retrieved, before OnRequest
-    // - may be used e.g. to return a HTTP_ACCEPTED (202) status to client and
-    // continue a long-term job inside the OnRequest handler in the same thread;
-    // or to modify incoming information before passing it to main business logic,
-    // (header preprocessor, body encoding etc...)
-    // - if the handler returns > 0 server will send a response immediately,
-    // unless return code is HTTP_ACCEPTED (202), then OnRequest will be called
-    // - warning: this handler must be thread-safe (could be called from several
-    // threads), and is NOT called before Route() callbacks execution
-    property OnBeforeRequest: TOnHttpServerRequest
-      read fOnBeforeRequest write SetOnBeforeRequest;
-    /// event handler called after request is processed but before response
-    // is sent back to client
-    // - main purpose is to apply post-processor, not part of request logic
-    // - if handler returns value > 0 it will override the OnRequest response code
-    // - warning: this handler must be thread-safe (could be called from several
-    // threads), and is NOT called after Route() callbacks execution
-    property OnAfterRequest: TOnHttpServerRequest
-      read fOnAfterRequest write SetOnAfterRequest;
-    /// event handler called after response is sent back to client
-    // - main purpose is to apply post-response analysis, logging, etc...
-    // - warning: this handler must be thread-safe (could be called from several
-    // threads), and IS called after Route() callbacks execution
-    property OnAfterResponse: TOnHttpServerAfterResponse
-      read fOnAfterResponse write SetOnAfterResponse;
-    /// event handler called after each working Thread is just initiated
-    // - called in the thread context at first place in THttpServerGeneric.Execute
-    property OnHttpThreadStart: TOnNotifyThread
-      read fOnThreadStart write fOnThreadStart;
-    /// event handler called when a working Thread is terminating
-    // - called in the corresponding thread context
-    // - the TThread.OnTerminate event will be called within a Synchronize()
-    // wrapper, so it won't fit our purpose
-    // - to be used e.g. to call CoUnInitialize from thread in which CoInitialize
-    // was made, for instance via a method defined as such:
-    // ! procedure TMyServer.OnHttpThreadTerminate(Sender: TThread);
-    // ! begin // TSqlDBConnectionPropertiesThreadSafe
-    // !   fMyConnectionProps.EndCurrentThread;
-    // ! end;
-    // - is used e.g. by TRest.EndCurrentThread for proper multi-threading
-    property OnHttpThreadTerminate: TOnNotifyThread
-      read fOnThreadTerminate write SetOnTerminate;
-    /// reject any incoming request with a body size bigger than this value
-    // - default to 0, meaning any input size is allowed
-    // - returns HTTP_PAYLOADTOOLARGE = 413 error if "Content-Length" incoming
-    // header overflow the supplied number of bytes
-    property MaximumAllowedContentLength: cardinal
-      read fMaximumAllowedContentLength write SetMaximumAllowedContentLength;
-    /// custom event handler used to send a local file for STATICFILE_CONTENT_TYPE
-    // - see also NginxSendFileFrom() method
-    property OnSendFile: TOnHttpServerSendFile
-      read fOnSendFile write fOnSendFile;
-    /// defines request/response internal queue length
-    // - default value if 1000, which sounds fine for most use cases
-    // - for THttpApiServer, will return 0 if the system does not support HTTP
-    // API 2.0 (i.e. under Windows XP or Server 2003)
-    // - for THttpServer or THttpAsyncServer, will shutdown any incoming accepted
-    // socket if the internal number of pending requests exceed this limit
-    // - increase this value if you don't have any load-balancing in place, and
-    // in case of e.g. many 503 HTTP answers or if many "QueueFull" messages
-    // appear in HTTP.sys log files (normally in
-    // C:\Windows\System32\LogFiles\HTTPERR\httperr*.log) - may appear with
-    // thousands of concurrent clients accessing at once the same server -
-    // see @http://msdn.microsoft.com/en-us/library/windows/desktop/aa364501
-    // - you can use this property with a reverse-proxy as load balancer, e.g.
-    // with nginx configured as such:
-    // $ location / {
-    // $       proxy_pass              http://balancing_upstream;
-    // $       proxy_next_upstream     error timeout invalid_header http_500 http_503;
-    // $       proxy_connect_timeout   2;
-    // $       proxy_set_header        Host            $host;
-    // $       proxy_set_header        X-Real-IP       $remote_addr;
-    // $       proxy_set_header        X-Forwarded-For $proxy_add_x_forwarded_for;
-    // $       proxy_set_header        X-Conn-ID       $connection
-    // $ }
-    // see https://synopse.info/forum/viewtopic.php?pid=28174#p28174
-    property HttpQueueLength: cardinal
-      read GetHttpQueueLength write SetHttpQueueLength;
-    /// returns the number of current HTTP connections
-    // - may not include HTTP/1.0 short-living connections
-    property ConnectionsActive: cardinal
-      read GetConnectionsActive;
-    /// TRUE if the inherited class is able to handle callbacks
-    // - only TWebSocketServer/TWebSocketAsyncServer have this ability by now
-    function CanNotifyCallback: boolean;
-      {$ifdef HASINLINE}inline;{$endif}
-    /// the value of a custom HTTP header containing the real client IP
-    // - by default, the RemoteIP information will be retrieved from the socket
-    // layer - but if the server runs behind some proxy service, you should
-    // define here the HTTP header name which indicates the true remote client
-    // IP value, mostly as 'X-Real-IP' or 'X-Forwarded-For'
-    property RemoteIPHeader: RawUtf8
-      read fRemoteIPHeader write SetRemoteIPHeader;
-    /// the value of a custom HTTP header containing the real client connection ID
-    // - by default, Ctxt.ConnectionID information will be retrieved from our
-    // socket layer - but if the server runs behind some proxy service, you should
-    // define here the HTTP header name which indicates the real remote connection,
-    // for example as 'X-Conn-ID', setting in nginx config:
-    //  $ proxy_set_header      X-Conn-ID       $connection
-    property RemoteConnIDHeader: RawUtf8
-      read fRemoteConnIDHeader write SetRemoteConnIDHeader;
-  published
-    /// returns the API version used by the inherited implementation
-    property ApiVersion: RawUtf8
-      read GetApiVersion;
-    /// the Server name, UTF-8 encoded, e.g. 'mORMot2 (Linux)'
-    // - will be served as "Server: ..." HTTP header
-    // - for THttpApiServer, when called from the main instance, will propagate
-    // the change to all cloned instances, and included in any HTTP API 2.0 log
-    property ServerName: RawUtf8
-      read fServerName write SetServerName;
-    /// the associated process name
-    property ProcessName: RawUtf8
-      read fProcessName write fProcessName;
-    /// allow to customize this HTTP server instance
-    // - some inherited classes may have only partial support of those options
-    property Options: THttpServerOptions
-      read fOptions write SetOptions;
-    /// read access to the URI router, as published property (e.g. for logs)
-    // - use the Route function to actually setup the routing
-    // - may be nil if Route has never been accessed, i.e. no routing was set
-    property Router: TUriRouter
-      read fRoute;
-    /// access to the HTTP logger initialized with hsoEnableLogging option
-    // - you can customize the logging process via Logger.Format,
-    // Logger.DestFolder, Logger.DefaultRotate, Logger.DefaultRotateFiles
-    // properties and Logger.DefineHost() method
-    // - equals nil if hsoEnableLogging was not set in the constructor
-    property Logger: THttpLogger
-      read fLogger;
-  end;
-
-
-const
-  /// used to compute the request ConnectionFlags from the socket TLS state
-  HTTP_TLS_FLAGS: array[{tls=}boolean] of THttpServerRequestFlags = (
-    [],
-    [hsrHttps, hsrSecured]);
-
-  /// used to compute the request ConnectionFlags from connection: upgrade header
-  HTTP_UPG_FLAGS: array[{tls=}boolean] of THttpServerRequestFlags = (
-    [],
-    [hsrConnectionUpgrade]);
-
-  /// used to compute the request ConnectionFlags from HTTP/1.0 command
-  HTTP_10_FLAGS: array[{http10=}boolean] of THttpServerRequestFlags = (
-    [],
-    [hsrHttp10]);
-
-/// some pre-computed CryptCertOpenSsl[caaRS256].New key for Windows
-// - the associated password is 'pass'
-// - as used e.g. by THttpServerSocketGeneric.WaitStartedHttps
-function PrivKeyCertPfx: RawByteString;
-
-/// initialize a server-side TLS structure with a self-signed algorithm
-// - as used e.g. by THttpServerSocketGeneric.WaitStartedHttps
-// - if OpenSSL is available and UsePreComputed is false, will
-// generate a temporary pair of key files via
-// Generate(CU_TLS_SERVER, '127.0.0.1', nil, 3650) with a random password
-// - if UsePreComputed=true or on pure SChannel, will use the PrivKeyCertPfx pre-computed constant
-// - you should eventually call DeleteFile(Utf8ToString(TLS.CertificateFile))
-// and DeleteFile(Utf8ToString(TLS.PrivateKeyFile)) to delete the two temp files
-procedure InitNetTlsContextSelfSignedServer(var TLS: TNetTlsContext;
-  Algo: TCryptAsymAlgo = caaRS256; UsePreComputed: boolean = false);
-
-/// used by THttpServerGeneric.SetFavIcon to return a nice /favicon.ico
-function FavIconBinary: RawByteString;
-
-type
-  /// define how GetMacAddress() makes its sorting choices
-  // - used e.g. for THttpPeerCacheSettings.InterfaceFilter property
-  // - mafEthernetOnly will only select TMacAddress.Kind = makEthernet
-  // - mafLocalOnly will only select makEthernet or makWifi adapters
-  // - mafRequireBroadcast won't return any TMacAddress with Broadcast = ''
-  // - mafIgnoreGateway won't put the TMacAddress.Gateway <> '' first
-  // - mafIgnoreKind and mafIgnoreSpeed will ignore Kind or Speed properties
-  TMacAddressFilter = set of (
-    mafEthernetOnly,
-    mafLocalOnly,
-    mafRequireBroadcast,
-    mafIgnoreGateway,
-    mafIgnoreKind,
-    mafIgnoreSpeed);
-
-/// pickup the most suitable network according to some preferences
-// - will sort GetMacAddresses() results according to its Kind and Speed
-// to select the most suitable local interface e.g. for THttpPeerCache
-function GetMainMacAddress(out Mac: TMacAddress;
-  Filter: TMacAddressFilter = []): boolean; overload;
-
-/// get a network interface from its TMacAddress main fields
-// - search is case insensitive for TMacAddress.Name and Address fields or as
-// exact IP, and eventually as IP bitmask pattern (e.g. 192.168.1.255)
-function GetMainMacAddress(out Mac: TMacAddress;
-  const InterfaceNameAddressOrIP: RawUtf8;
-  UpAndDown: boolean = false): boolean; overload;
-
-
-<<<<<<< HEAD
-{ ******************** HTTP Server Logging Processors }
-
-const
-  /// THttpLogger.Parse() text matching the nginx predefined "combined" format
-  LOGFORMAT_COMBINED = '$remote_addr - $remote_user [$time_local] ' +
-    '"$request" $status $body_bytes_sent "$http_referer" "$http_user_agent"';
-
-type
-  /// HTTP server abstract parent for Logger / Analyzer
-  // - do not use this abstract class but e.g. THttpLogger
-  // - you can merge several THttpLoger instances via the OnContinue property
-  THttpAfterResponse = class(TSynPersistent)
-  protected
-    fSafe: TOSLightLock;
-    fOnContinue: TOnHttpServerAfterResponse;
-  public
-    /// initialize this instance
-    constructor Create; override;
-    /// finalize this instance
-    destructor Destroy; override;
-    /// process the supplied request information
-    // - thread-safe method matching TOnHttpServerAfterResponse signature, to
-    // be applied directly as a THttpServerGeneric.OnAfterResponse callback
-    procedure Append(Connection: THttpServerConnectionID;
-      const User, Method, Host, Url, Referer, UserAgent, RemoteIP: RawUtf8;
-      Flags: THttpServerRequestFlags; StatusCode: cardinal;
-      StartMicroSec, Received, Sent: Int64); virtual; abstract;
-    /// the overriden Append() method will call this event with its own process
-    property OnContinue: TOnHttpServerAfterResponse
-      read fOnContinue write fOnContinue;
-  end;
-
-  /// supported THttpLoger place holders
-  // - matches nginx log module naming, with some additional fields
-  // - values are provided as TOnHttpServerAfterResponse event parameters
-  // - hlvBody_Bytes_Sent equals hlvBytes_Sent with current implementation
-  // - hlvBytes_Sent is the number of bytes sent to a client
-  // - hlvConnection is the THttpServerConnectionID
-  // - hlvConnection_Flags is the CSV of supplied THttpServerRequestFlags
-  // - hlvConnection_Upgrade is "upgrade" when "connection: upgrade" in headers
-  // - hlvDocument_Uri equals hlvUri value
-  // - hlvElapsed is the request processing time as text (e.g. '1.2s')
-  // - hlvElapsedMSec is the request processing time in milliseconds
-  // - hlvElapsedUSec is the request processing time in microseconds
-  // - hlvHostName is the "Host:" header value
-  // - hlvHttp_Referer is the "Referer:" header value
-  // - hlvHttp_User_Agent is the "User-Agent:" header value
-  // - hlvHttps is "on" if the connection operates in HTTPS mode
-  // - hlvMsec is current time in seconds with milliseconds resolution
-  // - hlvReceived is the request size from the client, as text
-  // - hlvRemote_Addr is the client IP address
-  // - hlvRemote_User is the user name supplied if hsrAuthorized is set
-  // - hlvRequest is the full original request line
-  // - hlvRequest_Hash is a crc32c hash of Flags, Host, Method and Url values
-  // - hlvRequest_Length is the number of bytes received from the client
-  // (including headers and request body)
-  // - hlvRequest_Method is usually "GET" or "POST"
-  // - hlvRequest_Time is processing time in seconds with milliseconds resolution
-  // - hlvRequest_Uri is the full original request line with arguments
-  // - hlvScheme is either "HTTP" or "HTTPS"
-  // - hlvSent is the response size sent back to the client, as text
-  // - hlvServer_Protocol is either "HTTP/1.0" or "HTTP/1.1"
-  // - hlvStatus is the response status code (e.g. "200" or "404")
-  // - hlvTime_Epoch is the UTC time as seconds since the Unix Epoch
-  // - hlvTime_EpochMSec is the UTC time as milliseconds since the Unix Epoch
-  // - hlvTime_Iso8601 is the UTC (not local) time in the ISO 8601 standard format
-  // - hlvTime_Local is the UTC (not local) time in the Commong Log (NCSA) format
-  // - hlvTime_Http is the UTC (not local) time in the HTTP human-readable format
-  // - hlvUri is the normalized current URI
-  THttpLogVariable = (
-    hlvUnknown,
-    hlvBody_Bytes_Sent,
-    hlvBytes_Sent,
-    hlvConnection,
-    hlvConnection_Flags,
-    hlvConnection_Upgrade,
-    hlvDocument_Uri,
-    hlvElapsed,
-    hlvElapsedMSec,
-    hlvElapsedUSec,
-    hlvHostName,
-    hlvHttp_Referer,
-    hlvHttp_User_Agent,
-    hlvHttps,
-    hlvMsec,
-    hlvReceived,
-    hlvRemote_Addr,
-    hlvRemote_User,
-    hlvRequest,
-    hlvRequest_Hash,
-    hlvRequest_Length,
-    hlvRequest_Method,
-    hlvRequest_Time,
-    hlvRequest_Uri,
-    hlvScheme,
-    hlvSent,
-    hlvServer_Protocol,
-    hlvStatus,
-    hlvStatus_Text,
-    hlvTime_Epoch,
-    hlvTime_EpochMSec,
-    hlvTime_Iso8601,
-    hlvTime_Local,
-    hlvTime_Http,
-    hlvUri);
-
-  /// set of supported THttpLoger place holders, matching nginx log module naming
-  THttpLogVariables = set of THttpLogVariable;
-
-  /// store an array of HTTP log variables, ready to be rendered by THttpLoger
-  // - hlvUnknown is used to define a text place holder
-  THttpLogVariableDynArray = array of THttpLogVariable;
-
-  /// HTTP server log format parser and interpreter
-  THttpLogger = class(THttpAfterResponse)
-  protected
-    fWriter: TTextDateWriter;
-    fFormat, fLineFeed: RawUtf8;
-    fVariable: THttpLogVariableDynArray;
-    fUnknownPosLen: TIntegerDynArray; // matching hlvUnknown occurrence
-    fLastFlush: cardinal;
-    fVariables: THttpLogVariables;
-    fFlags: set of (ffOwnWriter);
-    procedure OnFlushToStream(Text: PUtf8Char; Len: PtrInt);
-  public
-    /// initialize this instance
-    constructor Create(aWriter: TTextDateWriter;
-      const aFormat: RawUtf8 = LOGFORMAT_COMBINED); reintroduce; overload;
-    /// initialize this instance to generate a new log file
-    constructor Create(const aFileName: TFileName;
-      const aFormat: RawUtf8 = LOGFORMAT_COMBINED); reintroduce; overload;
-    /// finalize this instance
-    destructor Destroy; override;
-    /// parse a HTTP server log format string
-    // - returns '' on success, or an error message on invalid input
-    function Parse(const aFormat: RawUtf8): RawUtf8;
-    /// append a request information to the destination log file
-    // - thread-safe method matching TOnHttpServerAfterResponse signature, to
-    // be applied directly as a THttpServerGeneric.OnAfterResponse callback
-    procedure Append(Connection: THttpServerConnectionID;
-      const User, Method, Host, Url, Referer, UserAgent, RemoteIP: RawUtf8;
-      Flags: THttpServerRequestFlags; StatusCode: cardinal;
-      StartMicroSec, Received, Sent: Int64); override;
-    /// low-level access to the parsed log format state machine
-    property Variable: THttpLogVariableDynArray
-      read fVariable;
-    /// low-level access to the parsed log format used variables
-    property Variables: THttpLogVariables
-      read fVariables;
-    /// low-level access to the destination TTextWriter instance
-    property Writer: TTextDateWriter
-      read fWriter write fWriter;
-    /// customize the log line feed pattern
-    // - matches the operating system value by default (CR or CRLF)
-    property LineFeed: RawUtf8
-      read fLineFeed write fLineFeed;
-  end;
-
-
-
-
-=======
->>>>>>> 845ea0cf
-
-{ ******************** THttpServerSocket/THttpServer HTTP/1.1 Server }
-
-type
-  /// results of THttpServerSocket.GetRequest virtual method
-  // - return grError if the socket was not connected any more, or grException
-  // if any exception occurred during the process
-  // - grOversizedPayload is returned when MaximumAllowedContentLength is reached
-  // - grRejected is returned when OnBeforeBody returned not 200
-  // - grIntercepted is returned e.g. from OnHeaderParsed as valid result
-  // - grTimeout is returned when HeaderRetrieveAbortDelay is reached
-  // - grHeaderReceived is returned for GetRequest({withbody=}false)
-  // - grBodyReceived is returned for GetRequest({withbody=}true)
-  // - grWwwAuthenticate is returned if GetRequest() did send a 401 response
-  // - grUpgraded indicates that this connection was upgraded e.g. as WebSockets
-  // - grBanned is triggered by the hsoBan40xIP option
-  THttpServerSocketGetRequestResult = (
-    grError,
-    grException,
-    grOversizedPayload,
-    grRejected,
-    grIntercepted,
-    grTimeout,
-    grHeaderReceived,
-    grBodyReceived,
-    grWwwAuthenticate,
-    grUpgraded,
-    grBanned);
-
-  {$M+} // to have existing RTTI for published properties
-  THttpServer = class;
-  {$M-}
-
-  /// Socket API based HTTP/1.1 server class used by THttpServer Threads
-  THttpServerSocket = class(THttpSocket)
-  protected
-    fRemoteConnectionID: THttpServerConnectionID;
-    fServer: THttpServer;
-    fKeepAliveClient: boolean;
-    fAuthorized: THttpServerRequestAuthentication;
-    fRequestFlags: THttpServerRequestFlags;
-    fAuthSec: cardinal;
-    fConnectionOpaque: THttpServerConnectionOpaque; // two PtrUInt tags
-    // from TSynThreadPoolTHttpServer.Task
-    procedure TaskProcess(aCaller: TSynThreadPoolWorkThread); virtual;
-    function TaskProcessBody(aCaller: TSynThreadPoolWorkThread;
-      aHeaderResult: THttpServerSocketGetRequestResult): boolean;
-  public
-    /// create the socket according to a server
-    // - will register the THttpSocketCompress functions from the server
-    // - once created, caller should call AcceptRequest() to accept the socket
-    // - if TLS is enabled, ensure server certificates are initialized once
-    constructor Create(aServer: THttpServer); reintroduce;
-    /// main object function called after aClientSock := Accept + Create:
-    // - get Command, Method, URL, Headers and Body (if withBody is TRUE)
-    // - get sent data in Content (if withBody=true and ContentLength<>0)
-    // - returned enumeration will indicates the processing state
-    function GetRequest(withBody: boolean;
-      headerMaxTix: Int64): THttpServerSocketGetRequestResult; virtual;
-    /// access to the internal two PtrUInt tags of this connection
-    // - may be nil behind a reverse proxy (i.e. Server.RemoteConnIDHeader<>'')
-    function GetConnectionOpaque: PHttpServerConnectionOpaque;
-      {$ifdef HASINLINE} inline; {$endif}
-    /// contains the method ('GET','POST'.. e.g.) after GetRequest()
-    property Method: RawUtf8
-      read Http.CommandMethod;
-    /// contains the URL ('/' e.g.) after GetRequest()
-    property URL: RawUtf8
-      read Http.CommandUri;
-    /// true if the client is HTTP/1.1 and 'Connection: Close' is not set
-    // - default HTTP/1.1 behavior is "keep alive", unless 'Connection: Close'
-    // is specified, cf. RFC 2068 page 108: "HTTP/1.1 applications that do not
-    // support persistent connections MUST include the "close" connection option
-    // in every message"
-    property KeepAliveClient: boolean
-      read fKeepAliveClient write fKeepAliveClient;
-    /// the recognized connection ID, after a call to GetRequest()
-    // - identifies either the raw connection on the current server, or
-    // the custom header value as set by a local proxy, e.g.
-    // THttpServerGeneric.RemoteConnIDHeader='X-Conn-ID' for nginx
-    property RemoteConnectionID: THttpServerConnectionID
-      read fRemoteConnectionID;
-    /// the associated HTTP Server instance - may be nil
-    property Server: THttpServer
-      read fServer;
-  end;
-
-  /// HTTP response Thread as used by THttpServer Socket API based class
-  // - Execute procedure get the request and calculate the answer, using
-  // the thread for a single client connection, until it is closed
-  // - you don't have to overload the protected THttpServerResp Execute method:
-  // override THttpServer.Request() function or, if you need a lower-level access
-  // (change the protocol, e.g.) THttpServer.Process() method itself
-  THttpServerResp = class(TSynThread)
-  protected
-    fConnectionID: THttpServerConnectionID;
-    fServer: THttpServer;
-    fServerSock: THttpServerSocket;
-    fClientSock: TNetSocket;
-    fClientSin: TNetAddr;
-    /// main thread loop: read request from socket, send back answer
-    procedure Execute; override;
-  public
-    /// initialize the response thread for the corresponding incoming socket
-    // - this version will get the request directly from an incoming socket
-    constructor Create(aSock: TNetSocket; const aSin: TNetAddr;
-      aServer: THttpServer); reintroduce; overload;
-    /// initialize the response thread for the corresponding incoming socket
-    // - this version will handle KeepAlive, for such an incoming request
-    constructor Create(aServerSock: THttpServerSocket; aServer: THttpServer);
-      reintroduce; overload; virtual;
-    /// called by THttpServer.Destroy on existing connections
-    // - set Terminate and close the socket
-    procedure Shutdown; virtual;
-    /// the associated socket to communicate with the client
-    property ServerSock: THttpServerSocket
-      read fServerSock;
-    /// the associated main HTTP server instance
-    property Server: THttpServer
-      read fServer;
-    /// the unique identifier of this connection
-    property ConnectionID: THttpServerConnectionID
-      read fConnectionID;
-  end;
-
-  /// metaclass of HTTP response Thread
-  THttpServerRespClass = class of THttpServerResp;
-
-  /// a simple Thread Pool, used for fast handling HTTP requests of a THttpServer
-  // - will handle multi-connection with less overhead than creating a thread
-  // for each incoming request
-  // - will create a THttpServerResp response thread, if the incoming request is
-  // identified as HTTP/1.1 keep alive, or HTTP body length is bigger than 1 MB
-  TSynThreadPoolTHttpServer = class(TSynThreadPool)
-  protected
-    fServer: THttpServer;
-    fBigBodySize: integer;
-    fMaxBodyThreadCount: integer;
-    {$ifndef USE_WINIOCP}
-    function QueueLength: integer; override;
-    {$endif USE_WINIOCP}
-    // here aContext is a THttpServerSocket instance
-    procedure Task(aCaller: TSynThreadPoolWorkThread;
-      aContext: pointer); override;
-    procedure TaskAbort(aContext: Pointer); override;
-  public
-    /// initialize a thread pool with the supplied number of threads
-    // - Task() overridden method processs the HTTP request set by Push()
-    // - up to 256 threads can be associated to a Thread Pool
-    constructor Create(Server: THttpServer;
-      NumberOfThreads: integer = 32); reintroduce;
-    /// when Content-Length is bigger than this value, by-pass the threadpool
-    // and creates a dedicated THttpServerResp thread
-    // - default is THREADPOOL_BIGBODYSIZE = 16 MB, but can set a bigger value
-    // e.g. behind a buffering proxy if you trust the client not to make DOD
-    property BigBodySize: integer
-      read fBigBodySize write fBigBodySize;
-    /// how many stand-alone THttpServerResp threads can be initialized when a
-    // HTTP request comes in
-    // - default is THREADPOOL_MAXWORKTHREADS = 512, but since each thread
-    // consume system memory, you should not go so high
-    // - above this value, the thread pool will be used
-    property MaxBodyThreadCount: integer
-      read fMaxBodyThreadCount write fMaxBodyThreadCount;
-  end;
-
-  /// meta-class of the THttpServerSocket process
-  // - used to override THttpServerSocket.GetRequest for instance
-  THttpServerSocketClass = class of THttpServerSocket;
-
-  /// callback used by THttpServerSocketGeneric.SetAuthorizeBasic
-  // - should return true if supplied aUser/aPassword pair is valid
-  TOnHttpServerBasicAuth = function(Sender: TObject;
-    const aUser: RawUtf8; const aPassword: SpiUtf8): boolean of object;
-
-  /// THttpServerSocketGeneric current state
-  THttpServerExecuteState = (
-    esNotStarted,
-    esBinding,
-    esRunning,
-    esFinished);
-
-  /// abstract parent class for both THttpServer and THttpAsyncServer
-  THttpServerSocketGeneric = class(THttpServerGeneric)
-  protected
-    fServerKeepAliveTimeOut: cardinal;
-    fServerKeepAliveTimeOutSec: cardinal;
-    fHeaderRetrieveAbortDelay: cardinal;
-    fCompressGz: integer; // >=0 if GZ is activated
-    fSockPort: RawUtf8;
-    fSock: TCrtSocket;
-    fSafe: TLightLock;
-    fExecuteMessage: RawUtf8;
-    fNginxSendFileFrom: array of TFileName;
-    fAuthorize: THttpServerRequestAuthentication;
-    fAuthorizerBasic: IBasicAuthServer;
-    fAuthorizerDigest: IDigestAuthServer;
-    fAuthorizeBasic: TOnHttpServerBasicAuth;
-    fAuthorizeBasicRealm: RawUtf8;
-    fStats: array[THttpServerSocketGetRequestResult] of integer;
-    function HeaderRetrieveAbortTix: Int64;
-    function DoRequest(Ctxt: THttpServerRequest): boolean; // fRoute or Request()
-    procedure SetServerKeepAliveTimeOut(Value: cardinal);
-    function GetStat(one: THttpServerSocketGetRequestResult): integer;
-    procedure IncStat(one: THttpServerSocketGetRequestResult);
-      {$ifdef HASINLINE} inline; {$endif}
-    function OnNginxAllowSend(Context: THttpServerRequestAbstract;
-      const LocalFileName: TFileName): boolean;
-    // this overridden version will return e.g. 'Winsock 2.514'
-    function GetApiVersion: RawUtf8; override;
-    function GetExecuteState: THttpServerExecuteState; virtual; abstract;
-    function GetRegisterCompressGzStatic: boolean;
-    procedure SetRegisterCompressGzStatic(Value: boolean);
-    function ComputeWwwAuthenticate(Opaque: Int64): RawUtf8;
-    function SetRejectInCommandUri(var Http: THttpRequestContext;
-      Opaque: Int64; Status: integer): boolean;
-    function Authorization(var Http: THttpRequestContext;
-      Opaque: Int64): TAuthServerResult;
-  public
-    /// create a Server Thread, ready to be bound and listening on a port
-    // - this constructor will raise a EHttpServer exception if binding failed
-    // - expects the port to be specified as string, e.g. '1234'; you can
-    // optionally specify a server address to bind to, e.g. '1.2.3.4:1234'
-    // - can listed to local Unix Domain Sockets file in case port is prefixed
-    // with 'unix:', e.g. 'unix:/run/myapp.sock' - faster and safer than TCP
-    // - on Linux in case aPort is empty string will check if external fd
-    // is passed by systemd and use it (so called systemd socked activation)
-    // - you can specify a number of threads to be initialized to handle
-    // incoming connections. Default is 32, which may be sufficient for most
-    // cases, maximum is 256. If you set 0, the thread pool will be disabled
-    // and one thread will be created for any incoming connection
-    // - you can also tune (or disable with 0) HTTP/1.1 keep alive delay and
-    // how incoming request Headers[] are pushed to the processing method
-    // - this constructor won't actually do the port binding, which occurs in
-    // the background thread: caller should therefore call WaitStarted after
-    // THttpServer.Create()
-    constructor Create(const aPort: RawUtf8;
-      const OnStart, OnStop: TOnNotifyThread; const ProcessName: RawUtf8;
-      ServerThreadPoolCount: integer = 32; KeepAliveTimeOut: integer = 30000;
-      ProcessOptions: THttpServerOptions = []); reintroduce; virtual;
-    /// defines the WebSockets protocols to be used for this Server
-    // - this default implementation will raise an exception
-    // - returns the associated PWebSocketProcessSettings reference on success
-    function WebSocketsEnable(
-      const aWebSocketsURI, aWebSocketsEncryptionKey: RawUtf8;
-      aWebSocketsAjax: boolean = false;
-      aWebSocketsBinaryOptions: TWebSocketProtocolBinaryOptions =
-        [pboSynLzCompress]): pointer; virtual;
-    /// ensure the HTTP server thread is actually bound to the specified port
-    // - TCrtSocket.Bind() occurs in the background in the Execute method: you
-    // should call and check this method result just after THttpServer.Create
-    // - initial THttpServer design was to call Bind() within Create, which
-    // works fine on Delphi + Windows, but fails with a EThreadError on FPC/Linux
-    // - raise a EHttpServer if binding failed within the specified period (if
-    // port is free, it would be almost immediate)
-    // - calling this method is optional, but if the background thread didn't
-    // actually bind the port, the server will be stopped and unresponsive with
-    // no explicit error message, until it is terminated
-    // - for hsoEnableTls support, you should either specify the private key
-    // and certificate here, or set TLS.PrivateKeyFile/CertificateFile fields -
-    // the benefit of this method parameters is that the certificates are
-    // loaded and checked now by calling InitializeTlsAfterBind, not at the
-    // first client connection (which may be too late)
-    procedure WaitStarted(Seconds: integer; const CertificateFile: TFileName;
-      const PrivateKeyFile: TFileName = ''; const PrivateKeyPassword: RawUtf8 = '';
-      const CACertificatesFile: TFileName = ''); overload;
-    /// ensure the HTTP server thread is actually bound to the specified port
-    // - for hsoEnableTls support, allow to specify all server-side TLS
-    // events, including callbacks, as supported by OpenSSL
-    // - will raise EHttpServer if the server did not start properly, e.g.
-    // could not bind the port within the supplied time
-    procedure WaitStarted(Seconds: integer = 30; TLS: PNetTlsContext = nil);
-      overload;
-    /// ensure the server thread is bound as self-signed HTTPS server
-    // - wrap InitNetTlsContextSelfSignedServer() and WaitStarted() with
-    // some temporary key files, which are deleted once started
-    // - as used e.g. by TRestHttpServer for secTLSSelfSigned
-    procedure WaitStartedHttps(Seconds: integer = 30;
-      UsePreComputed: boolean = false);
-    /// could be called after WaitStarted(seconds,'','','') to setup TLS
-    // - validate Sock.TLS.CertificateFile/PrivateKeyFile/PrivatePassword
-    // - otherwise TLS is initialized at first incoming connection, which
-    // could be too late in case of invalid Sock.TLS parameters
-    procedure InitializeTlsAfterBind;
-    /// remove any previous SetAuthorizeBasic/SetAuthorizeDigest registration
-    procedure SetAuthorizeNone;
-    /// allow optional BASIC authentication for some URIs via a callback
-    // - if OnBeforeBody returns 401, the OnBasicAuth callback will be executed
-    // to negotiate Basic authentication with the client
-    procedure SetAuthorizeBasic(const BasicRealm: RawUtf8;
-      const OnBasicAuth: TOnHttpServerBasicAuth); overload;
-    /// allow optional BASIC authentication for some URIs via IBasicAuthServer
-    // - if OnBeforeBody returns 401, Digester.OnCheckCredential will
-    // be called to negotiate Basic authentication with the client
-    // - the supplied Digester will be owned by this instance: it could be
-    // either a TDigestAuthServerFile with its own storage, or a
-    // TDigestAuthServerMem instance expecting manual SetCredential() calls
-    procedure SetAuthorizeBasic(const Basic: IBasicAuthServer); overload;
-    /// allow optional DIGEST authentication for some URIs
-    // - if OnBeforeBody returns 401, Digester.ServerInit and ServerAuth will
-    // be called to negotiate Digest authentication with the client
-    // - the supplied Digester will be owned by this instance - typical
-    // use is with a TDigestAuthServerFile
-    procedure SetAuthorizeDigest(const Digest: IDigestAuthServer);
-    /// set after a call to SetAuthDigest/SetAuthBasic
-    property Authorize: THttpServerRequestAuthentication
-      read fAuthorize;
-    /// set after a call to SetAuthDigest/SetAuthBasic
-    // - return nil if no such call was made, or not with a TDigestAuthServerMem
-    // - return a TDigestAuthServerMem so that SetCredential/GetUsers are available
-    function AuthorizeServerMem: TDigestAuthServerMem;
-    /// enable NGINX X-Accel internal redirection for STATICFILE_CONTENT_TYPE
-    // - will define internally a matching OnSendFile event handler
-    // - generating "X-Accel-Redirect: " header, trimming any supplied left
-    // case-sensitive file name prefix, e.g. with NginxSendFileFrom('/var/www'):
-    // $ # Will serve /var/www/protected_files/myfile.tar.gz
-    // $ # When passed URI /protected_files/myfile.tar.gz
-    // $ location /protected_files {
-    // $  internal;
-    // $  root /var/www;
-    // $ }
-    // - call this method several times to register several folders
-    procedure NginxSendFileFrom(const FileNameLeftTrim: TFileName);
-    /// milliseconds delay to reject a connection due to too long header retrieval
-    // - default is 0, i.e. not checked (typical behind a reverse proxy)
-    property HeaderRetrieveAbortDelay: cardinal
-      read fHeaderRetrieveAbortDelay write fHeaderRetrieveAbortDelay;
-    /// the low-level thread execution thread
-    property ExecuteState: THttpServerExecuteState
-      read GetExecuteState;
-    /// access to the main server low-level Socket
-    // - it's a raw TCrtSocket, which only need a socket to be bound, listening
-    // and accept incoming request
-    // - for THttpServer inherited class, will own its own instance, then
-    // THttpServerSocket/THttpServerResp are created for every connection
-    // - for THttpAsyncServer inherited class, redirect to TAsyncServer.fServer
-    property Sock: TCrtSocket
-      read fSock;
-  published
-    /// the bound TCP port, as specified to Create() constructor
-    property SockPort: RawUtf8
-      read fSockPort;
-    /// time, in milliseconds, for the HTTP/1.1 connections to be kept alive
-    // - default is 30000 ms, i.e. 30 seconds
-    // - setting 0 here (or in KeepAliveTimeOut constructor parameter) will
-    // disable keep-alive, and fallback to HTTP.1/0 for all incoming requests
-    // (may be a good idea e.g. behind a NGINX reverse proxy)
-    // - see THttpApiServer.SetTimeOutLimits(aIdleConnection) parameter
-    property ServerKeepAliveTimeOut: cardinal
-      read fServerKeepAliveTimeOut write fServerKeepAliveTimeOut;
-    /// if we should search for local .gz cached file when serving static files
-    property RegisterCompressGzStatic: boolean
-      read GetRegisterCompressGzStatic write SetRegisterCompressGzStatic;
-    /// how many invalid HTTP headers have been rejected
-    property StatHeaderErrors: integer
-      index grError read GetStat;
-    /// how many invalid HTTP headers raised an exception
-    property StatHeaderException: integer
-      index grException read GetStat;
-    /// how many HTTP requests pushed more than MaximumAllowedContentLength bytes
-    property StatOversizedPayloads: integer
-      index grOversizedPayload read GetStat;
-    /// how many HTTP requests were rejected by the OnBeforeBody event handler
-    property StatRejected: integer
-      index grRejected read GetStat;
-    /// how many HTTP requests were intercepted by the OnHeaderParser event handler
-    property StatIntercepted: integer
-      index grIntercepted read GetStat;
-    /// how many HTTP requests were rejected after HeaderRetrieveAbortDelay timeout
-    property StatHeaderTimeout: integer
-      index grTimeout read GetStat;
-    /// how many HTTP headers have been processed
-    property StatHeaderProcessed: integer
-      index grHeaderReceived read GetStat;
-    /// how many HTTP bodies have been processed
-    property StatBodyProcessed: integer
-      index grBodyReceived read GetStat;
-    /// how many HTTP 401 "WWW-Authenticate:" responses have been returned
-    property StatWwwAuthenticate: integer
-      index grWwwAuthenticate read GetStat;
-    /// how many HTTP connections were upgraded e.g. to WebSockets
-    property StatUpgraded: integer
-      index grUpgraded read GetStat;
-    /// how many HTTP connections have been not accepted by hsoBan40xIP option
-    property StatBanned: integer
-      index grBanned read GetStat;
-  end;
-
-  /// meta-class of our THttpServerSocketGeneric classes
-  // - typically implemented by THttpServer, TWebSocketServer,
-  // TWebSocketServerRest or THttpAsyncServer classes
-  THttpServerSocketGenericClass = class of THttpServerSocketGeneric;
-
-  /// called from THttpServerSocket.GetRequest before OnBeforeBody
-  // - this THttpServer-specific callback allow quick and dirty action on the
-  // raw socket, to bypass the whole THttpServer.Process high-level action
-  // - should return grRejected/grIntercepted if the action has been handled as
-  // error or success, and response has been sent directly via
-  // ClientSock.SockSend/SockSendFlush (as HTTP/1.0) by this handler
-  // - should return grHeaderReceived to continue as usual with THttpServer.Process
-  TOnHttpServerHeaderParsed = function(
-    ClientSock: THttpServerSocket): THttpServerSocketGetRequestResult of object;
-
-  /// main HTTP server Thread using the standard Sockets API (e.g. WinSock)
-  // - bind to a port and listen to incoming requests
-  // - assign this requests to THttpServerResp threads from a ThreadPool
-  // - it implements a HTTP/1.1 compatible server, according to RFC 2068 specifications
-  // - if the client is also HTTP/1.1 compatible, KeepAlive connection is handled:
-  //  multiple requests will use the existing connection and thread;
-  //  this is faster and uses less resources, especialy under Windows
-  // - a Thread Pool is used internally to speed up HTTP/1.0 connections - a
-  // typical use, under Linux, is to run this class behind a NGINX frontend,
-  // configured as https reverse proxy, leaving default "proxy_http_version 1.0"
-  // and "proxy_request_buffering on" options for best performance, and
-  // setting KeepAliveTimeOut=0 in the THttpServer.Create constructor
-  // - consider using THttpAsyncServer from mormot.net.async if a very high
-  // number of concurrent connections is expected, e.g. if using HTTP/1.0 behind
-  // a https reverse proxy is not an option
-  // - under Windows, will trigger the firewall UAC popup at first run
-  // - don't forget to use Free method when you are finished
-  // - a typical HTTPS server usecase could be:
-  // $ fHttpServer := THttpServer.Create('443', nil, nil, '', 32, 30000, [hsoEnableTls]);
-  // $ fHttpServer.WaitStarted('cert.pem', 'privkey.pem', '');  // cert.pfx for SSPI
-  // $ // now certificates will be initialized and used
-  THttpServer = class(THttpServerSocketGeneric)
-  protected
-    fThreadPool: TSynThreadPoolTHttpServer;
-    fInternalHttpServerRespList: TSynObjectListLocked;
-    fSocketClass: THttpServerSocketClass;
-    fThreadRespClass: THttpServerRespClass;
-    fHttpQueueLength: cardinal;
-    fServerConnectionCount: integer;
-    fServerConnectionActive: integer;
-    fServerSendBufferSize: integer;
-    fExecuteState: THttpServerExecuteState;
-    fMonoThread: boolean;
-    fOnHeaderParsed: TOnHttpServerHeaderParsed;
-    fBanned: THttpAcceptBan; // for hsoBan40xIP
-    fOnAcceptIdle: TOnPollSocketsIdle;
-    function GetExecuteState: THttpServerExecuteState; override;
-    function GetHttpQueueLength: cardinal; override;
-    procedure SetHttpQueueLength(aValue: cardinal); override;
-    function GetConnectionsActive: cardinal; override;
-    /// server main loop - don't change directly
-    procedure Execute; override;
-    /// this method is called on every new client connection, i.e. every time
-    // a THttpServerResp thread is created with a new incoming socket
-    procedure OnConnect; virtual;
-    /// this method is called on every client disconnection to update stats
-    procedure OnDisconnect; virtual;
-    /// override this function in order to low-level process the request;
-    // default process is to get headers, and call public function Request
-    procedure Process(ClientSock: THttpServerSocket;
-      ConnectionID: THttpServerConnectionID; ConnectionThread: TSynThread); virtual;
-  public
-    /// create a socket-based HTTP Server, ready to be bound and listening on a port
-    // - ServerThreadPoolCount < 0 would use a single thread to rule them all
-    // - ServerThreadPoolCount = 0 would create one thread per connection
-    // - ServerThreadPoolCount > 0 would leverage the thread pool, and create
-    // one thread only for kept-alive or upgraded connections
-    constructor Create(const aPort: RawUtf8;
-      const OnStart, OnStop: TOnNotifyThread; const ProcessName: RawUtf8;
-      ServerThreadPoolCount: integer = 32; KeepAliveTimeOut: integer = 30000;
-      ProcessOptions: THttpServerOptions = []); override;
-    /// release all memory and handlers
-    destructor Destroy; override;
-    /// low-level callback called before OnBeforeBody and allow quick execution
-    // directly from THttpServerSocket.GetRequest
-    property OnHeaderParsed: TOnHttpServerHeaderParsed
-      read fOnHeaderParsed write fOnHeaderParsed;
-    /// low-level callback called every few seconds of inactive Accept()
-    // - is called every 5 seconds by default, but could be every second
-    // if hsoBan40xIP option (i.e. the Banned property) has been set
-    // - on Windows, requires some requests to trigger the event, because it
-    // seems that accept() has timeout only on POSIX systems
-    property OnAcceptIdle: TOnPollSocketsIdle
-      read fOnAcceptIdle write fOnAcceptIdle;
-  published
-    /// will contain the current number of connections to the server
-    property ServerConnectionActive: integer
-      read fServerConnectionActive write fServerConnectionActive;
-    /// will contain the total number of connections to the server
-    // - it's the global count since the server started
-    property ServerConnectionCount: integer
-      read fServerConnectionCount write fServerConnectionCount;
-    /// the associated thread pool
-    // - may be nil if ServerThreadPoolCount was 0 on constructor
-    property ThreadPool: TSynThreadPoolTHttpServer
-      read fThreadPool;
-    /// set if hsoBan40xIP has been defined
-    // - indicates e.g. how many accept() have been rejected from their IP
-    // - you can customize its behavior once the server is started by resetting
-    // its Seconds/Max/WhiteIP properties, before any connections are made
-    property Banned: THttpAcceptBan
-      read fBanned;
-  end;
-
-
-const
-  // kept-alive or big HTTP requests will create a dedicated THttpServerResp
-  // - each thread reserves 2 MB of memory so it may break the server
-  // - keep the value to a decent number, to let resources be constrained up to 1GB
-  // - is the default value to TSynThreadPoolTHttpServer.MaxBodyThreadCount
-  THREADPOOL_MAXWORKTHREADS = 512;
-
-  /// if HTTP body length is bigger than 16 MB, creates a dedicated THttpServerResp
-  // - is the default value to TSynThreadPoolTHttpServer.BigBodySize
-  THREADPOOL_BIGBODYSIZE = 16 * 1024 * 1024;
-
-function ToText(res: THttpServerSocketGetRequestResult): PShortString; overload;
-
-
-{ ******************** THttpPeerCache Local Peer-to-peer Cache }
-
-{
-  TODO:
-  - Peer push during initial GET from a main server (no wait for whole content).
-  - Daemon/Service background mode for the mget tool.
-  - Get Peer addresses from a file or central server instead of broadcasting?
-  - Asymmetric security using ECDH shared secret?
-  - Frame signature using ECDHE with ephemeral keys?
-  - Allow binding to several network interfaces? (e.g. wifi to/from ethernet)
-}
-
-type
-  /// the content of a binary THttpPeerCacheMessage
-  // - would eventually be extended in the future for frame versioning
-  THttpPeerCacheMessageKind = (
-    pcfPing,
-    pcfPong,
-    pcfRequest,
-    pcfResponseNone,
-    pcfResponseOverloaded,
-    pcfResponseFull,
-    pcfBearer);
-
-  /// store a hash value and its algorithm, for THttpPeerCacheMessage.Hash
-  THttpPeerCacheHash = packed record
-    /// the algorithm used for Hash
-    Algo: THashAlgo;
-    /// up to 512-bit of raw binary hash, according to Algo
-    Hash: THash512Rec;
-  end;
-  THttpPeerCacheHashs = array of THttpPeerCacheHash;
-
-  /// one UDP request frame used during THttpPeerCache discovery
-  // - requests and responses have the same binary layout
-  // - some fields may be void or irrelevant, and the structure is padded
-  // with random up to 192 bytes
-  // - over the wire, packets are encrypted and authenticated via AES-GCM-128
-  // with an ending salted checksum for quick anti-fuzzing
-  THttpPeerCacheMessage = packed record
-    /// the content of this binary frame
-    Kind: THttpPeerCacheMessageKind;
-    /// 32-bit sequence number
-    Seq: cardinal;
-    /// the UUID of the Sender
-    Uuid: TGuid;
-    /// the Operating System of the Sender
-    Os: TOperatingSystemVersion;
-    /// the local IPv4 which sent this frame
-    // - e.g. 192.168.1.1
-    IP4: cardinal;
-    /// the destination IPv4 of this frame
-    // - contains 0 for a broadcast
-    // - allows to filter response frames when broadcasted on POSIX
-    DestIP4: cardinal;
-    /// the IPv4 network mask of the local network interface
-    // - e.g. 255.255.255.0
-    MaskIP4: cardinal;
-    /// the IPv4 broadcast address the local network interface
-    // - e.g. 192.168.1.255
-    BroadcastIP4: cardinal;
-    /// the link speed in bits per second of the local network interface
-    Speed: cardinal;
-    /// the hardware model of this network interface
-    Hardware: TMacAddressKind;
-    /// the local UnixTimeMinimalUtc value
-    Timestamp: cardinal;
-    /// number of background download connections currently on this server
-    Connections: word;
-    /// the binary Hash (and algo) of the requested file content
-    Hash: THttpPeerCacheHash;
-    /// the known full size of this file
-    Size: Int64;
-    /// the Range offset of the requested file content
-    RangeStart: Int64;
-    /// the Range ending position of the file content (included)
-    RangeEnd: Int64;
-    /// some internal state representation, e.g. sent back as pcfBearer
-    Opaque: QWord;
-    /// some random padding up to 192 bytes, used for future content revisions
-    // - e.g. for a TEccPublicKey (ECDHE) and additional fields
-    Padding: array[0 .. 42] of byte;
-  end;
-  THttpPeerCacheMessageDynArray = array of THttpPeerCacheMessage;
-
-  /// each THttpPeerCacheSettings.Options item
-  // - pcoCacheTempSubFolders will create 16 sub-folders (from first 0-9/a-z
-  // hash nibble) within CacheTempPath to reduce folder fragmentation
-  // - pcoUseFirstResponse will accept the first positive response, and don't
-  // wait for the BroadcastTimeoutMS delay for all responses to be received
-  // - pcoTryLastPeer will first check the latest peer with HTTP/TCP before
-  // making any broadcast - to be used if the files are likely to come in batch;
-  // can be forced by TWGetAlternateOptions from a given WGet() call
-  // - pcoBroadcastNotAlone will disable broadcasting for up to one second if
-  // no response at all was received within BroadcastTimeoutMS delay
-  // - pcoSelfSignedHttps enables HTTPS communication with a self-signed server
-  // (warning: this option should be set on all peers)
-  // - pcoVerboseLog will log all details, e.g. raw UDP frames
-  THttpPeerCacheOption = (
-    pcoCacheTempSubFolders,
-    pcoUseFirstResponse,
-    pcoTryLastPeer,
-    pcoBroadcastNotAlone,
-    pcoSelfSignedHttps,
-    pcoVerboseLog);
-
-  /// THttpPeerCacheSettings.Options values
-  THttpPeerCacheOptions = set of THttpPeerCacheOption;
-
-  /// define how THttpPeerCache handles its process
-  THttpPeerCacheSettings = class(TSynPersistent)
-  protected
-    fPort: TNetPort;
-    fInterfaceFilter: TMacAddressFilter;
-    fOptions: THttpPeerCacheOptions;
-    fLimitMBPerSec, fLimitClientCount,
-    fBroadcastTimeoutMS, fBroadcastMaxResponses, fHttpTimeoutMS,
-    fRejectInstablePeersMin,
-    fCacheTempMaxMB, fCacheTempMaxMin,
-    fCacheTempMinBytes, fCachePermMinBytes: integer;
-    fInterfaceName: RawUtf8;
-    fCacheTempPath, fCachePermPath: TFileName;
-  public
-    /// set the default settings
-    // - i.e. Port=8089, LimitMBPerSec=10, LimitClientCount=32,
-    // RejectInstablePeersMin=4, CacheTempMaxMB=1000, CacheTempMaxMin=60,
-    // CacheTempMinBytes=CachePermMinBytes=2048,
-    // BroadcastTimeoutMS=10 HttpTimeoutMS=50 and BroadcastMaxResponses=24
-    constructor Create; override;
-  published
-    /// the local port used for UDP and TCP process
-    // - value should match on all peers for proper discovery
-    // - UDP for discovery, TCP for HTTP/HTTPS content delivery
-    // - is 8089 by default, which is unassigned by IANA
-    property Port: TNetPort
-      read fPort write fPort;
-    /// allow to customize the process
-    property Options: THttpPeerCacheOptions
-      read fOptions write fOptions;
-    /// local TMacAddress.Name, Address or IP to be used for UDP and TCP
-    // - Name and Address will be searched case-insensitive
-    // - IP could be exact or eventually a bitmask pattern (e.g. 192.168.1.255)
-    // - if not set, will fallback to the best local makEthernet/makWifi network
-    // with broadcasting abilities
-    // - matching TMacAddress.IP will be used with the Port property value to
-    // bind the TCP/HTTP server and broadcast the UDP discovery packets, so that
-    // only this network interface will be involved to find cache peers
-    property InterfaceName: RawUtf8
-      read fInterfaceName write fInterfaceName;
-    /// how GetMacAddress() should find the network, if InterfaceName is not set
-    property InterfaceFilter: TMacAddressFilter
-      read fInterfaceFilter write fInterfaceFilter;
-    /// can limit the peer bandwidth used, in data MegaBytes per second
-    // - will be assigned to each TStreamRedirect.LimitPerSecond instance
-    // - default is 10 MB/s of data, i.e. aroung 100-125 MBit/s on network
-    // - you may set 0 to disable any bandwidth limitation
-    // - you may set -1 to use the default TStreamRedirect.LimitPerSecond value
-    property LimitMBPerSec: integer
-      read fLimitMBPerSec write fLimitMBPerSec;
-    /// can limit how many peer clients can be served content at the same time
-    // - would prevent any overload, to avoid Denial of Service
-    // - default is 32, which means 32 threads with the default THttpServer
-    property LimitClientCount: integer
-      read fLimitClientCount write fLimitClientCount;
-    /// RejectInstablePeersMin will set a delay (in minutes) to ignore any peer
-    // which sent invalid UDP frames or HTTP/HTTPS requests
-    // - should be a positive small power of two <= 128
-    // - default is 4, for a 4 minutes time-to-live of IP banishments
-    // - you may set 0 to disable the whole safety mechanism
-    property RejectInstablePeersMin: integer
-      read fRejectInstablePeersMin write fRejectInstablePeersMin;
-    /// how many milliseconds UDP broadcast should wait for a response
-    // - default is 10 ms which seems enough on a local network
-    // - on Windows, this value is indicative, likely to have 15ms resolution
-    property BroadcastTimeoutMS: integer
-      read fBroadcastTimeoutMS write fBroadcastTimeoutMS;
-    /// how many responses UDP broadcast should take into account
-    // - default is 24
-    property BroadcastMaxResponses: integer
-      read fBroadcastMaxResponses write fBroadcastMaxResponses;
-    /// the socket level timeout for HTTP requests
-    // - default to very low 50 ms because should be local
-    property HttpTimeoutMS: integer
-      read fHttpTimeoutMS write fHttpTimeoutMS;
-    /// location of the temporary cached files, available for remote requests
-    // - the files are cached using their THttpPeerCacheHash values as filename
-    // - this folder will be purged according to CacheTempMaxMB/CacheTempMaxMin
-    // - if this value is '', temporary caching would be disabled
-    property CacheTempPath: TFileName
-      read fCacheTempPath write fCacheTempPath;
-    /// above how many bytes the peer network should be asked for a temporary file
-    // - there is no size limitation if the file is already in the temporary
-    // cache, or if the waoNoMinimalSize option is specified by WGet()
-    // - default is 2048 bytes, i.e. 2KB
-    property CacheTempMinBytes: integer
-      read fCacheTempMinBytes  write fCacheTempMinBytes;
-    /// after how many MB in CacheTempPath the folder should be cleaned
-    // - default is 1000, i.e. just below 1 GB
-    // - THttpPeerCache.Create will also always ensure that this value won't
-    // take more than 25% of the CacheTempPath folder available space
-    property CacheTempMaxMB: integer
-      read fCacheTempMaxMB write fCacheTempMaxMB;
-    /// after how many minutes files in CacheTempPath could be cleaned
-    // - i.e. the Time-To-Live (TTL) of temporary files
-    // - default is 60 minutes, i.e. 1 hour
-    property CacheTempMaxMin: integer
-      read fCacheTempMaxMin write fCacheTempMaxMin;
-    /// location of the permanent cached files, available for remote requests
-    // - in respect to CacheTempPath, this folder won't be purged
-    // - the files are cached using their THttpPeerCacheHash values as filename
-    // - if this value is '', permanent caching would be disabled
-    property CachePermPath: TFileName
-      read fCachePermPath write fCachePermPath;
-    /// above how many bytes the peer network should be asked for a permanent file
-    // - there is no size limitation if the file is already in the permanent
-    // cache, or if the waoNoMinimalSize option is specified by WGet()
-    // - default is 2048 bytes, i.e. 2KB
-    property CachePermMinBytes: integer
-      read fCachePermMinBytes  write fCachePermMinBytes;
-  end;
-
-  THttpPeerCache = class;
-
-  /// abstract parent to THttpPeerCache for its cryptographic core
-  THttpPeerCrypt = class(TInterfacedObjectWithCustomCreate)
-  protected
-    fSettings: THttpPeerCacheSettings;
-    fSharedMagic, fFrameSeqLow: cardinal;
-    fFrameSeq: integer;
-    fIP4, fMaskIP4, fBroadcastIP4, fClientIP4: cardinal;
-    fAesSafe: TLightLock;
-    fAesEnc, fAesDec: TAesGcmAbstract;
-    fLog: TSynLogClass;
-    fPort, fIpPort: RawUtf8;
-    fClientSafe: TLightLock;
-    fClient: THttpClientSocket;
-    fInstable: THttpAcceptBan; // from Settings.RejectInstablePeersMin
-    fMac: TMacAddress;
-    fUuid: TGuid;
-    procedure AfterSettings; virtual;
-    function CurrentConnections: integer; virtual;
-    procedure MessageInit(aKind: THttpPeerCacheMessageKind; aSeq: cardinal;
-      out aMsg: THttpPeerCacheMessage); virtual;
-    function MessageEncode(const aMsg: THttpPeerCacheMessage): RawByteString;
-    function MessageDecode(aFrame: PAnsiChar; aFrameLen: PtrInt;
-      out aMsg: THttpPeerCacheMessage): boolean;
-    function BearerDecode(const aBearerToken: RawUtf8;
-      out aMsg: THttpPeerCacheMessage): boolean; virtual;
-    function SendRespToClient(const aRequest: THttpPeerCacheMessage;
-      var aResp : THttpPeerCacheMessage; const aUrl: RawUtf8;
-      aOutStream: TStreamRedirect; aRetry: boolean): integer;
-  public
-    /// initialize the cryptography of this peer-to-peer node instance
-    // - warning: inherited class should also call AfterSettings once
-    // fSettings is defined
-    constructor Create(const aSharedSecret: RawByteString); reintroduce;
-    /// finalize this class instance
-    destructor Destroy; override;
-  end;
-
-  /// exception class raised on THttpPeerCache issues
-  EHttpPeerCache = class(ESynException);
-
-  /// background UDP server thread, associated to a THttpPeerCache instance
-  THttpPeerCacheThread = class(TUdpServerThread)
-  protected
-    fOwner: THttpPeerCache;
-    fMsg: THttpPeerCacheMessage;
-    fSent, fResponses: integer;
-    fRespSafe: TLightLock;
-    fResp: THttpPeerCacheMessageDynArray;
-    fRespCount: integer;
-    fCurrentSeq: cardinal;
-    fBroadcastEvent: TSynEvent;   // <> nil for pcoUseFirstResponse
-    fAddr: TNetAddr;              // from fBroadcastIP4 + fSettings.Port
-    fBroadcastSafe: TOSLightLock; // non-rentrant, to serialize Broadcast()
-    procedure OnFrameReceived(len: integer; var remote: TNetAddr); override;
-    procedure OnIdle(tix64: Int64); override;
-    procedure OnShutdown; override; // = Destroy
-    function Broadcast(const aReq: THttpPeerCacheMessage;
-      out aAlone: boolean): THttpPeerCacheMessageDynArray;
-    procedure AddResponse(const aMessage: THttpPeerCacheMessage);
-    function GetResponses(aSeq: cardinal): THttpPeerCacheMessageDynArray;
-  public
-    /// initialize the background UDP server thread
-    constructor Create(Owner: THttpPeerCache); reintroduce;
-    /// finalize this instance
-    destructor Destroy; override;
-  published
-    property Sent: integer
-      read fSent;
-  end;
-
-  THttpPeerCacheLocalFileName = set of (lfnSetDate, lfnEnsureDirectoryExists);
-
-  /// implement a local peer-to-peer download cache via UDP and TCP
-  // - UDP broadcasting is used for local peers discovery
-  // - TCP is bound to a local THttpServer content delivery
-  // - will maintain its own local folders of cached files, stored by hash
-  THttpPeerCache = class(THttpPeerCrypt, IWGetAlternate)
-  protected
-    fHttpServer: THttpServerGeneric;
-    fUdpServer: THttpPeerCacheThread;
-    fPermFilesPath, fTempFilesPath: TFileName;
-    fTempFilesMaxSize: Int64; // from Settings.CacheTempMaxMB
-    fTempCurrentSize: Int64;
-    fTempFilesDeleteDeprecatedTix, fInstableTix, fBroadcastTix: cardinal;
-    fSettingsOwned, fVerboseLog: boolean;
-    fFilesSafe: TOSLock; // concurrent cached files access
-    // most of these internal methods are virtual for proper customization
-    procedure StartHttpServer(aHttpServerClass: THttpServerSocketGenericClass;
-      aHttpServerThreadCount: integer; const aIP: RawUtf8); virtual;
-    function CurrentConnections: integer; override;
-    function ComputeFileName(const aHash: THttpPeerCacheHash): TFileName; virtual;
-    function PermFileName(const aFileName: TFileName;
-      aFlags: THttpPeerCacheLocalFileName): TFileName; virtual;
-    function LocalFileName(
-      const aMessage: THttpPeerCacheMessage; aFlags: THttpPeerCacheLocalFileName;
-      aFileName: PFileName; aSize: PInt64): integer;
-    function CachedFileName(const aParams: THttpClientSocketWGet;
-      aFlags: THttpPeerCacheLocalFileName;
-      out aLocal: TFileName; out isTemp: boolean): boolean;
-    function TooSmallFile(const aParams: THttpClientSocketWGet;
-      aSize: Int64; const aCaller: shortstring): boolean;
-  public
-    /// initialize this peer-to-peer cache instance
-    // - any supplied aSettings should be owned by the caller (e.g from a main
-    // settings class instance)
-    // - aSharedSecret is used to cipher and authenticate each UDP frame between
-    // all peer nodes, and also generate HTTP authentication bearers
-    // - if aSettings = nil, default values will be used by this instance
-    // - you can supply THttpAsyncServer class to replace default THttpServer
-    // - may raise some exceptions if the HTTP server cannot be started
-    constructor Create(aSettings: THttpPeerCacheSettings;
-      const aSharedSecret: RawByteString;
-      aHttpServerClass: THttpServerSocketGenericClass = nil;
-      aHttpServerThreadCount: integer = 2); reintroduce;
-    /// finalize this peer-to-peer cache instance
-    destructor Destroy; override;
-    /// IWGetAlternate main processing method, as used by THttpClientSocketWGet
-    // - will transfer Sender.Server/Port/RangeStart/RangeEnd into OutStream
-    // - OutStream.LimitPerSecond will be overriden during the call
-    // - could return 0 to fallback to a regular GET (e.g. not cached)
-    function OnDownload(Sender: THttpClientSocket;
-      const Params: THttpClientSocketWGet; const Url: RawUtf8;
-      ExpectedFullSize: Int64; OutStream: TStreamRedirect): integer; virtual;
-    /// IWGetAlternate main processing method, as used by THttpClientSocketWGet
-    // - if a file has been downloaded from the main repository, this method
-    // should be called to copy the content into this instance files cache
-    procedure OnDowloaded(const Params: THttpClientSocketWGet;
-      const Source: TFileName); virtual;
-    /// IWGetAlternate main processing method, as used by THttpClientSocketWGet
-    // - OnDownload() may have returned corrupted data: local cache file is
-    // likely to be deleted, for safety
-    procedure OnDownloadFailed(const Params: THttpClientSocketWGet);
-    /// broadcast a pcfPing on the network interface and return the responses
-    function Ping: THttpPeerCacheMessageDynArray;
-    /// method called by the HttpServer before any request is processed
-    // - will reject anything but a GET with a proper bearer, from the right IP
-    function OnBeforeBody(var aUrl, aMethod, aInHeaders,
-      aInContentType, aRemoteIP, aBearerToken: RawUtf8; aContentLength: Int64;
-      aFlags: THttpServerRequestFlags): cardinal; virtual;
-    /// method called by the HttpServer to process a request
-    // - statically serve a local file from decoded bearer hash
-    function OnRequest(Ctxt: THttpServerRequestAbstract): cardinal; virtual;
-    /// is called on a regular basis for background regular process
-    // - is called from THttpPeerCacheThread.OnIdle
-    // - e.g. to implement optional CacheTempMaxMin disk space release,
-    // actually reading and purging the CacheTempPath folder every minute
-    // - could call Instable.DoRotate every minute to refresh IP banishments
-    procedure OnIdle(tix64: Int64);
-    /// the network interface used for UDP and TCP process
-    property Mac: TMacAddress
-      read fMac;
-    /// the UUID used to identify this node
-    // - is filled by GetComputerUuid() from SMBios by default
-    // - could be customized if necessary after Create()
-    property Uuid: TGuid
-      read fUuid write fUuid;
-  published
-    /// define how this instance handles its process
-    property Settings: THttpPeerCacheSettings
-      read fSettings;
-    /// which network interface is used for UDP and TCP process
-    property NetworkInterface: RawUtf8
-      read fMac.Name;
-    /// the IP used for UDP and TCP process broadcast
-    property NetworkBroadcast: RawUtf8
-      read fMac.Broadcast;
-    /// the associated HTTP/HTTPS server delivering cached context
-    property HttpServer: THttpServerGeneric
-      read fHttpServer;
-    /// the current state of banned IP from incorrect UDP/HTTP requests
-    // - follow RejectInstablePeersMin settings
-    property Instable: THttpAcceptBan
-      read fInstable;
-  end;
-
-  /// one THttpPeerCache.OnDownload instance
-  THttpPeerCacheProcess = class(TSynPersistent)
-  protected
-    fOwner: THttpPeerCache;
-  public
-  published
-    property Owner: THttpPeerCache
-      read fOwner;
-  end;
-
-const
-  PCF_RESPONSE = [
-    pcfPong,
-    pcfResponseNone,
-    pcfResponseOverloaded,
-    pcfResponseFull];
-
-  PEER_CACHE_PATTERN = '*.cache';
-
-function ToText(pcf: THttpPeerCacheMessageKind): PShortString; overload;
-function ToText(const msg: THttpPeerCacheMessage): shortstring; overload;
-
-
-{$ifdef USEWININET}
-
-{ **************** THttpApiServer HTTP/1.1 Server Over Windows http.sys Module }
-
-type
-  THttpApiServer = class;
-
-  THttpApiServers = array of THttpApiServer;
-
-  /// HTTP server using fast http.sys kernel-mode server
-  // - The HTTP Server API enables applications to communicate over HTTP without
-  // using Microsoft Internet Information Server (IIS). Applications can register
-  // to receive HTTP requests for particular URLs, receive HTTP requests, and send
-  // HTTP responses. The HTTP Server API includes TLS support so that applications
-  // can exchange data over secure HTTP connections without IIS. It is also
-  // designed to work with I/O completion ports.
-  // - The HTTP Server API is supported on Windows Server 2003 operating systems
-  // and on Windows XP with Service Pack 2 (SP2). Be aware that Microsoft IIS 5
-  // running on Windows XP with SP2 is not able to share port 80 with other HTTP
-  // applications running simultaneously.
-  THttpApiServer = class(THttpServerGeneric)
-  protected
-    /// the internal request queue
-    fReqQueue: THandle;
-    /// contain list of THttpApiServer cloned instances
-    fClones: THttpApiServers;
-    // if cloned, fOwner contains the main THttpApiServer instance
-    fOwner: THttpApiServer;
-    /// list of all registered URL
-    fRegisteredUnicodeUrl: TSynUnicodeDynArray;
-    fServerSessionID: HTTP_SERVER_SESSION_ID;
-    fUrlGroupID: HTTP_URL_GROUP_ID;
-    fLogData: pointer;
-    fLogDataStorage: TBytes;
-    fLoggingServiceName: RawUtf8;
-    fAuthenticationSchemes: THttpApiRequestAuthentications;
-    fReceiveBufferSize: cardinal;
-    procedure SetReceiveBufferSize(Value: cardinal);
-    function GetRegisteredUrl: SynUnicode;
-    function GetCloned: boolean;
-    function GetHttpQueueLength: cardinal; override;
-    function GetConnectionsActive: cardinal; override;
-    procedure SetHttpQueueLength(aValue: cardinal); override;
-    function GetMaxBandwidth: cardinal;
-    procedure SetMaxBandwidth(aValue: cardinal);
-    function GetMaxConnections: cardinal;
-    procedure SetMaxConnections(aValue: cardinal);
-    procedure SetOnTerminate(const Event: TOnNotifyThread); override;
-    function GetApiVersion: RawUtf8; override;
-    function GetLogging: boolean;
-    procedure SetServerName(const aName: RawUtf8); override;
-    procedure SetOnRequest(const aRequest: TOnHttpServerRequest); override;
-    procedure SetOnBeforeBody(const aEvent: TOnHttpServerBeforeBody); override;
-    procedure SetOnBeforeRequest(const aEvent: TOnHttpServerRequest); override;
-    procedure SetOnAfterRequest(const aEvent: TOnHttpServerRequest); override;
-    procedure SetOnAfterResponse(const aEvent: TOnHttpServerAfterResponse); override;
-    procedure SetMaximumAllowedContentLength(aMax: cardinal); override;
-    procedure SetRemoteIPHeader(const aHeader: RawUtf8); override;
-    procedure SetRemoteConnIDHeader(const aHeader: RawUtf8); override;
-    procedure SetLoggingServiceName(const aName: RawUtf8);
-    procedure DoAfterResponse(Ctxt: THttpServerRequest; const Referer: RawUtf8;
-      StatusCode: cardinal; Elapsed, Received, Sent: QWord); virtual;
-    /// server main loop - don't change directly
-    // - will call the Request public virtual method with the appropriate
-    // parameters to retrive the content
-    procedure Execute; override;
-    /// retrieve flags for SendHttpResponse
-   // - if response content type is not STATICFILE_CONTENT_TYPE
-    function GetSendResponseFlags(Ctxt: THttpServerRequest): integer; virtual;
-    /// free resources (for not cloned server)
-    procedure DestroyMainThread; virtual;
-  public
-    /// initialize the HTTP Service
-    // - will raise an exception if http.sys is not available e.g. before
-    // Windows XP SP2) or if the request queue creation failed
-    // - if you override this contructor, put the AddUrl() methods within,
-    // and you can set CreateSuspended to FALSE
-    // - if you will call AddUrl() methods later, set CreateSuspended to TRUE,
-    // then call explicitly the Resume method, after all AddUrl() calls, in
-    // order to start the server
-    constructor Create(QueueName: SynUnicode = '';
-      const OnStart: TOnNotifyThread = nil; const OnStop: TOnNotifyThread = nil;
-      const ProcessName: RawUtf8 = ''; ProcessOptions: THttpServerOptions = []);
-        reintroduce;
-    /// create a HTTP/1.1 processing clone from the main thread
-    // - do not use directly - is called during thread pool creation
-    constructor CreateClone(From: THttpApiServer); virtual;
-    /// release all associated memory and handles
-    destructor Destroy; override;
-    /// will clone this thread into multiple other threads
-    // - could speed up the process on multi-core CPU
-    // - will work only if the OnProcess property was set (this is the case
-    // e.g. in TRestHttpServer.Create() constructor)
-    // - maximum value is 256 - higher should not be worth it
-    procedure Clone(ChildThreadCount: integer);
-    /// register the URLs to Listen On
-    // - e.g. AddUrl('root','888')
-    // - aDomainName could be either a fully qualified case-insensitive domain
-    // name, an IPv4 or IPv6 literal string, or a wildcard ('+' will bound
-    // to all domain names for the specified port, '*' will accept the request
-    // when no other listening hostnames match the request for that port)
-    // - return 0 (NO_ERROR) on success, an error code if failed: under Vista
-    // and Seven, you could have ERROR_ACCESS_DENIED if the process is not
-    // running with enough rights (by default, UAC requires administrator rights
-    // for adding an URL to http.sys registration list) - solution is to call
-    // the THttpApiServer.AddUrlAuthorize class method during program setup
-    // - if this method is not used within an overridden constructor, default
-    // Create must have be called with CreateSuspended = TRUE and then call the
-    // Resume method after all Url have been added
-    // - if aRegisterUri is TRUE, the URI will be registered (need adminitrator
-    // rights) - default is FALSE, as defined by Windows security policy
-    function AddUrl(const aRoot, aPort: RawUtf8; Https: boolean = false;
-      const aDomainName: RawUtf8 = '*'; aRegisterUri: boolean = false;
-      aContext: Int64 = 0): integer;
-    /// un-register the URLs to Listen On
-    // - this method expect the same parameters as specified to AddUrl()
-    // - return 0 (NO_ERROR) on success, an error code if failed (e.g.
-    // -1 if the corresponding parameters do not match any previous AddUrl)
-    function RemoveUrl(const aRoot, aPort: RawUtf8; Https: boolean = false;
-      const aDomainName: RawUtf8 = '*'): integer;
-    /// will authorize a specified URL prefix
-    // - will allow to call AddUrl() later for any user on the computer
-    // - if aRoot is left '', it will authorize any root for this port
-    // - must be called with Administrator rights: this class function is to be
-    // used in a Setup program for instance, especially under Vista or Seven,
-    // to reserve the Url for the server
-    // - add a new record to the http.sys URL reservation store
-    // - return '' on success, an error message otherwise
-    // - will first delete any matching rule for this URL prefix
-    // - if OnlyDelete is true, will delete but won't add the new authorization;
-    // in this case, any error message at deletion will be returned
-    class function AddUrlAuthorize(const aRoot, aPort: RawUtf8; Https: boolean = false;
-      const aDomainName: RawUtf8 = '*'; OnlyDelete: boolean = false): string;
-    /// will register a compression algorithm
-    // - overridden method which will handle any cloned instances
-    procedure RegisterCompress(aFunction: THttpSocketCompress;
-      aCompressMinSize: integer = 1024; aPriority: integer = 10); override;
-    /// access to the internal THttpApiServer list cloned by this main instance
-    // - as created by Clone() method
-    property Clones: THttpApiServers
-      read fClones;
-  public { HTTP API 2.0 methods and properties }
-    /// can be used to check if the HTTP API 2.0 is available
-    function HasApi2: boolean;
-    /// enable HTTP API 2.0 advanced timeout settings
-    // - all those settings are set for the current URL group
-    // - will raise an EHttpApiServer exception if the old HTTP API 1.x is used
-    // so you should better test the availability of the method first:
-    // ! if aServer.HasApi2 then
-    // !   SetTimeOutLimits(....);
-    // - aEntityBody is the time, in seconds, allowed for the request entity
-    // body to arrive - default value is 2 minutes
-    // - aDrainEntityBody is the time, in seconds, allowed for the HTTP Server
-    // API to drain the entity body on a Keep-Alive connection - default value
-    // is 2 minutes
-    // - aRequestQueue is the time, in seconds, allowed for the request to
-    // remain in the request queue before the application picks it up - default
-    // value is 2 minutes
-    // - aIdleConnection is the time, in seconds, allowed for an idle connection;
-    // is similar to THttpServer.ServerKeepAliveTimeOut - default value is
-    // 2 minutes
-    // - aHeaderWait is the time, in seconds, allowed for the HTTP Server API
-    // to parse the request header - default value is 2 minutes
-    // - aMinSendRate is the minimum send rate, in bytes-per-second, for the
-    // response - default value is 150 bytes-per-second
-    // - any value set to 0 will set the HTTP Server API default value
-    procedure SetTimeOutLimits(aEntityBody, aDrainEntityBody,
-      aRequestQueue, aIdleConnection, aHeaderWait, aMinSendRate: cardinal);
-    /// enable HTTP API 2.0 logging
-    // - will raise an EHttpApiServer exception if the old HTTP API 1.x is used
-    // so you should better test the availability of the method first:
-    // ! if aServer.HasApi2 then
-    // !   LogStart(....);
-    // - this method won't do anything on the cloned instances, but the main
-    // instance logging state will be replicated to all cloned instances
-    // - you can select the output folder and the expected logging layout
-    // - aSoftwareName will set the optional W3C-only software name string
-    // - aRolloverSize will be used only when aRolloverType is hlroSize
-    procedure LogStart(const aLogFolder: TFileName;
-      aType: THttpApiLoggingType = hltW3C;
-      const aSoftwareName: TFileName = '';
-      aRolloverType: THttpApiLoggingRollOver = hlroDaily;
-      aRolloverSize: cardinal = 0;
-      aLogFields: THttpApiLogFields = [hlfDate..hlfSubStatus];
-      aFlags: THttpApiLoggingFlags = [hlfUseUtf8Conversion]);
-    /// disable HTTP API 2.0 logging
-    // - this method won't do anything on the cloned instances, but the main
-    // instance logging state will be replicated to all cloned instances
-    procedure LogStop;
-    /// enable HTTP API 2.0 server-side authentication
-    // - once enabled, the client sends an unauthenticated request: it is up to
-    // the server application to generate the initial 401 challenge with proper
-    // WWW-Authenticate headers; any further authentication steps will be
-    // perform in kernel mode, until the authentication handshake is finalized;
-    // later on, the application can check the AuthenticationStatus property
-    // of THttpServerRequest and its associated AuthenticatedUser value
-    // see https://msdn.microsoft.com/en-us/library/windows/desktop/aa364452
-    // - will raise an EHttpApiServer exception if the old HTTP API 1.x is used
-    // so you should better test the availability of the method first:
-    // ! if aServer.HasApi2 then
-    // !   SetAuthenticationSchemes(....);
-    // - this method will work on the current group, for all instances
-    // - see HTTPAPI_AUTH_ENABLE_ALL constant to set all available schemes
-    // - optional Realm parameters can be used when haBasic scheme is defined
-    // - optional DomainName and Realm parameters can be used for haDigest
-    procedure SetAuthenticationSchemes(schemes: THttpApiRequestAuthentications;
-      const DomainName: SynUnicode = ''; const Realm: SynUnicode = '');
-    /// read-only access to HTTP API 2.0 server-side enabled authentication schemes
-    property AuthenticationSchemes: THttpApiRequestAuthentications
-      read fAuthenticationSchemes;
-    /// read-only access to check if the HTTP API 2.0 logging is enabled
-    // - use LogStart/LogStop methods to change this property value
-    property Logging: boolean
-      read GetLogging;
-    /// the current HTTP API 2.0 logging Service name
-    // - should be UTF-8 encoded, if LogStart(aFlags=[hlfUseUtf8Conversion])
-    // - this value is dedicated to one instance, so the main instance won't
-    // propagate the change to all cloned instances
-    property LoggingServiceName: RawUtf8
-      read fLoggingServiceName write SetLoggingServiceName;
-    /// read-only access to the low-level HTTP API 2.0 Session ID
-    property ServerSessionID: HTTP_SERVER_SESSION_ID
-      read fServerSessionID;
-    /// read-only access to the low-level HTTP API 2.0 URI Group ID
-    property UrlGroupID: HTTP_URL_GROUP_ID
-      read fUrlGroupID;
-    /// how many bytes are retrieved in a single call to ReceiveRequestEntityBody
-    // - set by default to 1048576, i.e. 1 MB - practical limit is around 20 MB
-    // - you may customize this value if you encounter HTTP error HTTP_NOTACCEPTABLE
-    // (406) from client, corresponding to an ERROR_NO_SYSTEM_RESOURCES (1450)
-    // exception on server side, when uploading huge data content
-    property ReceiveBufferSize: cardinal
-      read fReceiveBufferSize write SetReceiveBufferSize;
-  published
-    /// TRUE if this instance is in fact a cloned instance for the thread pool
-    property Cloned: boolean
-      read GetCloned;
-    /// return the list of registered URL on this server instance
-    property RegisteredUrl: SynUnicode
-      read GetRegisteredUrl;
-    /// the maximum allowed bandwidth rate in bytes per second (via HTTP API 2.0)
-    // - Setting this value to 0 allows an unlimited bandwidth
-    // - by default Windows not limit bandwidth (actually limited to 4 Gbit/sec).
-    // - will return 0 if the system does not support HTTP API 2.0 (i.e.
-    // under Windows XP or Server 2003)
-    property MaxBandwidth: cardinal
-      read GetMaxBandwidth write SetMaxBandwidth;
-    /// the maximum number of HTTP connections allowed (via HTTP API 2.0)
-    // - Setting this value to 0 allows an unlimited number of connections
-    // - by default Windows does not limit number of allowed connections
-    // - will return 0 if the system does not support HTTP API 2.0 (i.e.
-    // under Windows XP or Server 2003)
-    property MaxConnections: cardinal
-      read GetMaxConnections write SetMaxConnections;
-  end;
-
-
-{ ****************** THttpApiWebSocketServer Over Windows http.sys Module }
-
-type
-  TSynThreadPoolHttpApiWebSocketServer = class;
-  TSynWebSocketGuard = class;
-  THttpApiWebSocketServer = class;
-  THttpApiWebSocketServerProtocol = class;
-
-  /// current state of a THttpApiWebSocketConnection
-  TWebSocketState = (
-    wsConnecting,
-    wsOpen,
-    wsClosing,
-    wsClosedByClient,
-    wsClosedByServer,
-    wsClosedByGuard,
-    wsClosedByShutdown);
-
-  /// structure representing a single WebSocket connection
-  {$ifdef USERECORDWITHMETHODS}
-  THttpApiWebSocketConnection = record
-  {$else}
-  THttpApiWebSocketConnection = object
-  {$endif USERECORDWITHMETHODS}
-  private
-    fOverlapped: TOverlapped;
-    fState: TWebSocketState;
-    fProtocol: THttpApiWebSocketServerProtocol;
-    fOpaqueHTTPRequestId: HTTP_REQUEST_ID;
-    fWSHandle: WEB_SOCKET_HANDLE;
-    fLastActionContext: Pointer;
-    fLastReceiveTickCount: Int64;
-    fPrivateData: pointer;
-    fBuffer: RawByteString;
-    fCloseStatus: WEB_SOCKET_CLOSE_STATUS;
-    fIndex: integer;
-    function ProcessActions(ActionQueue: cardinal): boolean;
-    function ReadData(const WebsocketBufferData): integer;
-    procedure WriteData(const WebsocketBufferData);
-    procedure BeforeRead;
-    procedure DoOnMessage(aBufferType: WEB_SOCKET_BUFFER_TYPE;
-      aBuffer: Pointer; aBufferSize: ULONG);
-    procedure DoOnConnect;
-    procedure DoOnDisconnect;
-    procedure InternalSend(aBufferType: WEB_SOCKET_BUFFER_TYPE; WebsocketBufferData: pointer);
-    procedure Ping;
-    procedure Disconnect;
-    procedure CheckIsActive;
-    // call onAccept Method of protocol, and if protocol not accept connection or
-    // can not be accepted from other reasons return false else return true
-    function TryAcceptConnection(aProtocol: THttpApiWebSocketServerProtocol;
-      Ctxt: THttpServerRequestAbstract; aNeedHeader: boolean): boolean;
-  public
-    /// Send data to client
-    procedure Send(aBufferType: WEB_SOCKET_BUFFER_TYPE;
-      aBuffer: Pointer; aBufferSize: ULONG);
-    /// Close connection
-    procedure Close(aStatus: WEB_SOCKET_CLOSE_STATUS;
-      aBuffer: Pointer; aBufferSize: ULONG);
-    /// Index of connection in protocol's connection list
-    property Index: integer
-      read fIndex;
-    /// Protocol of connection
-    property Protocol: THttpApiWebSocketServerProtocol
-       read fProtocol;
-    /// Custom user data
-    property PrivateData: pointer
-      read fPrivateData write fPrivateData;
-    /// Access to the current state of this connection
-    property State: TWebSocketState
-      read fState;
-  end;
-
-  PHttpApiWebSocketConnection = ^THttpApiWebSocketConnection;
-
-  THttpApiWebSocketConnectionVector =
-    array[0..MaxInt div SizeOf(PHttpApiWebSocketConnection) - 1] of
-    PHttpApiWebSocketConnection;
-
-  PHttpApiWebSocketConnectionVector = ^THttpApiWebSocketConnectionVector;
-
-  /// Event handler on THttpApiWebSocketServerProtocol Accepted connection
-  TOnHttpApiWebSocketServerAcceptEvent = function(Ctxt: THttpServerRequest;
-    var Conn: THttpApiWebSocketConnection): boolean of object;
-  /// Event handler on THttpApiWebSocketServerProtocol Message received
-  TOnHttpApiWebSocketServerMessageEvent = procedure(var Conn: THttpApiWebSocketConnection;
-    aBufferType: WEB_SOCKET_BUFFER_TYPE; aBuffer: Pointer; aBufferSize: ULONG) of object;
-  /// Event handler on THttpApiWebSocketServerProtocol connection
-  TOnHttpApiWebSocketServerConnectEvent = procedure(
-    var Conn: THttpApiWebSocketConnection) of object;
-  /// Event handler on THttpApiWebSocketServerProtocol disconnection
-  TOnHttpApiWebSocketServerDisconnectEvent = procedure(var Conn: THttpApiWebSocketConnection;
-    aStatus: WEB_SOCKET_CLOSE_STATUS; aBuffer: Pointer; aBufferSize: ULONG) of object;
-
-  /// Protocol Handler of websocket endpoints events
-  // - maintains a list of all WebSockets clients for a given protocol
-  THttpApiWebSocketServerProtocol = class
-  private
-    fName: RawUtf8;
-    fManualFragmentManagement: boolean;
-    fOnAccept: TOnHttpApiWebSocketServerAcceptEvent;
-    fOnMessage: TOnHttpApiWebSocketServerMessageEvent;
-    fOnFragment: TOnHttpApiWebSocketServerMessageEvent;
-    fOnConnect: TOnHttpApiWebSocketServerConnectEvent;
-    fOnDisconnect: TOnHttpApiWebSocketServerDisconnectEvent;
-    fConnections: PHttpApiWebSocketConnectionVector;
-    fConnectionsCapacity: integer;
-    //Count of used connections. Some of them can be nil(if not used more)
-    fConnectionsCount: integer;
-    fFirstEmptyConnectionIndex: integer;
-    fServer: THttpApiWebSocketServer;
-    fSafe: TRTLCriticalSection;
-    fPendingForClose: TSynList;
-    fIndex: integer;
-    function AddConnection(aConn: PHttpApiWebSocketConnection): integer;
-    procedure RemoveConnection(index: integer);
-    procedure doShutdown;
-  public
-    /// initialize the WebSockets process
-    // - if aManualFragmentManagement is true, onMessage will appear only for whole
-    // received messages, otherwise OnFragment handler must be passed (for video
-    // broadcast, for example)
-    constructor Create(const aName: RawUtf8; aManualFragmentManagement: boolean;
-      aServer: THttpApiWebSocketServer;
-      const aOnAccept: TOnHttpApiWebSocketServerAcceptEvent;
-      const aOnMessage: TOnHttpApiWebSocketServerMessageEvent;
-      const aOnConnect: TOnHttpApiWebSocketServerConnectEvent;
-      const aOnDisconnect: TOnHttpApiWebSocketServerDisconnectEvent;
-      const aOnFragment: TOnHttpApiWebSocketServerMessageEvent = nil);
-    /// finalize the process
-    destructor Destroy; override;
-    /// text identifier
-    property Name: RawUtf8
-      read fName;
-    /// identify the endpoint instance
-    property Index: integer
-      read fIndex;
-    /// OnFragment event will be called for each fragment
-    property ManualFragmentManagement: boolean
-      read fManualFragmentManagement;
-    /// event triggerred when a WebSockets client is initiated
-    property OnAccept: TOnHttpApiWebSocketServerAcceptEvent
-      read fOnAccept;
-    /// event triggerred when a WebSockets message is received
-    property OnMessage: TOnHttpApiWebSocketServerMessageEvent
-      read fOnMessage;
-    /// event triggerred when a WebSockets client is connected
-    property OnConnect: TOnHttpApiWebSocketServerConnectEvent
-      read fOnConnect;
-    /// event triggerred when a WebSockets client is gracefully disconnected
-    property OnDisconnect: TOnHttpApiWebSocketServerDisconnectEvent
-      read fOnDisconnect;
-    /// event triggerred when a non complete frame is received
-    // - required if ManualFragmentManagement is true
-    property OnFragment: TOnHttpApiWebSocketServerMessageEvent
-      read fOnFragment;
-
-    /// Send message to the WebSocket connection identified by its index
-    function Send(index: integer; aBufferType: ULONG;
-      aBuffer: Pointer; aBufferSize: ULONG): boolean;
-    /// Send message to all connections of this protocol
-    function Broadcast(aBufferType: ULONG;
-      aBuffer: Pointer; aBufferSize: ULONG): boolean;
-    /// Close WebSocket connection identified by its index
-    function Close(index: integer; aStatus: WEB_SOCKET_CLOSE_STATUS;
-      aBuffer: Pointer; aBufferSize: ULONG): boolean;
-  end;
-
-  THttpApiWebSocketServerProtocolDynArray =
-    array of THttpApiWebSocketServerProtocol;
-  PHttpApiWebSocketServerProtocolDynArray =
-    ^THttpApiWebSocketServerProtocolDynArray;
-
-  /// HTTP & WebSocket server using fast http.sys kernel-mode server
-  // - can be used like simple THttpApiServer
-  // - when AddUrlWebSocket is called WebSocket support are added
-  // in this case WebSocket will receiving the frames in asynchronous
-  THttpApiWebSocketServer = class(THttpApiServer)
-  private
-    fThreadPoolServer: TSynThreadPoolHttpApiWebSocketServer;
-    fGuard: TSynWebSocketGuard;
-    fLastConnection: PHttpApiWebSocketConnection;
-    fPingTimeout: integer;
-    fRegisteredProtocols: PHttpApiWebSocketServerProtocolDynArray;
-    fOnWSThreadStart: TOnNotifyThread;
-    fOnWSThreadTerminate: TOnNotifyThread;
-    fSendOverlaped: TOverlapped;
-    fServiceOverlaped: TOverlapped;
-    fOnServiceMessage: TThreadMethod;
-    procedure SetOnWSThreadTerminate(const Value: TOnNotifyThread);
-    function GetProtocol(index: integer): THttpApiWebSocketServerProtocol;
-    function getProtocolsCount: integer;
-    procedure SetOnWSThreadStart(const Value: TOnNotifyThread);
-  protected
-    function UpgradeToWebSocket(Ctxt: THttpServerRequestAbstract): cardinal;
-    procedure DoAfterResponse(Ctxt: THttpServerRequest; const Referer: RawUtf8;
-      StatusCode: cardinal; Elapsed, Received, Sent: QWord); override;
-    function GetSendResponseFlags(Ctxt: THttpServerRequest): integer; override;
-    procedure DestroyMainThread; override;
-  public
-    /// initialize the HTTPAPI based Server with WebSocket support
-    // - will raise an exception if http.sys or websocket.dll is not available
-    // (e.g. before Windows 8) or if the request queue creation failed
-    // - for aPingTimeout explanation see PingTimeout property documentation
-    constructor Create(aSocketThreadsCount: integer = 1;
-      aPingTimeout: integer = 0; const QueueName: SynUnicode = '';
-      const aOnWSThreadStart: TOnNotifyThread = nil;
-      const aOnWSThreadTerminate: TOnNotifyThread = nil;
-      ProcessOptions: THttpServerOptions = []); reintroduce;
-    /// create a WebSockets processing clone from the main thread
-    // - do not use directly - is called during thread pool creation
-    constructor CreateClone(From: THttpApiServer); override;
-    /// prepare the process for a given THttpApiWebSocketServerProtocol
-    procedure RegisterProtocol(const aName: RawUtf8; aManualFragmentManagement: boolean;
-      const aOnAccept: TOnHttpApiWebSocketServerAcceptEvent;
-      const aOnMessage: TOnHttpApiWebSocketServerMessageEvent;
-      const aOnConnect: TOnHttpApiWebSocketServerConnectEvent;
-      const aOnDisconnect: TOnHttpApiWebSocketServerDisconnectEvent;
-      const aOnFragment: TOnHttpApiWebSocketServerMessageEvent = nil);
-    /// register the URLs to Listen on using WebSocket
-    // - aProtocols is an array of a recond with callbacks, server call during
-    // WebSocket activity
-    function AddUrlWebSocket(const aRoot, aPort: RawUtf8; Https: boolean = false;
-      const aDomainName: RawUtf8 = '*'; aRegisterUri: boolean = false): integer;
-    /// handle the HTTP request
-    function Request(Ctxt: THttpServerRequestAbstract): cardinal; override;
-    /// Ping timeout in seconds. 0 mean no ping.
-    // - if connection not receive messages longer than this timeout
-    // TSynWebSocketGuard will send ping frame
-    // - if connection not receive any messages longer than double of
-    // this timeout it will be closed
-    property PingTimeout: integer
-      read fPingTimeout;
-    /// access to the associated endpoints
-    property Protocols[index: integer]: THttpApiWebSocketServerProtocol
-      read GetProtocol;
-    /// access to the associated endpoints count
-    property ProtocolsCount: integer
-      read getProtocolsCount;
-    /// event called when the processing thread starts
-    property OnWSThreadStart: TOnNotifyThread
-      read FOnWSThreadStart write SetOnWSThreadStart;
-    /// event called when the processing thread termintes
-    property OnWSThreadTerminate: TOnNotifyThread
-      read FOnWSThreadTerminate write SetOnWSThreadTerminate;
-    /// send a "service" message to a WebSocketServer to wake up a WebSocket thread
-    // - can be called from any thread
-    // - when a webSocket thread receives such a message it will call onServiceMessage
-    // in the thread context
-    procedure SendServiceMessage;
-    /// event called when a service message is raised
-    property OnServiceMessage: TThreadMethod
-      read fOnServiceMessage write fOnServiceMessage;
-  end;
-
-  /// a Thread Pool, used for fast handling of WebSocket requests
-  TSynThreadPoolHttpApiWebSocketServer = class(TSynThreadPool)
-  protected
-    fServer: THttpApiWebSocketServer;
-    procedure OnThreadStart(Sender: TThread);
-    procedure OnThreadTerminate(Sender: TThread);
-    function NeedStopOnIOError: boolean; override;
-    // aContext is a PHttpApiWebSocketConnection, or fServer.fServiceOverlaped
-    // (SendServiceMessage) or fServer.fSendOverlaped (WriteData)
-    procedure Task(aCaller: TSynThreadPoolWorkThread;
-      aContext: Pointer); override;
-  public
-    /// initialize the thread pool
-    constructor Create(Server: THttpApiWebSocketServer;
-      NumberOfThreads: integer = 1); reintroduce;
-  end;
-
-  /// Thread for closing deprecated WebSocket connections
-  // - i.e. which have not responsed after PingTimeout interval
-  TSynWebSocketGuard = class(TThread)
-  protected
-    fServer: THttpApiWebSocketServer;
-    fSmallWait, fWaitCount: integer;
-    procedure Execute; override;
-  public
-    /// initialize the thread
-    constructor Create(Server: THttpApiWebSocketServer); reintroduce;
-  end;
-
-{$endif USEWININET}
-
-
-implementation
-
-
-{ ******************** Abstract UDP Server }
-
-{ TUdpServerThread }
-
-procedure TUdpServerThread.OnIdle(tix64: Int64);
-begin
-  // do nothing by default
-end;
-
-constructor TUdpServerThread.Create(LogClass: TSynLogClass;
-  const BindAddress, BindPort, ProcessName: RawUtf8; TimeoutMS: integer);
-var
-  ident: RawUtf8;
-  res: TNetResult;
-begin
-  GetMem(fFrame, SizeOf(fFrame^));
-  ident := ProcessName;
-  if ident = '' then
-    FormatUtf8('udp%srv', [BindPort], ident);
-   LogClass.Add.Log(sllTrace, 'Create: bind %:% for input requests on %',
-     [BindAddress, BindPort, ident], self);
-  res := NewSocket(BindAddress, BindPort, nlUdp, {bind=}true,
-    TimeoutMS, TimeoutMS, TimeoutMS, 10, fSock, @fSockAddr);
-  if res <> nrOk then
-    // on binding error, raise exception before the thread is actually created
-    raise EUdpServer.Create('%s.Create binding error on %s:%s',
-      [ClassNameShort(self)^, BindAddress, BindPort], res);
-  AfterBind;
-  inherited Create({suspended=}false, LogClass, ident);
-end;
-
-destructor TUdpServerThread.Destroy;
-var
-  sock: TNetSocket;
-begin
-  fLogClass.Add.Log(sllDebug, 'Destroy: ending %', [fProcessName], self);
-  // try to release fSock.WaitFor(1000) in DoExecute
-  Terminate;
-  if fProcessing and
-     (fSock <> nil) then
-  {$ifdef OSPOSIX} // a broadcast address won't reach DoExecute
-  if (fSockAddr.IP4 and $ff000000) = $ff000000 then // check x.x.x.255
-    fSock.ShutdownAndClose({rdwr=}true) // will release acept() ASAP
-  else
-  {$endif OSPOSIX}
-  begin
-    sock := fSockAddr.NewSocket(nlUdp);
-    if sock <> nil then
-    begin
-      fLogClass.Add.Log(sllTrace, 'Destroy: send final packet', self);
-      sock.SetSendTimeout(10);
-      sock.SendTo(pointer(UDP_SHUTDOWN), length(UDP_SHUTDOWN), fSockAddr);
-      sock.ShutdownAndClose(false);
-    end;
-  end;
-  // finalize this thread process
-  TerminateAndWaitFinished;
-  inherited Destroy;
-  if fSock <> nil then
-    fSock.ShutdownAndClose({rdwr=}true);
-  FreeMem(fFrame);
-end;
-
-function TUdpServerThread.GetIPWithPort: RawUtf8;
-begin
-  result := fSockAddr.IPWithPort;
-end;
-
-procedure TUdpServerThread.AfterBind;
-begin
-  // do nothing by default
-end;
-
-procedure TUdpServerThread.DoExecute;
-var
-  len: integer;
-  tix64: Int64;
-  tix, lasttix: cardinal;
-  remote: TNetAddr;
-  res: TNetResult;
-begin
-  fProcessing := true;
-  lasttix := 0;
-  // main server process loop
-  try
-    if fSock = nil then // paranoid check
-      raise EUdpServer.CreateFmt('%s.Execute: Bind failed', [ClassNameShort(self)^]);
-    while not Terminated do
-    begin
-      if fSock.WaitFor(1000, [neRead]) <> [] then
-      begin
-        if Terminated then
-        begin
-          fLogClass.Add.Log(sllDebug, 'DoExecute: Terminated', self);
-          break;
-        end;
-        res := fSock.RecvPending(len);
-        if (res = nrOk) and
-           (len >= 4) then
-        begin
-          PInteger(fFrame)^ := 0;
-          len := fSock.RecvFrom(fFrame, SizeOf(fFrame^), remote);
-          if Terminated then
-            break;
-          if (len >= 0) and // -1=error, 0=shutdown
-             (CompareBuf(UDP_SHUTDOWN, fFrame, len) <> 0) then // paranoid
-          begin
-            inc(fReceived);
-            OnFrameReceived(len, remote);
-          end;
-        end
-        else if res <> nrRetry then
-          SleepHiRes(100); // don't loop with 100% cpu on failure
-      end;
-      if Terminated then
-        break;
-      tix64 := mormot.core.os.GetTickCount64;
-      tix := tix64 shr 9; // div 512
-      if tix <> lasttix then
-      begin
-        lasttix := tix;
-        OnIdle(tix64); // called every 512 ms at most
-      end;
-    end;
-    OnShutdown; // should close all connections
-  except
-    on E: Exception do
-      // any exception would break and release the thread
-      FormatUtf8('% [%]', [E, E.Message], fExecuteMessage);
-  end;
-  fProcessing := false;
-end;
-
-
-{ ******************** Custom URI Routing using an efficient Radix Tree }
-
-function UriMethod(const Text: RawUtf8; out Method: TUriRouterMethod): boolean;
-begin
-  result := false;
-  if Text = '' then
-    exit;
-  case PCardinal(Text)^ of // case-sensitive test in occurrence order
-    ord('G') + ord('E') shl 8 + ord('T') shl 16:
-      Method := urmGet;
-    ord('P') + ord('O') shl 8 + ord('S') shl 16 + ord('T') shl 24:
-      Method := urmPost;
-    ord('P') + ord('U') shl 8 + ord('T') shl 16:
-      Method := urmPut;
-    ord('H') + ord('E') shl 8 + ord('A') shl 16 + ord('D') shl 24:
-      Method := urmHead;
-    ord('D') + ord('E') shl 8 + ord('L') shl 16 + ord('E') shl 24:
-      Method := urmDelete;
-    ord('O') + ord('P') shl 8 + ord('T') shl 16 + ord('I') shl 24:
-      Method := urmOptions;
-  else
-    exit;
-  end;
-  result := true;
-end;
-
-function IsValidUriRoute(p: PUtf8Char): boolean;
-begin
-  result := false;
-  if p = nil then
-    exit;
-  repeat
-    if p^ = '<' then // parse <param> or <path:param> place-holders
-    begin
-      inc(p);
-      while p^ <> '>' do
-        if p^ = #0 then
-          exit
-        else
-          inc(p);
-    end
-    else if not (p^ in ['/', '_', '-', '.', '$', '0'..'9', 'a'..'z', 'A'..'Z']) then
-      exit; // not a valid plain URI character
-    inc(p);
-  until p^ = #0;
-  result := true;
-end;
-
-
-{ TUriTreeNode }
-
-function TUriTreeNode.Split(const Text: RawUtf8): TRadixTreeNode;
-begin
-  result := inherited Split(Text);
-  TUriTreeNode(result).Data := Data;
-  Finalize(Data);
-  FillCharFast(Data, SizeOf(Data), 0);
-end;
-
-function TUriTreeNode.LookupParam(Ctxt: TObject; Pos: PUtf8Char; Len: integer): boolean;
-var
-  req: THttpServerRequest absolute Ctxt;
-  n: PtrInt;
-  v: PIntegerArray;
-begin
-  result := false;
-  if Len < 0 then // Pos^ = '?par=val&par=val&...'
-  begin
-    req.fUrlParamPos := Pos; // for faster req.UrlParam()
-    exit;
-  end;
-  req.fRouteName := pointer(Names); // fast assignment as pointer reference
-  n := length(Names) * 2; // length(Names[]) = current parameter index
-  if length(req.fRouteValuePosLen) < n then
-    SetLength(req.fRouteValuePosLen, n + 24); // alloc once by 12 params
-  v := @req.fRouteValuePosLen[n - 2];
-  n := Pos - pointer(req.Url);
-  if PtrUInt(n) > PtrUInt(length(req.Url)) then
-    exit; // paranoid check to avoid any overflow
-  v[0] := n;   // value position (0-based) in Ctxt.Url
-  v[1] := Len; // value length in Ctxt.Url
-  result := true;
-end;
-
-procedure TUriTreeNode.RewriteUri(Ctxt: THttpServerRequestAbstract);
-var
-  n: TDALen;
-  len: integer;
-  t, v: PIntegerArray;
-  p: PUtf8Char;
-  new: pointer; // fast temporary RawUtf8
-begin
-  // compute length of the new URI with injected values
-  t := pointer(Data.ToUriPosLen); // [pos1,len1,valndx1,...] trio rules
-  n := PDALen(PAnsiChar(t) - _DALEN)^ + _DAOFF;
-  v := pointer(THttpServerRequest(Ctxt).fRouteValuePosLen); // [pos,len] pairs
-  if v = nil then
-     exit; // paranoid
-  len := Data.ToUriStaticLen;
-  repeat
-    if t[2] >= 0 then            // t[2]=valndx in v=fRouteValuePosLen[]
-      inc(len, v[t[2] * 2 + 1]); // add value length
-    t := @t[3];
-    dec(n, 3)
-  until n = 0;
-  // compute the new URI with injected values
-  new := FastNewString(len, CP_UTF8);
-  t := pointer(Data.ToUriPosLen);
-  n := PDALen(PAnsiChar(t) - _DALEN)^ + _DAOFF;
-  p := new; // write new URI
-  repeat
-    if t[1] <> 0 then    // t[1]=len
-    begin
-      MoveFast(PByteArray(Data.ToUri)[t[0]], p^, t[1]); // static
-      inc(p, t[1]);
-    end;
-    if t[2] >= 0 then    // t[2]=valndx in fRouteValuePosLen[]
-    begin
-      v := @THttpServerRequest(Ctxt).fRouteValuePosLen[t[2] * 2];
-      MoveFast(PByteArray(Ctxt.Url)[v[0]], p^, v[1]); // value [pos,len] pair
-      inc(p, v[1]);
-    end;
-    t := @t[3];
-    dec(n, 3)
-  until n = 0;
-  FastAssignNew(THttpServerRequest(Ctxt).fUrl, new); // replace
-  //if p - new <> len then raise EUriRouter.Create('??');
-end;
-
-
-{ TUriTree }
-
-function TUriTree.Root: TUriTreeNode;
-begin
-  result := fRoot as TUriTreeNode;
-end;
-
-
-{ TUriRouter }
-
-destructor TUriRouter.Destroy;
-var
-  m: TUriRouterMethod;
-begin
-  inherited Destroy;
-  for m := low(fTree) to high(fTree) do
-    fTree[m].Free;
-end;
-
-procedure TUriRouter.Clear(aMethods: TUriRouterMethods);
-var
-  m: TUriRouterMethod;
-begin
-  if self = nil then
-    exit; // avoid unexpected GPF
-  fSafe.WriteLock;
-  try
-    FillCharFast(fEntries, SizeOf(fEntries), 0);
-    for m := low(fTree) to high(fTree) do
-      if m in aMethods then
-        FreeAndNil(fTree[m]);
-  finally
-    fSafe.WriteUnLock;
-  end;
-end;
-
-procedure TUriRouter.Setup(aFrom: TUriRouterMethod; const aFromUri: RawUtf8;
-  aTo: TUriRouterMethod; const aToUri: RawUtf8;
-  const aExecute: TOnHttpServerRequest);
-var
-  n: TUriTreeNode;
-  u: PUtf8Char;
-  fromU, toU, item: RawUtf8;
-  names: TRawUtf8DynArray;
-  pos: PtrInt;
-begin
-  if self = nil then
-    exit; // avoid unexpected GPF
-  fromU := StringReplaceAll(aFromUri, '*', '<path:path>');
-  toU := StringReplaceAll(aToUri, '*', '<path:path>');
-  if not IsValidUriRoute(pointer(fromU)) then
-    raise EUriRouter.CreateUtf8('Invalid char in %.Setup(''%'')',
-      [self, aFromUri]);
-  fSafe.WriteLock;
-  try
-    if fTree[aFrom] = nil then
-      fTree[aFrom] := TUriTree.Create(fTreeNodeClass, fTreeOptions);
-    n := fTree[aFrom].Setup(fromU, names) as TUriTreeNode;
-    if n = nil then
-      exit;
-    // the leaf should have the Rewrite/Run information to process on match
-    if n.Data.ToUri <> '' then
-      if toU = n.Data.ToUri then
-        exit // same redirection: do nothing
-      else
-        raise EUriRouter.CreateUtf8('%.Setup(''%''): already redirect to %',
-          [self, aFromUri, n.Data.ToUri]);
-    if Assigned(n.Data.Execute) then
-      if CompareMem(@n.Data.Execute, @aExecute, SizeOf(TMethod)) then
-        exit // same callback: do nothing
-      else
-        raise EUriRouter.CreateUtf8('%.Setup(''%''): already registered',
-          [self, aFromUri]);
-    if Assigned(aExecute) then
-      // this URI should redirect to a TOnHttpServerRequest callback
-      n.Data.Execute := aExecute
-    else
-    begin
-      n.Data.ToUriMethod := aTo;
-      n.Data.ToUri := toU;
-      n.Data.ToUriPosLen := nil; // store [pos1,len1,valndx1,...] trios
-      n.Data.ToUriStaticLen := 0;
-      n.Data.ToUriErrorStatus := Utf8ToInteger(toU, 200, 599, 0);
-      if n.Data.ToUriErrorStatus = 0 then // a true URI, not an HTTP error code
-      begin
-        // pre-compute the rewritten URI into Data.ToUriPosLen[]
-        u := pointer(toU);
-        if u = nil then
-          raise EUriRouter.CreateUtf8('No ToUri in %.Setup(''%'')',
-            [self, aFromUri]);
-        if PosExChar('<', toU) <> 0 then // n.Data.ToUriPosLen=nil to use ToUri
-          repeat
-            pos := u - pointer(toU);
-            GetNextItem(u, '<', item); // static
-            AddInteger(n.Data.ToUriPosLen, pos);          // position
-            AddInteger(n.Data.ToUriPosLen, length(item)); // length (may be 0)
-            inc(n.Data.ToUriStaticLen, length(item));
-            if (u = nil) or
-               (u^ = #0) then
-              pos := -1
-            else
-            begin
-              GetNextItem(u, '>', item); // <name>
-              pos := PosExChar(':', item);
-              if pos <> 0 then
-                system.delete(item, 1, pos);
-              if item = '' then
-                raise EUriRouter.CreateUtf8('Void <> in %.Setup(''%'')',
-                  [self, aToUri]);
-              pos := FindRawUtf8(names, item);
-              if pos < 0 then
-                raise EUriRouter.CreateUtf8('Unknown <%> in %.Setup(''%'')',
-                  [item, self, aToUri]);
-            end;
-            AddInteger(n.Data.ToUriPosLen, pos);  // value index in Names[]
-          until (u = nil) or
-                (u^ = #0);
-      end;
-    end;
-    inc(fEntries[aFrom]);
-  finally
-    fSafe.WriteUnLock;
-  end;
-end;
-
-constructor TUriRouter.Create(aNodeClass: TRadixTreeNodeClass;
-  aOptions: TRadixTreeOptions);
-begin
-  if aNodeClass = nil then
-    raise EUriRouter.CreateUtf8('%.Create with aNodeClass=nil', [self]);
-  fTreeNodeClass := aNodeClass;
-  fTreeOptions := aOptions;
-  inherited Create;
-end;
-
-procedure TUriRouter.Rewrite(aFrom: TUriRouterMethod; const aFromUri: RawUtf8;
-  aTo: TUriRouterMethod; const aToUri: RawUtf8);
-begin
-  Setup(aFrom, aFromUri, aTo, aToUri, nil);
-end;
-
-procedure TUriRouter.Run(aFrom: TUriRouterMethods; const aFromUri: RawUtf8;
-  const aExecute: TOnHttpServerRequest);
-var
-  m: TUriRouterMethod;
-begin
-  for m := low(fTree) to high(fTree) do
-    if m in aFrom then
-      Setup(m, aFromUri, m, '', aExecute);
-end;
-
-procedure TUriRouter.Get(const aFrom, aTo: RawUtf8; aToMethod: TUriRouterMethod);
-begin
-  Rewrite(urmGet, aFrom, aToMethod, aTo);
-end;
-
-procedure TUriRouter.Post(const aFrom, aTo: RawUtf8; aToMethod: TUriRouterMethod);
-begin
-  Rewrite(urmPost, aFrom, aToMethod, aTo);
-end;
-
-procedure TUriRouter.Put(const aFrom, aTo: RawUtf8; aToMethod: TUriRouterMethod);
-begin
-  Rewrite(urmPut, aFrom, aToMethod, aTo);
-end;
-
-procedure TUriRouter.Delete(const aFrom, aTo: RawUtf8; aToMethod: TUriRouterMethod);
-begin
-  Rewrite(urmDelete, aFrom, aToMethod, aTo);
-end;
-
-procedure TUriRouter.Options(const aFrom, aTo: RawUtf8;
-  aToMethod: TUriRouterMethod);
-begin
-  Rewrite(urmOptions, aFrom, aToMethod, aTo);
-end;
-
-procedure TUriRouter.Head(const aFrom, aTo: RawUtf8; aToMethod: TUriRouterMethod);
-begin
-  Rewrite(urmHead, aFrom, aToMethod, aTo);
-end;
-
-procedure TUriRouter.Get(const aUri: RawUtf8;
-  const aExecute: TOnHttpServerRequest);
-begin
-  Run([urmGet], aUri, aExecute);
-end;
-
-procedure TUriRouter.Post(const aUri: RawUtf8;
-  const aExecute: TOnHttpServerRequest);
-begin
-  Run([urmPost], aUri, aExecute);
-end;
-
-procedure TUriRouter.Put(const aUri: RawUtf8;
-  const aExecute: TOnHttpServerRequest);
-begin
-  Run([urmPut], aUri, aExecute);
-end;
-
-procedure TUriRouter.Delete(const aUri: RawUtf8;
-  const aExecute: TOnHttpServerRequest);
-begin
-  Run([urmDelete], aUri, aExecute);
-end;
-
-procedure TUriRouter.Options(const aUri: RawUtf8;
-  const aExecute: TOnHttpServerRequest);
-begin
-  Run([urmOptions], aUri, aExecute);
-end;
-
-procedure TUriRouter.Head(const aUri: RawUtf8;
-  const aExecute: TOnHttpServerRequest);
-begin
-  Run([urmHead], aUri, aExecute);
-end;
-
-procedure TUriRouter.RunMethods(RouterMethods: TUriRouterMethods;
-  Instance: TObject; const Prefix: RawUtf8);
-var
-  met: TPublishedMethodInfoDynArray;
-  m: PtrInt;
-begin
-  if (self <> nil) and
-     (Instance <> nil) and
-     (RouterMethods <> []) then
-    for m := 0 to GetPublishedMethods(Instance, met) - 1 do
-      Run(RouterMethods, Prefix + StringReplaceChars(met[m].Name, '_', '-'),
-        TOnHttpServerRequest(met[m].Method));
-end;
-
-function TUriRouter.Process(Ctxt: THttpServerRequestAbstract): integer;
-var
-  m: TUriRouterMethod;
-  t: TUriTree;
-  found: TUriTreeNode;
-begin
-  result := 0; // nothing to process
-  if (self = nil) or
-     (Ctxt = nil) or
-     (Ctxt.Url = '') or
-     not UriMethod(Ctxt.Method, m) then
-    exit;
-  THttpServerRequest(Ctxt).fRouteName := nil; // paranoid: if called w/o Prepare
-  THttpServerRequest(Ctxt).fRouteNode := nil;
-  t := fTree[m];
-  if t = nil then
-    exit; // this method has no registration yet
-  fSafe.ReadLock;
-  {$ifdef HASFASTTRYFINALLY}
-  try
-  {$else}
-  begin
-  {$endif HASFASTTRYFINALLY}
-    // fast recursive parsing - may return nil, but never raises exception
-    found := pointer(TUriTreeNode(t.fRoot).Lookup(pointer(Ctxt.Url), Ctxt));
-  {$ifdef HASFASTTRYFINALLY}
-  finally
-  {$endif HASFASTTRYFINALLY}
-    fSafe.ReadUnLock;
-  end;
-  if found <> nil then
-    // there is something to react on
-    if Assigned(found.Data.Execute) then
-    begin
-      // request is implemented via a method
-      THttpServerRequest(Ctxt).fRouteNode := found;
-      result := found.Data.Execute(Ctxt);
-    end
-    else if found.Data.ToUri <> '' then
-    begin
-      // request is not implemented here, but the Url should be rewritten
-      if m <> found.Data.ToUriMethod then
-        Ctxt.Method := URIROUTERMETHOD[found.Data.ToUriMethod];
-      if found.Data.ToUriErrorStatus <> 0 then
-        result := found.Data.ToUriErrorStatus // redirect to an error code
-      else if found.Data.ToUriPosLen = nil then
-        Ctxt.Url := found.Data.ToUri    // only static -> just replace URI
-      else
-        found.RewriteUri(Ctxt);         // compute new URI with injected values
-    end;
-end;
-
-function TUriRouter.Lookup(const aUri, aUriMethod: RawUtf8): TUriTreeNode;
-var
-  m: TUriRouterMethod;
-  t: TUriTree;
-begin
-  result := nil;
-  if (self = nil) or
-     (aUri = '') or
-     not UriMethod(aUriMethod, m) then
-    exit;
-  t := fTree[m];
-  if t = nil then
-    exit; // this method has no registration yet
-  fSafe.ReadLock;
-  {$ifdef HASFASTTRYFINALLY}
-  try
-  {$else}
-  begin
-  {$endif HASFASTTRYFINALLY}
-    result := pointer(TUriTreeNode(t.fRoot).Lookup(pointer(aUri), nil));
-  {$ifdef HASFASTTRYFINALLY}
-  finally
-  {$endif HASFASTTRYFINALLY}
-    fSafe.ReadUnLock;
-  end;
-end;
-
-
-{ ******************** Shared Server-Side HTTP Process }
-
-{ THttpServerRequest }
-
-constructor THttpServerRequest.Create(aServer: THttpServerGeneric;
-  aConnectionID: THttpServerConnectionID; aConnectionThread: TSynThread;
-  aConnectionFlags: THttpServerRequestFlags;
-  aConnectionOpaque: PHttpServerConnectionOpaque);
-begin
-  inherited Create;
-  fServer := aServer;
-  fConnectionID := aConnectionID;
-  fConnectionThread := aConnectionThread;
-  fConnectionFlags := aConnectionFlags;
-  fConnectionOpaque := aConnectionOpaque;
-end;
-
-procedure THttpServerRequest.Recycle(aConnectionID: THttpServerConnectionID;
-  aConnectionThread: TSynThread; aConnectionFlags: THttpServerRequestFlags;
-  aConnectionOpaque: PHttpServerConnectionOpaque);
-begin
-  fConnectionID := aConnectionID;
-  fConnectionThread := aConnectionThread;
-  fConnectionFlags := aConnectionFlags;
-  fConnectionOpaque := aConnectionOpaque;
-  // reset fields as Create() does
-  fHost := '';
-  fAuthBearer := '';
-  fUserAgent := '';
-  fRespStatus := 0;
-  fOutContent := '';
-  fOutContentType := '';
-  fOutCustomHeaders := '';
-  fAuthenticationStatus := hraNone;
-  fAuthenticatedUser := '';
-  fErrorMessage := '';
-  fUrlParamPos := nil;
-  fRouteNode := nil;
-  fRouteName := nil; // no fRouteValuePosLen := nil (to reuse allocated array)
-  // Prepare() will set the other fields
-end;
-
-const
-  _CMD_200: array[boolean, boolean] of string[31] = (
-   ('HTTP/1.1 200 OK'#13#10,
-    'HTTP/1.0 200 OK'#13#10),
-   ('HTTP/1.1 206 Partial Content'#13#10,
-    'HTTP/1.0 206 Partial Content'#13#10));
-  _CMD_XXX: array[boolean] of string[15] = (
-    'HTTP/1.1 ',
-    'HTTP/1.0 ');
-
-function THttpServerRequest.SetupResponse(var Context: THttpRequestContext;
-  CompressGz, MaxSizeAtOnce: integer): PRawByteStringBuffer;
-
-  procedure ProcessStaticFile;
-  var
-    fn: TFileName;
-  begin
-    ExtractHeader(fOutCustomHeaders, 'CONTENT-TYPE:', fOutContentType);
-    Utf8ToFileName(OutContent, fn);
-    if (not Assigned(fServer.OnSendFile)) or
-       (not fServer.OnSendFile(self, fn)) then
-      if Context.ContentFromFile(fn, CompressGz) then
-        OutContent := Context.Content
-      else
-      begin
-        FormatString('Impossible to find %', [fn], fErrorMessage);
-        fRespStatus := HTTP_NOTFOUND;
-      end;
-  end;
-
-  procedure ProcessErrorMessage;
-  begin
-    OutCustomHeaders := '';
-    OutContentType := 'text/html; charset=utf-8'; // create message to display
-    StatusCodeToReason(fRespStatus, fRespReason);
-    FormatUtf8(
-      '<!DOCTYPE html><html><body style="font-family:verdana">' +
-      '<h1>% Server Error %</h1><hr><p>HTTP % %</p><p>%</p><small>%</small></body></html>',
-      [
-        fServer.ServerName, fRespStatus, fRespStatus,
-        fRespReason, HtmlEscapeString(fErrorMessage), XPOWEREDVALUE
-      ],
-      RawUtf8(fOutContent));
-  end;
-
-var
-  P, PEnd: PUtf8Char;
-  len: PtrInt;
-  h: PRawByteStringBuffer;
-begin
-  // note: caller should have set hfConnectionClose in Context.HeaderFlags
-  // process content
-  Context.ContentLength := 0;
-  if (OutContentType <> '') and
-     (OutContentType[1] = '!') then
-    if OutContentType = NORESPONSE_CONTENT_TYPE then
-      OutContentType := '' // true HTTP always expects a response
-    else if (OutContent <> '') and
-            (OutContentType = STATICFILE_CONTENT_TYPE) then
-      ProcessStaticFile;
-  if fErrorMessage <> '' then
-    ProcessErrorMessage;
-  // append Command
-  h := @Context.Head;
-  h^.Reset;
-  if fRespStatus = HTTP_SUCCESS then // optimistic approach
-    h^.AppendShort(_CMD_200[
-      rfWantRange in Context.ResponseFlags, // HTTP_PARTIALCONTENT=206 support
-      rfHttp10 in Context.ResponseFlags])   // HTTP/1.0 support
-  else
-  begin // other less common cases
-    h^.AppendShort(_CMD_XXX[rfHttp10 in Context.ResponseFlags]);
-    StatusCodeToReason(fRespStatus, fRespReason);
-    h^.Append(fRespStatus);
-    h^.Append(' ');
-    h^.Append(fRespReason);
-    h^.AppendCRLF;
-  end;
-  // append (and sanitize) custom headers from Request() method
-  P := pointer(OutCustomHeaders);
-  if P <> nil then
-  begin
-    PEnd := P + length(OutCustomHeaders);
-    repeat
-      len := BufferLineLength(P, PEnd); // use fast SSE2 assembly on x86-64 CPU
-      if len > 0 then // no void line (means headers ending)
-      begin
-        if (PCardinal(P)^ or $20202020 =
-             ord('c') + ord('o') shl 8 + ord('n') shl 16 + ord('t') shl 24) and
-           (PCardinal(P + 4)^ or $20202020 =
-             ord('e') + ord('n') shl 8 + ord('t') shl 16 + ord('-') shl 24) and
-           (PCardinal(P + 8)^ or $20202020 =
-             ord('e') + ord('n') shl 8 + ord('c') shl 16 + ord('o') shl 24) and
-           (PCardinal(P + 12)^ or $20202020 =
-             ord('d') + ord('i') shl 8 + ord('n') shl 16 + ord('g') shl 24) and
-           (P[16] = ':') then
-          // custom CONTENT-ENCODING: don't compress
-          integer(Context.CompressAcceptHeader) := 0;
-        h^.Append(P, len);
-        h^.AppendCRLF; // normalize CR/LF endings
-        inc(P, len);
-      end;
-      while P^ in [#10, #13] do
-        inc(P);
-    until P^ = #0;
-  end;
-  // generic headers
-  h^.Append(fServer.fRequestHeaders); // Server: and X-Powered-By:
-  if hsoIncludeDateHeader in fServer.Options then
-    fServer.AppendHttpDate(h^);
-  Context.Content := OutContent;
-  Context.ContentType := OutContentType;
-  OutContent := ''; // dec RefCnt to release body memory ASAP
-  result := Context.CompressContentAndFinalizeHead(MaxSizeAtOnce); // set State
-  // now TAsyncConnectionsSockets.Write(result) should be called
-end;
-
-procedure THttpServerRequest.SetErrorMessage(const Fmt: RawUtf8;
-  const Args: array of const);
-begin
-  FormatString(Fmt, Args, fErrorMessage);
-end;
-
-procedure THttpServerRequest.SetOutJson(Value: pointer; TypeInfo: PRttiInfo);
-begin
-  SaveJson(Value^, TypeInfo, [twoNoSharedStream], RawUtf8(fOutContent), []);
-  fOutContentType := JSON_CONTENT_TYPE_VAR;
-end;
-
-procedure THttpServerRequest.SetOutJson(Value: TObject);
-begin
-  ObjectToJson(Value, RawUtf8(fOutContent), []);
-  fOutContentType := JSON_CONTENT_TYPE_VAR;
-end;
-
-function THttpServerRequest.SetAsyncResponse: integer;
-begin
-  if not Assigned(fOnAsyncResponse) then
-    raise EHttpServer.CreateUtf8(
-      '%.SetAsyncResponse with no OnAsyncResponse callback', [self]);
-  result := HTTP_ASYNCRESPONSE;
-end;
-
-{$ifdef USEWININET}
-
-function THttpServerRequest.GetFullURL: SynUnicode;
-begin
-  if fHttpApiRequest = nil then
-    result := ''
-  else
-    // fHttpApiRequest^.CookedUrl.FullUrlLength is in bytes -> use ending #0
-    result := fHttpApiRequest^.CookedUrl.pFullUrl;
-end;
-
-{$endif USEWININET}
-
-
-{ THttpServerGeneric }
-
-constructor THttpServerGeneric.Create(const OnStart, OnStop: TOnNotifyThread;
-  const ProcessName: RawUtf8; ProcessOptions: THttpServerOptions);
-begin
-  fOptions := ProcessOptions; // should be set before SetServerName
-  SetServerName('mORMot2 (' + OS_TEXT + ')');
-  if hsoEnableLogging in fOptions then
-  begin
-    fLogger := THttpLogger.Create;
-    fLogger.Format := LOGFORMAT_COMBINED; // same default output as nginx
-    fOnAfterResponse := fLogger.Append;   // redirect requests to the logger
-  end;
-  inherited Create(hsoCreateSuspended in fOptions, OnStart, OnStop, ProcessName);
-end;
-
-destructor THttpServerGeneric.Destroy;
-begin
-  inherited Destroy;
-  FreeAndNil(fRoute);
-  FreeAndNil(fLogger);
-end;
-
-function THttpServerGeneric.Route: TUriRouter;
-begin
-  if self = nil then
-    result := nil // avoid GPF
-  else
-  begin
-    if fRoute = nil then
-    begin
-      GlobalLock; // paranoid thread-safety
-      try
-        if fRoute = nil then
-        begin
-          if fRouterClass = nil then
-            fRouterClass := TUriTreeNode;
-          fRoute := TUriRouter.Create(fRouterClass);
-        end;
-      finally
-        GlobalUnLock;
-      end;
-    end;
-    result := fRoute;
-  end;
-end;
-
-procedure THttpServerGeneric.SetFavIcon(const FavIconContent: RawByteString);
-begin
-  if FavIconContent = 'default' then
-    fFavIcon := FavIconBinary
-  else
-    fFavIcon := FavIconContent;
-  if fFavIconRouted then
-    exit; // need to register the route once, but allow custom icon
-  Route.Get('/favicon.ico', GetFavIcon);
-  fFavIconRouted := true;
-end;
-
-function THttpServerGeneric.GetFavIcon(Ctxt: THttpServerRequestAbstract): cardinal;
-begin
-  if fFavIcon = '' then
-    result := HTTP_NOTFOUND
-  else begin
-    Ctxt.OutContent := fFavIcon;
-    Ctxt.OutContentType := 'image/x-icon';
-    result := HTTP_SUCCESS;
-  end;
-end;
-
-function THttpServerGeneric.NextConnectionID: integer;
-begin
-  result := InterlockedIncrement(fCurrentConnectionID);
-  if result = maxInt - 2048 then
-    fCurrentConnectionID := 0; // paranoid keep ID in positive 31-bit range
-end;
-
-procedure THttpServerGeneric.RegisterCompress(aFunction: THttpSocketCompress;
-  aCompressMinSize, aPriority: integer);
-begin
-  RegisterCompressFunc(
-    fCompress, aFunction, fCompressAcceptEncoding, aCompressMinSize, aPriority);
-end;
-
-procedure THttpServerGeneric.Shutdown;
-begin
-  if self <> nil then
-    fShutdownInProgress := true;
-end;
-
-function THttpServerGeneric.Request(Ctxt: THttpServerRequestAbstract): cardinal;
-begin
-  if (self = nil) or
-     fShutdownInProgress then
-    result := HTTP_NOTFOUND
-  else
-  begin
-    if Assigned(Ctxt.ConnectionThread) and
-       Ctxt.ConnectionThread.InheritsFrom(TSynThread) and
-       (not Assigned(TSynThread(Ctxt.ConnectionThread).StartNotified)) then
-      NotifyThreadStart(TSynThread(Ctxt.ConnectionThread));
-    if Assigned(OnRequest) then
-      result := OnRequest(Ctxt)
-    else
-      result := HTTP_NOTFOUND;
-  end;
-end;
-
-function THttpServerGeneric.{%H-}Callback(Ctxt: THttpServerRequest;
-  aNonBlocking: boolean): cardinal;
-begin
-  raise EHttpServer.CreateUtf8('%.Callback is not implemented: try to use ' +
-    'another communication protocol, e.g. WebSockets', [self]);
-end;
-
-procedure THttpServerGeneric.ParseRemoteIPConnID(const Headers: RawUtf8;
-  var RemoteIP: RawUtf8; var RemoteConnID: THttpServerConnectionID);
-var
-  P: PUtf8Char;
-begin
-  if self = nil then // = nil e.g. from TRtspOverHttpServer
-    exit;
-  // real Internet IP (replace RemoteIP='127.0.0.1' from a proxy)
-  if fRemoteIPHeaderUpper <> '' then
-    FindNameValue(Headers, pointer(fRemoteIPHeaderUpper),
-      RemoteIP, {keepnotfound=}true);
-  // real proxy connection ID
-  if fRemoteConnIDHeaderUpper <> '' then
-  begin
-    P := FindNameValue(pointer(Headers), pointer(fRemoteConnIDHeaderUpper));
-    if P <> nil then
-      SetQWord(P, PQWord(@RemoteConnID)^);
-  end;
-  if RemoteConnID = 0 then
-    // fallback to 31-bit sequence
-    RemoteConnID := NextConnectionID;
-end;
-
-procedure THttpServerGeneric.AppendHttpDate(var Dest: TRawByteStringBuffer);
-begin
-  // overriden in THttpAsyncServer.AppendHttpDate with its own per-second cache
-  Dest.AppendShort(HttpDateNowUtc);
-end;
-
-function THttpServerGeneric.CanNotifyCallback: boolean;
-begin
-  result := (self <> nil) and
-            (fCallbackSendDelay <> nil);
-end;
-
-procedure THttpServerGeneric.SetRouterClass(aRouter: TRadixTreeNodeClass);
-begin
-  if fRouterClass <> nil then
-    raise EHttpServer.CreateUtf8('%.RouterClass already set', [self]);
-  fRouterClass := aRouter;
-end;
-
-procedure THttpServerGeneric.SetServerName(const aName: RawUtf8);
-begin
-  fServerName := aName;
-  FormatUtf8('Server: %'#13#10, [fServerName], fRequestHeaders);
-  if not (hsoNoXPoweredHeader in fOptions) then
-    Append(fRequestHeaders, XPOWEREDNAME + ': ' + XPOWEREDVALUE + #13#10);
-end;
-
-procedure THttpServerGeneric.SetOptions(opt: THttpServerOptions);
-begin
-  if fOptions = opt then
-    exit;
-  fOptions := opt;
-  SetServerName(fServerName); // recompute fRequestHeaders
-end;
-
-procedure THttpServerGeneric.SetOnRequest(
-  const aRequest: TOnHttpServerRequest);
-begin
-  fOnRequest := aRequest;
-end;
-
-procedure THttpServerGeneric.SetOnBeforeBody(
-  const aEvent: TOnHttpServerBeforeBody);
-begin
-  fOnBeforeBody := aEvent;
-end;
-
-procedure THttpServerGeneric.SetOnBeforeRequest(
-  const aEvent: TOnHttpServerRequest);
-begin
-  fOnBeforeRequest := aEvent;
-end;
-
-procedure THttpServerGeneric.SetOnAfterRequest(
-  const aEvent: TOnHttpServerRequest);
-begin
-  fOnAfterRequest := aEvent;
-end;
-
-procedure THttpServerGeneric.SetOnAfterResponse(
-  const aEvent: TOnHttpServerAfterResponse);
-begin
-  fOnAfterResponse := aEvent;
-end;
-
-function THttpServerGeneric.DoBeforeRequest(Ctxt: THttpServerRequest): cardinal;
-begin
-  if Assigned(fOnBeforeRequest) then
-    result := fOnBeforeRequest(Ctxt)
-  else
-    result := 0;
-end;
-
-function THttpServerGeneric.DoAfterRequest(Ctxt: THttpServerRequest): cardinal;
-begin
-  if Assigned(fOnAfterRequest) then
-    result := fOnAfterRequest(Ctxt)
-  else
-    result := 0;
-end;
-
-procedure THttpServerGeneric.SetMaximumAllowedContentLength(aMax: cardinal);
-begin
-  fMaximumAllowedContentLength := aMax;
-end;
-
-procedure THttpServerGeneric.SetRemoteIPHeader(const aHeader: RawUtf8);
-begin
-  fRemoteIPHeader := aHeader;
-  fRemoteIPHeaderUpper := UpperCase(aHeader);
-end;
-
-procedure THttpServerGeneric.SetRemoteConnIDHeader(const aHeader: RawUtf8);
-begin
-  fRemoteConnIDHeader := aHeader;
-  fRemoteConnIDHeaderUpper := UpperCase(aHeader);
-end;
-
-
-const
-  // was generated from InitNetTlsContextSelfSignedServer commented lines
-  PRIVKEY_PFX: array[0..2400] of byte = (
-    $30, $82, $09, $5D, $02, $01, $03, $30, $82, $09, $27, $06, $09, $2A, $86, $48,
-    $86, $F7, $0D, $01, $07, $01, $A0, $82, $09, $18, $04, $82, $09, $14, $30, $82,
-    $09, $10, $30, $82, $03, $C7, $06, $09, $2A, $86, $48, $86, $F7, $0D, $01, $07,
-    $06, $A0, $82, $03, $B8, $30, $82, $03, $B4, $02, $01, $00, $30, $82, $03, $AD,
-    $06, $09, $2A, $86, $48, $86, $F7, $0D, $01, $07, $01, $30, $1C, $06, $0A, $2A,
-    $86, $48, $86, $F7, $0D, $01, $0C, $01, $06, $30, $0E, $04, $08, $D4, $F9, $E6,
-    $DE, $12, $70, $DD, $EE, $02, $02, $08, $00, $80, $82, $03, $80, $3A, $91, $73,
-    $2F, $46, $F9, $49, $00, $B6, $90, $5B, $59, $8F, $37, $6F, $19, $6F, $85, $EF,
-    $01, $97, $1D, $CD, $A6, $C5, $04, $DF, $0A, $0F, $87, $28, $59, $80, $9A, $88,
-    $5F, $7F, $8B, $B2, $97, $A5, $13, $6E, $3E, $AB, $04, $B2, $5F, $62, $12, $0B,
-    $30, $A5, $A7, $CC, $54, $9A, $8A, $6B, $6B, $8A, $7F, $0C, $CD, $AF, $BB, $EA,
-    $78, $A5, $7F, $11, $85, $13, $6F, $DB, $61, $40, $D2, $26, $7C, $EB, $99, $A2,
-    $6F, $1B, $A4, $71, $77, $44, $7A, $10, $EC, $02, $3D, $26, $48, $72, $77, $10,
-    $07, $9E, $FE, $75, $20, $7A, $3B, $F2, $D8, $74, $74, $E8, $5C, $FF, $12, $DF,
-    $6C, $ED, $54, $C1, $76, $29, $D7, $2D, $DD, $FA, $3A, $32, $26, $7D, $F0, $31,
-    $CF, $2D, $06, $37, $83, $9B, $39, $92, $2B, $78, $1D, $17, $1A, $D3, $4B, $24,
-    $70, $00, $9F, $66, $8D, $3D, $BE, $05, $E3, $63, $7C, $2E, $58, $F7, $DB, $6D,
-    $4F, $3E, $36, $CF, $0B, $C5, $5F, $B1, $AE, $6D, $E2, $61, $63, $12, $4C, $99,
-    $24, $3E, $C9, $CF, $B9, $97, $20, $4A, $55, $41, $35, $F1, $6C, $43, $9F, $67,
-    $63, $DA, $14, $31, $57, $D2, $13, $B2, $AB, $59, $6B, $30, $D7, $1D, $2C, $54,
-    $ED, $73, $0C, $2D, $AA, $F9, $11, $13, $64, $88, $56, $D8, $B6, $16, $F9, $E7,
-    $9C, $03, $DA, $87, $2F, $7B, $4B, $C2, $EE, $1B, $2C, $53, $06, $74, $D2, $11,
-    $7F, $81, $31, $E8, $EE, $84, $40, $27, $1C, $18, $FA, $66, $02, $B1, $67, $42,
-    $4A, $B9, $4D, $8B, $96, $95, $6B, $AB, $1A, $48, $47, $44, $0E, $63, $2C, $26,
-    $27, $7C, $C1, $C8, $7C, $74, $B8, $1C, $F5, $9D, $6F, $09, $0F, $27, $F0, $B0,
-    $46, $68, $0C, $99, $03, $80, $E5, $81, $2B, $74, $E6, $B4, $02, $12, $AD, $EF,
-    $A8, $E6, $BE, $36, $BF, $24, $2B, $AB, $B5, $4D, $33, $7D, $CD, $A0, $DB, $6D,
-    $19, $68, $C9, $00, $DB, $A3, $D7, $02, $A8, $8A, $FB, $2F, $71, $4A, $A7, $82,
-    $06, $CD, $BC, $E3, $88, $12, $CA, $35, $66, $66, $36, $CF, $2D, $E9, $97, $F8,
-    $C1, $03, $48, $9C, $7A, $F4, $5F, $F5, $BC, $FD, $67, $62, $90, $19, $25, $62,
-    $03, $B2, $B1, $AE, $27, $FF, $A0, $D5, $47, $0E, $A1, $21, $29, $C8, $A5, $19,
-    $D3, $D5, $F1, $0C, $51, $5B, $4A, $DB, $FB, $D8, $A6, $49, $DB, $3A, $8E, $9D,
-    $64, $BE, $24, $01, $80, $F0, $35, $4E, $DA, $83, $5A, $DB, $83, $D7, $7C, $01,
-    $1B, $5C, $8F, $B3, $D7, $B7, $49, $9F, $AF, $C7, $29, $87, $4D, $73, $EF, $D0,
-    $D7, $BE, $BF, $C2, $09, $60, $BB, $FC, $5B, $64, $24, $04, $E6, $09, $9A, $19,
-    $68, $61, $9C, $DA, $62, $5E, $A4, $8A, $38, $5D, $DE, $BD, $4F, $BF, $78, $04,
-    $6D, $CE, $9A, $E2, $E4, $E7, $93, $A1, $E9, $CA, $F1, $3D, $9B, $E5, $14, $C8,
-    $98, $FB, $29, $B0, $1F, $01, $48, $40, $80, $67, $2B, $F2, $30, $21, $1E, $A9,
-    $4A, $B4, $8C, $BE, $DD, $9B, $3E, $2D, $82, $37, $63, $51, $24, $17, $AC, $9A,
-    $49, $BD, $AF, $DF, $2C, $CE, $BC, $D5, $A9, $43, $1F, $7A, $9A, $BF, $7B, $5A,
-    $3E, $F3, $12, $55, $67, $7D, $97, $9B, $B6, $35, $4F, $D4, $97, $DF, $2C, $D9,
-    $40, $32, $1B, $92, $8E, $25, $6E, $F0, $7A, $48, $41, $2B, $9F, $55, $7E, $D2,
-    $E5, $58, $85, $BA, $73, $51, $5C, $3F, $95, $18, $F6, $9B, $6A, $8D, $85, $25,
-    $A2, $5E, $F0, $4F, $F7, $96, $51, $CA, $AC, $FF, $C9, $CC, $96, $4F, $C6, $B0,
-    $63, $60, $C1, $50, $9A, $5B, $0D, $CA, $8F, $19, $CC, $87, $89, $6A, $31, $0F,
-    $10, $DF, $C8, $26, $64, $09, $2E, $59, $94, $22, $24, $E7, $5B, $59, $EB, $86,
-    $F9, $99, $EE, $39, $28, $14, $0C, $A7, $C4, $1F, $B5, $69, $93, $C1, $CC, $DC,
-    $14, $35, $DE, $A8, $EA, $14, $6F, $C0, $D3, $13, $98, $2A, $A9, $55, $D6, $B6,
-    $D4, $84, $0C, $92, $B2, $64, $28, $B5, $0F, $89, $A4, $F2, $7F, $3B, $3C, $35,
-    $5D, $0B, $4A, $42, $6B, $CF, $B4, $70, $78, $B3, $5E, $3E, $3D, $6E, $86, $29,
-    $5F, $F0, $27, $9A, $31, $A5, $6F, $94, $AB, $22, $8D, $E7, $FB, $21, $72, $DA,
-    $5A, $CF, $7B, $6A, $23, $F7, $6C, $05, $6D, $E1, $17, $24, $36, $7C, $3F, $56,
-    $A7, $F4, $96, $8D, $B1, $9E, $D1, $90, $F0, $9D, $F8, $32, $4B, $24, $B5, $5B,
-    $30, $B6, $B1, $3E, $9D, $D0, $FC, $56, $19, $41, $0A, $90, $CB, $E2, $BF, $E4,
-    $55, $D1, $F1, $14, $AF, $90, $B2, $13, $4E, $16, $2A, $1B, $43, $D9, $34, $14,
-    $17, $C8, $8A, $FE, $1C, $A0, $66, $40, $5E, $6B, $9F, $EE, $15, $BF, $90, $D7,
-    $6D, $87, $E2, $03, $10, $2A, $FF, $18, $E5, $A1, $DA, $00, $9B, $B7, $E6, $1E,
-    $3C, $5C, $8A, $36, $1E, $33, $E9, $4D, $89, $DA, $6C, $49, $2F, $0D, $7B, $54,
-    $68, $30, $B3, $AC, $AF, $5F, $6F, $FF, $CB, $EE, $D7, $21, $28, $73, $7D, $32,
-    $32, $D5, $C2, $74, $08, $C3, $01, $7E, $80, $C1, $F4, $CB, $AC, $91, $05, $5D,
-    $B3, $D2, $B6, $95, $D4, $D0, $19, $B8, $25, $46, $D2, $EA, $17, $3A, $BF, $D3,
-    $FF, $DC, $A1, $85, $A8, $56, $01, $1C, $24, $55, $BB, $2D, $6D, $7A, $07, $AC,
-    $C3, $1A, $DC, $93, $97, $60, $9B, $6F, $AA, $4C, $2E, $61, $86, $30, $82, $05,
-    $41, $06, $09, $2A, $86, $48, $86, $F7, $0D, $01, $07, $01, $A0, $82, $05, $32,
-    $04, $82, $05, $2E, $30, $82, $05, $2A, $30, $82, $05, $26, $06, $0B, $2A, $86,
-    $48, $86, $F7, $0D, $01, $0C, $0A, $01, $02, $A0, $82, $04, $EE, $30, $82, $04,
-    $EA, $30, $1C, $06, $0A, $2A, $86, $48, $86, $F7, $0D, $01, $0C, $01, $03, $30,
-    $0E, $04, $08, $04, $E0, $0A, $B0, $D6, $79, $A5, $44, $02, $02, $08, $00, $04,
-    $82, $04, $C8, $7F, $48, $8D, $D1, $AB, $5E, $A1, $D8, $D0, $63, $62, $6A, $D2,
-    $AF, $DD, $20, $DE, $91, $4D, $9A, $2F, $78, $20, $0C, $84, $A2, $C9, $38, $69,
-    $FE, $8A, $AA, $8E, $B6, $3E, $4E, $D7, $CA, $F4, $2E, $6B, $D6, $9D, $C0, $3B,
-    $5A, $4E, $7B, $89, $B8, $86, $38, $29, $87, $08, $A4, $B0, $2A, $ED, $CA, $13,
-    $B2, $FE, $15, $3E, $87, $BD, $1D, $AD, $43, $1F, $62, $93, $C1, $B8, $9F, $93,
-    $46, $74, $B3, $F4, $34, $D3, $9C, $97, $E1, $38, $09, $4C, $F4, $19, $35, $81,
-    $34, $27, $93, $C7, $B3, $FA, $AF, $58, $46, $73, $CC, $56, $91, $9F, $C8, $DC,
-    $6B, $04, $AF, $F1, $67, $65, $3D, $2C, $8E, $D1, $CC, $AC, $B7, $94, $41, $EA,
-    $56, $C4, $45, $ED, $C9, $2C, $BB, $C1, $0F, $05, $06, $73, $03, $33, $D1, $C2,
-    $BC, $34, $B2, $D5, $EA, $78, $5A, $22, $CA, $C3, $B4, $31, $43, $47, $92, $E8,
-    $B4, $21, $F2, $70, $0E, $B5, $1B, $9A, $07, $86, $45, $66, $8F, $DD, $90, $2E,
-    $9B, $AF, $9F, $D4, $04, $42, $EC, $07, $78, $C8, $66, $0F, $19, $AE, $64, $F6,
-    $99, $11, $6C, $71, $DB, $58, $F2, $CE, $13, $29, $FF, $C2, $4A, $C7, $4A, $02,
-    $D8, $28, $F7, $54, $DC, $A8, $FB, $30, $DF, $53, $98, $85, $6D, $3C, $CF, $16,
-    $93, $B9, $8B, $F5, $39, $80, $CD, $84, $36, $0A, $0F, $2F, $A2, $9E, $CB, $9B,
-    $83, $F0, $49, $C5, $34, $B9, $4B, $1D, $5A, $46, $56, $8F, $A8, $05, $E0, $4C,
-    $51, $41, $A4, $6B, $07, $38, $AF, $F4, $43, $81, $8D, $7D, $54, $DD, $85, $DA,
-    $39, $2B, $0E, $EF, $44, $90, $E8, $99, $67, $65, $32, $5B, $F1, $CA, $1F, $CD,
-    $58, $2D, $B3, $1E, $10, $4F, $B5, $6E, $23, $A0, $26, $D3, $22, $A7, $D9, $BD,
-    $CC, $E6, $25, $52, $FE, $00, $70, $B3, $A8, $E6, $BE, $42, $AE, $09, $7A, $AD,
-    $46, $EC, $03, $A5, $12, $D4, $07, $23, $A7, $9E, $7E, $42, $00, $48, $13, $96,
-    $E5, $3B, $55, $13, $2B, $A6, $E6, $6C, $9A, $25, $E0, $53, $27, $B5, $E7, $5F,
-    $2B, $96, $B3, $7C, $77, $A9, $D7, $F7, $14, $C7, $A8, $E1, $19, $0F, $5C, $88,
-    $E4, $F2, $1C, $AD, $71, $E8, $8F, $B2, $F6, $88, $B9, $2A, $57, $63, $EF, $B5,
-    $D7, $CA, $7C, $95, $14, $5E, $9D, $21, $6C, $6F, $87, $37, $88, $B5, $5E, $F1,
-    $8E, $0C, $33, $4B, $32, $A5, $AD, $3C, $B8, $E1, $BC, $1C, $74, $C2, $36, $D4,
-    $14, $37, $96, $1F, $3D, $93, $EF, $23, $5A, $59, $B5, $13, $CD, $34, $C7, $D6,
-    $78, $F5, $DE, $1B, $38, $EC, $70, $D3, $9E, $D4, $08, $EF, $B7, $9C, $34, $14,
-    $12, $9A, $7D, $D0, $7A, $09, $74, $16, $5F, $0E, $88, $CF, $F4, $D7, $F7, $30,
-    $97, $D7, $D2, $18, $FF, $C7, $62, $8D, $37, $D0, $77, $66, $FD, $B3, $EE, $86,
-    $D9, $1B, $9E, $7C, $D0, $D5, $B8, $D7, $F1, $3C, $57, $BE, $51, $07, $A5, $25,
-    $37, $E4, $73, $5E, $60, $B7, $98, $99, $6A, $C1, $F0, $35, $FF, $F6, $D7, $12,
-    $44, $7B, $1E, $70, $BF, $32, $E2, $49, $58, $78, $41, $22, $EE, $B5, $99, $2B,
-    $08, $C6, $A3, $E2, $C6, $65, $06, $8E, $D1, $FB, $CB, $2D, $D9, $0B, $92, $D2,
-    $05, $AB, $91, $EA, $43, $62, $16, $B3, $4B, $73, $7A, $BD, $C5, $41, $A0, $2D,
-    $6D, $28, $44, $A2, $93, $62, $2E, $67, $6B, $4A, $A0, $AB, $5E, $20, $A2, $F3,
-    $00, $56, $B4, $A8, $E8, $A3, $DA, $08, $99, $83, $C2, $AD, $8A, $7F, $85, $70,
-    $3E, $CE, $2F, $39, $06, $77, $A8, $77, $3E, $BF, $E5, $C8, $38, $DC, $68, $28,
-    $35, $49, $C8, $A8, $E3, $FD, $9D, $05, $DC, $70, $4C, $A2, $0D, $2C, $44, $37,
-    $F4, $F3, $B8, $0A, $99, $3C, $97, $10, $92, $77, $58, $B2, $E3, $00, $A2, $0E,
-    $34, $AF, $5F, $C6, $1D, $22, $DD, $34, $57, $DC, $5B, $F1, $F1, $6E, $03, $12,
-    $C2, $6C, $AD, $75, $03, $BF, $CD, $7A, $CD, $52, $0A, $75, $A1, $31, $B5, $19,
-    $DF, $52, $09, $3B, $94, $76, $EE, $1A, $5A, $A8, $8D, $3B, $EE, $B7, $86, $C6,
-    $65, $C7, $E8, $0B, $3C, $B9, $EE, $7D, $80, $22, $89, $3D, $F8, $6C, $9E, $4F,
-    $6E, $C8, $F8, $3A, $54, $76, $B5, $89, $6B, $05, $A5, $C9, $68, $68, $0B, $33,
-    $E5, $55, $E8, $B2, $F9, $39, $DC, $C8, $0A, $13, $94, $01, $D2, $A1, $0A, $42,
-    $F5, $37, $A4, $18, $C9, $97, $BB, $A4, $93, $4C, $49, $BB, $FB, $B0, $F5, $4E,
-    $C5, $D3, $3B, $BD, $A0, $37, $10, $9F, $8F, $E7, $BB, $8A, $6D, $FE, $C3, $6C,
-    $36, $A6, $3D, $C6, $ED, $D0, $7D, $68, $37, $11, $22, $16, $82, $AB, $C4, $02,
-    $EC, $EB, $A0, $7D, $0E, $22, $79, $CE, $6A, $39, $45, $31, $5C, $99, $75, $C3,
-    $6A, $B9, $A1, $00, $2D, $4D, $4D, $F5, $AC, $CC, $1E, $0D, $36, $A7, $36, $40,
-    $53, $6C, $A8, $6C, $B0, $F8, $27, $30, $68, $AE, $06, $39, $A5, $89, $86, $CC,
-    $BB, $B0, $CA, $43, $62, $1D, $71, $6A, $30, $62, $B9, $BC, $DC, $8A, $D1, $23,
-    $04, $6F, $35, $4B, $6F, $81, $B8, $31, $91, $26, $83, $28, $E6, $2E, $D3, $84,
-    $FB, $53, $F9, $6F, $B0, $0E, $37, $E1, $CE, $4D, $6F, $35, $14, $37, $4B, $EE,
-    $31, $46, $EE, $85, $DF, $04, $0D, $3D, $F0, $AC, $D2, $B7, $EF, $AE, $87, $7A,
-    $A8, $C0, $9F, $98, $4E, $E9, $C0, $A6, $7C, $E9, $FF, $D7, $76, $72, $82, $CA,
-    $89, $FB, $94, $9C, $67, $7A, $47, $47, $5C, $2C, $17, $61, $96, $15, $D6, $26,
-    $BB, $0F, $EF, $F0, $C7, $23, $BA, $39, $8A, $08, $B5, $F3, $68, $DE, $54, $80,
-    $15, $A3, $43, $A5, $DA, $0B, $60, $FE, $F9, $BF, $54, $FE, $21, $34, $08, $AB,
-    $0D, $59, $A8, $DC, $8E, $7B, $54, $46, $4D, $F7, $B6, $AC, $DF, $1D, $6F, $50,
-    $9C, $3C, $17, $5D, $19, $4C, $48, $21, $D2, $5B, $F0, $6F, $A7, $2B, $D4, $B0,
-    $87, $FD, $42, $D0, $87, $D3, $BE, $7A, $01, $61, $16, $8A, $A3, $BC, $83, $1D,
-    $BB, $6A, $FB, $51, $EB, $6B, $37, $F9, $1E, $E8, $FF, $0A, $4F, $46, $14, $1C,
-    $04, $EE, $CD, $8D, $4A, $33, $CD, $8D, $4F, $0B, $24, $2C, $E1, $25, $48, $42,
-    $A2, $EB, $04, $F4, $7E, $30, $62, $AE, $CC, $20, $1A, $A6, $38, $5C, $D5, $F3,
-    $27, $07, $81, $75, $9C, $F4, $D0, $87, $79, $6F, $0A, $28, $3D, $A5, $22, $B8,
-    $EC, $C7, $B3, $C0, $F5, $DE, $77, $6C, $7F, $C3, $01, $1E, $FA, $88, $83, $BB,
-    $D0, $9C, $29, $82, $11, $DB, $D0, $99, $C7, $D8, $E0, $2F, $E0, $22, $22, $0D,
-    $2A, $E7, $29, $64, $B3, $72, $A2, $08, $5A, $FA, $08, $86, $D4, $E5, $FE, $05,
-    $08, $64, $CC, $C3, $53, $7F, $9A, $2E, $93, $21, $C2, $FA, $16, $37, $3E, $28,
-    $CF, $CA, $57, $DA, $BB, $15, $1A, $C6, $41, $39, $BE, $D7, $F9, $9E, $78, $1B,
-    $83, $A7, $6D, $1E, $22, $BE, $49, $7F, $64, $41, $5D, $A8, $11, $40, $D7, $AD,
-    $43, $F6, $C3, $9E, $7E, $3A, $95, $2D, $27, $04, $80, $95, $02, $60, $A6, $A6,
-    $55, $25, $BD, $64, $E2, $D0, $99, $B5, $D9, $4B, $42, $F5, $69, $CE, $9A, $FE,
-    $26, $D1, $C4, $9E, $29, $3D, $AF, $85, $2F, $8E, $E0, $0A, $69, $F2, $69, $EE,
-    $66, $C2, $F7, $AB, $81, $BC, $82, $01, $22, $B6, $45, $31, $25, $30, $23, $06,
-    $09, $2A, $86, $48, $86, $F7, $0D, $01, $09, $15, $31, $16, $04, $14, $11, $9C,
-    $AB, $D1, $44, $93, $91, $54, $3C, $52, $A0, $66, $4C, $A5, $99, $DB, $42, $62,
-    $D2, $43, $30, $2D, $30, $21, $30, $09, $06, $05, $2B, $0E, $03, $02, $1A, $05,
-    $00, $04, $14, $E0, $D8, $41, $1F, $76, $85, $94, $B5, $64, $2D, $FD, $59, $27,
-    $CE, $EA, $3B, $B1, $E2, $25, $11, $04, $08, $01, $3E, $2B, $1B, $94, $CF, $41,
-    $11);
-
-function PrivKeyCertPfx: RawByteString;
-begin
-  FastSetRawByteString(result, @PRIVKEY_PFX, SizeOf(PRIVKEY_PFX));
-end;
-
-procedure InitNetTlsContextSelfSignedServer(var TLS: TNetTlsContext;
-  Algo: TCryptAsymAlgo; UsePreComputed: boolean);
-var
-  cert: ICryptCert;
-  certfile, keyfile: TFileName;
-  keypass: RawUtf8;
-begin
-  certfile := TemporaryFileName;
-  if UsePreComputed or
-     (CryptCertOpenSsl[Algo] = nil) then
-     // we can't use CryptCertX509[] because SSPI requires PFX binary format
-  begin
-    FileFromString(PrivKeyCertPfx, certfile); // use pre-computed key
-    keypass := 'pass';
-  end
-  else
-  begin
-    keyfile := TemporaryFileName;
-    keypass := CardinalToHexLower(Random32);
-    cert := CryptCertOpenSsl[Algo].
-              Generate(CU_TLS_SERVER, '127.0.0.1', nil, 3650);
-    cert.SaveToFile(certfile, cccCertOnly, '', ccfPem);
-    cert.SaveToFile(keyfile, cccPrivateKeyOnly, keypass, ccfPem);
-    //writeln(BinToSource('PRIVKEY_PFX', '',
-    //  cert.Save(cccCertWithPrivateKey, 'pass', ccfBinary)));
-  end;
-  InitNetTlsContext(TLS, {server=}true, certfile, keyfile, keypass);
-end;
-
-const
-  // RLE-encoded /favicon.ico, as decoded into FavIconBinary function result
-  // - using Base64 encoding is the easiest with Delphi and RawByteString :)
-  _FAVICON_BINARY: RawUtf8 =
-    'aQOi9AjOyJ+H/gMAAAEAAQAYGBAAAQAEAOgBAAAWAAAAKAAAABgAAAAwAAAAAQAEWhEAEFoH' +
-    'AAEC7wAFBQgAVVVVAAMDwwCMjIwA////AG1tcQCjo6sACQmbADU1NgAAACsACAhPAMvLywAA' +
-    'AHEADy34AABu/QBaEFVXYiJnWgdVUmd8zHdmWgVVVmRCERESRGRaBFUiYVoEERlmZVVVUiIR' +
-    'ERqqERESJlVVdiERq93d26ERIsVVZBEa2DMziNoRFiVUdhGtgzAAM42hFHzCQRG4MAAAADix' +
-    'EUJCYRrTWgQAM9oRYiIhG4MAAOAAA4oRIpKRG4MAD/4AA4oRIpKRG4MADv4AA4oRIiIhGoMA' +
-    'AAAOA9oRKUlhStMwAAAAONERKVJhmbgzDuADOLF5ZlxEERuDMzMzixmUZVVEkRG9Z3eNsREk' +
-    'RVVWQRGWu7u2kRlGVVVcJJGUzMzEESQlVVVVwndaBBGXcsVaBFVnd3REd3RlWgZVR3zMdEVV' +
-    'VVX///8A/4D/AP4APwD4AA8A8AAHAOAAAwDAAAEAwAABAIBaHwCAAAAAgAABAMAAAQDgAAMA' +
-    '4AAHAPAABwD8AB8A/wB/AA==';
-
-var
-  _FavIconBinary: RawByteString;
-
-function FavIconBinary: RawByteString;
-begin
-  if _FavIconBinary = '' then
-    _FavIconBinary := AlgoRle.Decompress(Base64ToBin(_FAVICON_BINARY));
-  result := _FavIconBinary;
-end;
-
-var
-  GetMacAddressSafe: TLightLock; // to protect the filter global variable
-  GetMacAddressFilter: TMacAddressFilter;
-
-const
-  NETHW_ORDER: array[TMacAddressKind] of byte = ( // Kind to sort priority
-    2,  // makUndefined
-    0,  // makEthernet
-    1,  // makWifi
-    4,  // makTunnel
-    3,  // makPpp
-    5); // makSoftware
-
-function SortByMacAddressFilter(const A, B): integer;
-var
-  ma: TMacAddress absolute A;
-  mb: TMacAddress absolute B;
-begin
-  // sort by kind
-  if not (mafIgnoreKind in GetMacAddressFilter) then
-  begin
-    result := CompareCardinal(NETHW_ORDER[ma.Kind], NETHW_ORDER[mb.Kind]);
-    if result <> 0 then
-      exit;
-  end;
-  // sort with gateway first
-  if not (mafIgnoreGateway in GetMacAddressFilter) then
-  begin
-    result := ord(ma.Gateway = '') - ord(mb.Gateway = '');
-    if result <> 0 then
-      exit;
-  end;
-  // sort by speed within this kind and gateway
-  if not (mafIgnoreSpeed in GetMacAddressFilter) then
-  begin
-    result := CompareCardinal(mb.Speed, ma.Speed);
-    if result <> 0 then
-      exit;
-  end;
-  // fallback to sort by IfIndex
-  result := CompareCardinal(ma.IfIndex, mb.IfIndex);
-end;
-
-function GetMainMacAddress(out Mac: TMacAddress; Filter: TMacAddressFilter): boolean;
-var
-  allowed: TMacAddressKinds;
-  all: TMacAddressDynArray;
-  arr: TDynArray;
-  i: PtrInt;
-begin
-  result := false;
-  all := copy(GetMacAddresses({upanddown=}false));
-  if all = nil then
-    exit;
-  arr.Init(TypeInfo(TMacAddressDynArray), all);
-  allowed := [];
-  if mafLocalOnly in Filter then
-    allowed := [makEthernet, makWifi]
-  else if mafEthernetOnly in Filter then
-    include(allowed, makEthernet);
-  if allowed <> [] then
-    for i := high(all) downto 0 do
-      if not (all[i].Kind in allowed) then
-        arr.Delete(i);
-  if mafRequireBroadcast in Filter then
-    for i := high(all) downto 0 do
-      if all[i].Broadcast = '' then
-        arr.Delete(i);
-  if all = nil then
-    exit;
-  if length(all) > 1 then
-  begin
-    GetMacAddressSafe.Lock;
-    try
-      GetMacAddressFilter := Filter;
-      arr.Sort(SortByMacAddressFilter);
-    finally
-      GetMacAddressSafe.UnLock;
-    end;
-  end;
-  Mac := all[0];
-  result := true;
-end;
-
-function GetMainMacAddress(out Mac: TMacAddress;
-  const InterfaceNameAddressOrIP: RawUtf8; UpAndDown: boolean): boolean;
-var
-  i: PtrInt;
-  all: TMacAddressDynArray;
-  pattern, ip4: cardinal;
-  m, fnd: ^TMacAddress;
-begin
-  // retrieve the current network interfaces
-  result := false;
-  if InterfaceNameAddressOrIP = '' then
-    exit;
-  all := GetMacAddresses(UpAndDown); // from cache
-  if all = nil then
-    exit;
-  // search for exact Name / Address / IP
-  m := pointer(all);
-  for i := 1 to length(all) do
-    if IdemPropNameU(m^.Name, InterfaceNameAddressOrIP) or
-       IdemPropNameU(m^.Address, InterfaceNameAddressOrIP) or
-       (m^.IP = InterfaceNameAddressOrIP) then
-    begin
-      Mac := m^;
-      result := true;
-      exit;
-    end
-    else
-      inc(m);
-  // fallback to search as network bitmask pattern
-  if not IPToCardinal(InterfaceNameAddressOrIP, pattern) then
-    exit;
-  fnd := nil;
-  m := pointer(all);
-  for i := 1 to length(all) do
-  begin
-    if IPToCardinal(m^.IP, ip4) and
-       (ip4 and pattern = ip4) and // e.g. 192.168.1.2 and 192.168.1.255
-       ((fnd = nil) or
-        (NETHW_ORDER[m^.Kind] < NETHW_ORDER[fnd^.Kind])) then
-      fnd := m; // pickup the interface with the best hardware (paranoid)
-    inc(m);
-  end;
-  if fnd = nil then
-    exit;
-  Mac := fnd^;
-  result := true;
-end;
-
-
-{ ******************** THttpServerSocket/THttpServer HTTP/1.1 Server }
-
-{ THttpServerSocketGeneric }
-
-constructor THttpServerSocketGeneric.Create(const aPort: RawUtf8;
-  const OnStart, OnStop: TOnNotifyThread; const ProcessName: RawUtf8;
-  ServerThreadPoolCount: integer; KeepAliveTimeOut: integer;
-  ProcessOptions: THttpServerOptions);
-begin
-  fSockPort := aPort;
-  fCompressGz := -1;
-  SetServerKeepAliveTimeOut(KeepAliveTimeOut); // 30 seconds by default
-  // event handlers set before inherited Create to be visible in childs
-  fOnThreadStart := OnStart;
-  SetOnTerminate(OnStop);
-  fProcessName := ProcessName; // TSynThreadPoolTHttpServer needs it now
-  inherited Create(OnStart, OnStop, ProcessName, ProcessOptions);
-end;
-
-function THttpServerSocketGeneric.GetApiVersion: RawUtf8;
-begin
-  result := SocketApiVersion;
-end;
-
-function THttpServerSocketGeneric.GetRegisterCompressGzStatic: boolean;
-begin
-  result := fCompressGz >= 0;
-end;
-
-procedure THttpServerSocketGeneric.SetRegisterCompressGzStatic(Value: boolean);
-begin
-  if Value then
-    fCompressGz := CompressIndex(fCompress, @CompressGzip)
-  else
-    fCompressGz := -1;
-end;
-
-function THttpServerSocketGeneric.{%H-}WebSocketsEnable(const aWebSocketsURI,
-  aWebSocketsEncryptionKey: RawUtf8; aWebSocketsAjax: boolean;
-  aWebSocketsBinaryOptions: TWebSocketProtocolBinaryOptions): pointer;
-begin
-  raise EHttpServer.CreateUtf8('Unexpected %.WebSocketEnable: requires ' +
-    'HTTP_BIDIR (useBidirSocket or useBidirAsync) kind of server', [self]);
-end;
-
-procedure THttpServerSocketGeneric.WaitStarted(Seconds: integer;
-  const CertificateFile, PrivateKeyFile: TFileName;
-  const PrivateKeyPassword: RawUtf8; const CACertificatesFile: TFileName);
-var
-  tls: TNetTlsContext;
-begin
-  InitNetTlsContext(tls, {server=}true,
-    CertificateFile, PrivateKeyFile, PrivateKeyPassword, CACertificatesFile);
-  WaitStarted(Seconds, @tls);
-end;
-
-procedure THttpServerSocketGeneric.WaitStarted(
-  Seconds: integer; TLS: PNetTlsContext);
-var
-  tix: Int64;
-begin
-  tix := mormot.core.os.GetTickCount64 + Seconds * 1000; // never wait forever
-  repeat
-    if Terminated then
-      exit;
-    case GetExecuteState of
-      esRunning:
-        break;
-      esFinished:
-        raise EHttpServer.CreateUtf8('%.Execute aborted due to %',
-          [self, fExecuteMessage]);
-    end;
-    Sleep(1); // warning: waits typically 1-15 ms on Windows
-    if mormot.core.os.GetTickCount64 > tix then
-      raise EHttpServer.CreateUtf8('%.WaitStarted timeout after % seconds [%]',
-        [self, Seconds, fExecuteMessage]);
-  until false;
-  // now the server socket has been bound, and is ready to accept connections
-  if (hsoEnableTls in fOptions) and
-     (TLS <> nil) and
-     (TLS^.CertificateFile <> '') and
-     ((fSock = nil) or
-      not fSock.TLS.Enabled) then
-  begin
-    if fSock = nil then
-      Sleep(5); // paranoid on some servers which propagate the pointer
-    if (fSock <> nil) and
-       not fSock.TLS.Enabled then // call InitializeTlsAfterBind once
-    begin
-      fSock.TLS := TLS^;
-      InitializeTlsAfterBind; // validate TLS certificate(s) now
-      Sleep(1); // let some warmup happen
-    end;
-  end;
-end;
-
-procedure THttpServerSocketGeneric.WaitStartedHttps(Seconds: integer;
-  UsePreComputed: boolean);
-var
-  net: TNetTlsContext;
-begin
-  InitNetTlsContextSelfSignedServer(net, caaRS256, UsePreComputed);
-  try
-    WaitStarted(Seconds, @net);
-  finally
-    DeleteFile(Utf8ToString(net.CertificateFile));
-    DeleteFile(Utf8ToString(net.PrivateKeyFile));
-  end;
-end;
-
-function THttpServerSocketGeneric.GetStat(
-  one: THttpServerSocketGetRequestResult): integer;
-begin
-  result := fStats[one];
-end;
-
-procedure THttpServerSocketGeneric.IncStat(
-  one: THttpServerSocketGetRequestResult);
-begin
-  if not (hsoNoStats in fOptions) then
-    LockedInc32(@fStats[one]);
-end;
-
-function THttpServerSocketGeneric.HeaderRetrieveAbortTix: Int64;
-begin
-  result := fHeaderRetrieveAbortDelay;
-  if result <> 0 then
-    inc(result, mormot.core.os.GetTickCount64()); // FPC requires () on Windows
-end;
-
-function THttpServerSocketGeneric.DoRequest(Ctxt: THttpServerRequest): boolean;
-var
-  cod: integer;
-begin
-  result := false; // error
-  try
-    // first try any URI rewrite or direct callback execution
-    if fRoute <> nil then
-    begin
-      cod := fRoute.Process(Ctxt);
-      if cod <> 0 then
-      begin
-        Ctxt.RespStatus := cod;
-        if (Ctxt.OutContent = '') and
-           (Ctxt.RespStatus <> HTTP_ASYNCRESPONSE) and
-           not StatusCodeIsSuccess(Ctxt.RespStatus) then
-        begin
-          Ctxt.fErrorMessage := 'Wrong route';
-          IncStat(grRejected);
-        end;
-        result := true; // a callback was executed
-        exit;
-      end;
-    end;
-    // fallback to Request() / OnRequest main processing callback
-    cod := DoBeforeRequest(Ctxt);
-    if cod <> 0 then
-    begin
-      Ctxt.RespStatus := cod;
-      if Ctxt.OutContent = '' then
-        Ctxt.fErrorMessage := 'Rejected request';
-      IncStat(grRejected);
-    end
-    else
-    begin
-      Ctxt.RespStatus := Request(Ctxt); // calls OnRequest event handler
-      Ctxt.InContent := ''; // release memory ASAP
-      cod := DoAfterRequest(Ctxt);
-      if cod > 0 then
-        Ctxt.RespStatus := cod;
-    end;
-    result := true; // success
-  except
-    on E: Exception do
-      begin
-        // intercept and return Internal Server Error 500
-        Ctxt.RespStatus := HTTP_SERVERERROR;
-        Ctxt.SetErrorMessage('%: %', [E, E.Message]);
-        IncStat(grException);
-        // will keep soClose as result to shutdown the connection
-      end;
-  end;
-end;
-
-procedure THttpServerSocketGeneric.SetServerKeepAliveTimeOut(Value: cardinal);
-begin
-  fServerKeepAliveTimeOut := Value;
-  fServerKeepAliveTimeOutSec := Value div 1000;
-end;
-
-function THttpServerSocketGeneric.OnNginxAllowSend(
-  Context: THttpServerRequestAbstract; const LocalFileName: TFileName): boolean;
-var
-  match, i, f: PtrInt;
-  folderlefttrim: ^TFileName;
-begin
-  match := 0;
-  folderlefttrim := pointer(fNginxSendFileFrom);
-  if LocalFileName <> '' then
-    for f := 1 to length(fNginxSendFileFrom) do
-    begin
-      match := length(folderlefttrim^);
-      for i := 1 to match do // case sensitive left search
-        if LocalFileName[i] <> folderlefttrim^[i] then
-        begin
-          match := 0;
-          break;
-        end;
-      if match <> 0 then
-        break; // found matching folderlefttrim
-      inc(folderlefttrim);
-    end;
-  result := match <> 0;
-  if not result then
-    exit; // no match -> manual send
-  Context.OutContent :=
-    copy(Context.OutContent, match + 1, 1024); // remove '/var/www'
-  Context.OutCustomHeaders := TrimU(Context.OutCustomHeaders + #13#10 +
-    'X-Accel-Redirect: ' + Context.OutContent);
-  Context.OutContent := '';
-end;
-
-procedure THttpServerSocketGeneric.NginxSendFileFrom(
-  const FileNameLeftTrim: TFileName);
-var
-  n: PtrInt;
-begin
-  n := length(fNginxSendFileFrom);
-  SetLength(fNginxSendFileFrom, n + 1);
-  fNginxSendFileFrom[n] := FileNameLeftTrim;
-  fOnSendFile := OnNginxAllowSend;
-end;
-
-procedure THttpServerSocketGeneric.InitializeTlsAfterBind;
-begin
-  if fSock.TLS.Enabled then
-    exit;
-  fSafe.Lock; // load certificates once from first connected thread
-  try
-    fSock.DoTlsAfter(cstaBind);  // validate certificates now
-  finally
-    fSafe.UnLock;
-  end;
-end;
-
-procedure THttpServerSocketGeneric.SetAuthorizeNone;
-begin
-  fAuthorize := hraNone;
-  fAuthorizerBasic := nil;
-  fAuthorizerDigest := nil;
-  fAuthorizeBasic := nil;
-  fAuthorizeBasicRealm := '';
-end;
-
-procedure THttpServerSocketGeneric.SetAuthorizeDigest(
-  const Digest: IDigestAuthServer);
-begin
-  SetAuthorizeNone;
-  if Digest = nil then
-    exit;
-  fAuthorizerDigest := Digest;
-  fAuthorize := hraDigest;
-end;
-
-procedure THttpServerSocketGeneric.SetAuthorizeBasic(
-  const Basic: IBasicAuthServer);
-begin
-  SetAuthorizeNone;
-  if Basic = nil then
-    exit;
-  fAuthorizerBasic := Basic;
-  fAuthorize := hraBasic;
-  fAuthorizeBasicRealm := Basic.BasicInit;
-end;
-
-procedure THttpServerSocketGeneric.SetAuthorizeBasic(const BasicRealm: RawUtf8;
-  const OnBasicAuth: TOnHttpServerBasicAuth);
-begin
-  SetAuthorizeNone;
-  if not Assigned(OnBasicAuth) then
-    exit;
-  fAuthorize := hraBasic;
-  fAuthorizeBasic := OnBasicAuth;
-  FormatUtf8('WWW-Authenticate: Basic realm="%"'#13#10, [BasicRealm],
-    fAuthorizeBasicRealm);
-end;
-
-function THttpServerSocketGeneric.AuthorizeServerMem: TDigestAuthServerMem;
-begin
-  result := nil;
-  if self = nil then
-    exit;
-  if (fAuthorizerDigest <> nil) and
-     fAuthorizerDigest.Instance.InheritsFrom(TDigestAuthServerMem) then
-    result := TDigestAuthServerMem(fAuthorizerDigest.Instance)
-  else if (fAuthorizerBasic <> nil) and
-           fAuthorizerBasic.Instance.InheritsFrom(TDigestAuthServerMem) then
-    result := TDigestAuthServerMem(fAuthorizerBasic.Instance)
-end;
-
-function THttpServerSocketGeneric.ComputeWwwAuthenticate(Opaque: Int64): RawUtf8;
-begin
-  result := '';
-  case fAuthorize of
-    hraBasic:
-      result := fAuthorizeBasicRealm;
-    hraDigest:
-      if fAuthorizerDigest <> nil then
-        result := fAuthorizerDigest.DigestInit(Opaque, 0);
-  end;
-end;
-
-function THttpServerSocketGeneric.Authorization(var Http: THttpRequestContext;
-  Opaque: Int64): TAuthServerResult;
-var
-  auth: PUtf8Char;
-  user, pass, url: RawUtf8;
-begin
-  result := asrRejected;
-  auth := FindNameValue(pointer(Http.Headers), 'AUTHORIZATION: ');
-  if auth = nil then
-    exit;
-  case fAuthorize of
-    hraBasic:
-      if IdemPChar(auth, 'BASIC ') and
-         BasicServerAuth(auth + 6, user, pass) then
-        try
-          if Assigned(fAuthorizeBasic) then
-            if fAuthorizeBasic(self, user, pass) then
-              result := asrMatch
-            else
-              result := asrIncorrectPassword
-          else if Assigned(fAuthorizerBasic) then
-            result := fAuthorizerBasic.CheckCredential(user, pass);
-        finally
-          FillZero(pass);
-        end;
-    hraDigest:
-      if (fAuthorizerDigest <> nil) and
-         IdemPChar(auth, 'DIGEST ') then
-      begin
-        result := fAuthorizerDigest.DigestAuth(
-           auth + 7, Http.CommandMethod, Opaque, 0, user, url);
-        if (result = asrMatch) and
-           (url <> http.CommandUri) then
-          result := asrRejected;
-      end;
-  end;
-  if result = asrMatch then
-    Http.BearerToken := user;
-end;
-
-function THttpServerSocketGeneric.SetRejectInCommandUri(
-  var Http: THttpRequestContext; Opaque: Int64; Status: integer): boolean;
-var
-  reason, auth, body: RawUtf8;
-begin
-  StatusCodeToReason(status, reason);
-  FormatUtf8('<!DOCTYPE html><html><head><title>%</title></head>' +
-             '<body style="font-family:verdana"><h1>%</h1>' +
-             '<p>Server rejected % request as % %.</body></html>',
-    [reason, reason, Http.CommandUri, status, reason], body);
-  result := (status = HTTP_UNAUTHORIZED) and
-            (fAuthorize <> hraNone);
-  if result then // don't close the connection but set grWwwAuthenticate
-    auth := ComputeWwwAuthenticate(Opaque);
-  FormatUtf8('HTTP/1.% % %'#13#10'%' + HTML_CONTENT_TYPE_HEADER +
-    #13#10'Content-Length: %'#13#10#13#10'%',
-    [ord(result), status, reason, auth, length(body), body], Http.CommandUri);
-end;
-
-
-
-{ THttpServer }
-
-constructor THttpServer.Create(const aPort: RawUtf8;
-  const OnStart, OnStop: TOnNotifyThread; const ProcessName: RawUtf8;
-  ServerThreadPoolCount: integer; KeepAliveTimeOut: integer;
-  ProcessOptions: THttpServerOptions);
-begin
-  if fThreadPool <> nil then
-    fThreadPool.ContentionAbortDelay := 5000; // 5 seconds default
-  fInternalHttpServerRespList := TSynObjectListLocked.Create({ownobject=}false);
-  if fThreadRespClass = nil then
-    fThreadRespClass := THttpServerResp;
-  if fSocketClass = nil then
-    fSocketClass := THttpServerSocket;
-  fServerSendBufferSize := 256 shl 10; // 256KB of is fine on Windows + POSIX
-  inherited Create(aPort, OnStart, OnStop, ProcessName, ServerThreadPoolCount,
-    KeepAliveTimeOut, ProcessOptions);
-  if hsoBan40xIP in ProcessOptions then
-    fBanned := THttpAcceptBan.Create;
-  if ServerThreadPoolCount > 0 then
-  begin
-    fThreadPool := TSynThreadPoolTHttpServer.Create(self, ServerThreadPoolCount);
-    fHttpQueueLength := 1000;
-    if hsoThreadCpuAffinity in ProcessOptions then
-      SetServerThreadsAffinityPerCpu(nil, TThreadDynArray(fThreadPool.WorkThread))
-    else if hsoThreadSocketAffinity in ProcessOptions then
-      SetServerThreadsAffinityPerSocket(nil, TThreadDynArray(fThreadPool.WorkThread));
-  end
-  else if ServerThreadPoolCount < 0 then
-    fMonoThread := true; // accept() + recv() + send() in a single thread
-    // setting fHeaderRetrieveAbortDelay may be a good idea
-end;
-
-destructor THttpServer.Destroy;
-var
-  endtix: Int64;
-  i: PtrInt;
-  dummy: TNetSocket; // touch-and-go to the server to release main Accept()
-begin
-  Terminate; // set Terminated := true for THttpServerResp.Execute
-  if fThreadPool <> nil then
-    fThreadPool.fTerminated := true; // notify background process
-  if (fExecuteState = esRunning) and
-     (Sock <> nil) then
-  begin
-    if Sock.SocketLayer <> nlUnix then
-      Sock.Close; // shutdown TCP/UDP socket to unlock Accept() in Execute
-    if NewSocket(Sock.Server, Sock.Port, Sock.SocketLayer,
-       {dobind=}false, 10, 10, 10, 0, dummy) = nrOK then
-      // Windows TCP/UDP socket may not release Accept() until something happen
-      dummy.ShutdownAndClose({rdwr=}false);
-    if Sock.SockIsDefined then
-      Sock.Close; // nlUnix expects shutdown after accept() returned
-  end;
-  endtix := mormot.core.os.GetTickCount64 + 20000;
-  try
-    if fInternalHttpServerRespList <> nil then // HTTP/1.1 long running threads
-    begin
-      fInternalHttpServerRespList.Safe.ReadOnlyLock; // notify
-      for i := 0 to fInternalHttpServerRespList.Count - 1 do
-        THttpServerResp(fInternalHttpServerRespList.List[i]).Shutdown;
-      fInternalHttpServerRespList.Safe.ReadOnlyUnLock;
-      repeat
-        // wait for all THttpServerResp.Execute to be finished
-        fInternalHttpServerRespList.Safe.ReadOnlyLock;
-        try
-          if (fInternalHttpServerRespList.Count = 0) and
-             (fExecuteState <> esRunning) then
-            break;
-        finally
-          fInternalHttpServerRespList.Safe.ReadOnlyUnLock;
-        end;
-        SleepHiRes(10);
-      until mormot.core.os.GetTickCount64 > endtix;
-      FreeAndNilSafe(fInternalHttpServerRespList);
-    end;
-  finally
-    FreeAndNilSafe(fThreadPool); // release all associated threads
-    FreeAndNilSafe(fSock);
-    FreeAndNil(fBanned);
-    inherited Destroy;       // direct Thread abort, no wait till ended
-  end;
-end;
-
-function THttpServer.GetExecuteState: THttpServerExecuteState;
-begin
-  result := fExecuteState;
-end;
-
-function THttpServer.GetHttpQueueLength: cardinal;
-begin
-  result := fHttpQueueLength;
-end;
-
-procedure THttpServer.SetHttpQueueLength(aValue: cardinal);
-begin
-  fHttpQueueLength := aValue;
-end;
-
-function THttpServer.GetConnectionsActive: cardinal;
-begin
-  result := fServerConnectionActive;
-end;
-
-procedure THttpServer.Execute;
-var
-  cltsock: TNetSocket;
-  cltaddr: TNetAddr;
-  cltservsock: THttpServerSocket;
-  res: TNetResult;
-  banlen, tix, bantix: integer;
-  tix64: QWord;
-begin
-  // THttpServerGeneric thread preparation: launch any OnHttpThreadStart event
-  fExecuteState := esBinding;
-  NotifyThreadStart(self);
-  bantix := 0;
-  // main server process loop
-  try
-    // BIND + LISTEN (TLS is done later)
-    fSock := TCrtSocket.Bind(fSockPort, nlTcp, 5000, hsoReusePort in fOptions);
-    fExecuteState := esRunning;
-    if not fSock.SockIsDefined then // paranoid check
-      raise EHttpServer.CreateUtf8('%.Execute: %.Bind failed', [self, fSock]);
-    // main ACCEPT loop
-    while not Terminated do
-    begin
-      res := Sock.Sock.Accept(cltsock, cltaddr, {async=}false);
-      if not (res in [nrOK, nrRetry]) then
-      begin
-        if Terminated then
-          break;
-        SleepHiRes(1); // failure (too many clients?) -> wait and retry
-        continue;
-      end;
-      if Terminated or
-         (Sock = nil) then
-      begin
-        if res = nrOk then
-          cltsock.ShutdownAndClose({rdwr=}true);
-        break; // don't accept input if server is down, and end thread now
-      end;
-      tix64 := 0;
-      if Assigned(fBanned) and
-         {$ifdef OSPOSIX}
-         (res = nrRetry) and // Windows does not implement timeout on accept()
-         {$endif OSPOSIX}
-         (fBanned.Count <> 0) then
-      begin
-        // call fBanned.DoRotate exactly every second
-        tix64 := mormot.core.os.GetTickCount64;
-        tix := tix64 div 1000;
-        {$ifdef OSPOSIX} // Windows would require some activity - not an issue
-        if bantix = 0 then
-          fSock.ReceiveTimeout := 1000 // accept() to exit after one second
-        else
-        {$endif OSPOSIX}
-        if bantix <> tix then
-          fBanned.DoRotate; // update internal THttpAcceptBan lists
-        bantix := tix;
-      end;
-      if res = nrRetry then // accept() timeout after 1 or 5 seconds
-      begin
-        if tix64 = 0 then
-          tix64 := mormot.core.os.GetTickCount64;
-        if Assigned(fOnAcceptIdle) then
-          fOnAcceptIdle(self, tix64); // e.g. TAcmeLetsEncryptServer.OnAcceptIdle
-        if Assigned(fLogger) then
-          fLogger.OnIdle(tix64); // flush log file(s) on idle server
-        continue;
-      end;
-      if fBanned.IsBanned(cltaddr) then // IP filtering from blacklist
-      begin
-        banlen := ord(HTTP_BANIP_RESPONSE[0]);
-        cltsock.Send(@HTTP_BANIP_RESPONSE[1], banlen); // 418 I'm a teapot
-        cltsock.ShutdownAndClose({rdwr=}false);
-        continue; // abort even before TLS or HTTP start
-      end;
-      OnConnect;
-      if fMonoThread then
-        // ServerThreadPoolCount < 0 would use a single thread to rule them all
-        // - may be defined when the server is expected to have very low usage,
-        // e.g. for port 80 to 443 redirection or to implement Let's Encrypt
-        // HTTP-01 challenges (on port 80) using OnHeaderParsed callback
-        try
-          cltservsock := fSocketClass.Create(self);
-          try
-            cltservsock.AcceptRequest(cltsock, @cltaddr);
-            if hsoEnableTls in fOptions then
-              cltservsock.DoTlsAfter(cstaAccept);
-            case cltservsock.GetRequest({withbody=}true, HeaderRetrieveAbortTix) of
-              grBodyReceived,
-              grHeaderReceived:
-                begin
-                  include(cltservsock.Http.HeaderFlags, hfConnectionClose);
-                  Process(cltservsock, 0, self);
-                end;
-              grIntercepted:
-                ; // handled by OnHeaderParsed event -> no ban
-            else
-              if fBanned.BanIP(cltaddr.IP4) then // e.g. after grTimeout
-                IncStat(grBanned);
-            end;
-            OnDisconnect;
-          finally
-            cltservsock.Free;
-          end;
-        except
-          on E: Exception do
-            // do not stop thread on TLS or socket error
-            if Assigned(fSock.OnLog) then
-              fSock.OnLog(sllTrace, 'Execute: % [%]', [E, E.Message], self);
-        end
-      else if Assigned(fThreadPool) then
-      begin
-        // ServerThreadPoolCount > 0 will use the thread pool to process the
-        // request header, and probably its body unless kept-alive or upgraded
-        // - this is the most efficient way of using this server class
-        cltservsock := fSocketClass.Create(self);
-        // note: we tried to reuse the fSocketClass instance -> no perf benefit
-        cltservsock.AcceptRequest(cltsock, @cltaddr);
-        if not fThreadPool.Push(pointer(cltservsock), {waitoncontention=}true) then
-          // was false if there is no idle thread in the pool, and queue is full
-          cltservsock.Free; // will call DirectShutdown(cltsock)
-      end
-      else
-        // ServerThreadPoolCount = 0 is a (somewhat resource hungry) fallback
-        // implementation with one thread for each incoming socket
-        fThreadRespClass.Create(cltsock, cltaddr, self);
-    end;
-  except
-    on E: Exception do
-      // any exception would break and release the thread
-      FormatUtf8('% [%]', [E, E.Message], fExecuteMessage);
-  end;
-  fSafe.Lock;
-  fExecuteState := esFinished;
-  fSafe.UnLock;
-end;
-
-procedure THttpServer.OnConnect;
-begin
-  LockedInc32(@fServerConnectionCount);
-  LockedInc32(@fServerConnectionActive);
-end;
-
-procedure THttpServer.OnDisconnect;
-begin
-  LockedDec32(@fServerConnectionActive);
-end;
-
-procedure THttpServer.Process(ClientSock: THttpServerSocket;
-  ConnectionID: THttpServerConnectionID; ConnectionThread: TSynThread);
-var
-  req: THttpServerRequest;
-  output: PRawByteStringBuffer;
-  dest: TRawByteStringBuffer;
-  started: Int64;
-  ctx: TOnHttpServerAfterResponseContext;
-begin
-  if (ClientSock = nil) or
-     (ClientSock.Http.Headers = '') or
-     Terminated then
-    // we didn't get the request = socket read error
-    exit; // -> send will probably fail -> nothing to send back
-  // compute and send back the response
-  if Assigned(fOnAfterResponse) then
-    QueryPerformanceMicroSeconds(started);
-  req := THttpServerRequest.Create(self, ConnectionID, ConnectionThread,
-    ClientSock.fRequestFlags, ClientSock.GetConnectionOpaque);
-  try
-    // compute the response
-    req.Prepare(ClientSock.Http, ClientSock.fRemoteIP, fAuthorize);
-    DoRequest(req);
-    output := req.SetupResponse(
-      ClientSock.Http, fCompressGz, fServerSendBufferSize);
-    if fBanned.ShouldBan(req.RespStatus, ClientSock.fRemoteIP) then
-      IncStat(grBanned);
-    // send back the response
-    if Terminated then
-      exit;
-    if hfConnectionClose in ClientSock.Http.HeaderFlags then
-      ClientSock.fKeepAliveClient := false;
-    if ClientSock.TrySndLow(output.Buffer, output.Len) then // header[+body]
-      while not Terminated do
-      begin
-        case ClientSock.Http.State of
-          hrsResponseDone:
-            break; // finished
-          hrsSendBody:
-            begin
-              dest.Clear; // body is retrieved from Content/ContentStream
-              ClientSock.Http.ProcessBody(dest, fServerSendBufferSize);
-              if ClientSock.TrySndLow(dest.Buffer, dest.Len) then
-                continue; // send body by fServerSendBufferSize chunks
-            end;
-        end;
-        ClientSock.fKeepAliveClient := false; // socket close on write error
-        break;
-      end
-    else
-      ClientSock.fKeepAliveClient := false;
-    // the response has been sent: handle optional OnAfterResponse event
-    if Assigned(fOnAfterResponse) then
-      try
-        QueryPerformanceMicroSeconds(ctx.ElapsedMicroSec);
-        dec(ctx.ElapsedMicroSec, started);
-        ctx.Connection := req.ConnectionID;
-        ctx.User := pointer(req.AuthenticatedUser);
-        ctx.Method := pointer(req.Method);
-        ctx.Host := pointer(req.Host);
-        ctx.Url := pointer(req.Url);
-        ctx.Referer := pointer(ClientSock.Http.Referer);
-        ctx.UserAgent := pointer(req.UserAgent);
-        ctx.RemoteIP := pointer(req.RemoteIP);
-        ctx.Flags := req.ConnectionFlags;
-        ctx.StatusCode := req.RespStatus;
-        ctx.Received := ClientSock.BytesIn;
-        ctx.Sent := ClientSock.BytesOut;
-        fOnAfterResponse(ctx); // e.g. THttpLogger or THttpAnalyzer
-      except
-        on E: Exception do // paranoid
-        begin
-          fOnAfterResponse := nil; // won't try again
-          if Assigned(ClientSock.OnLog) then
-            ClientSock.OnLog(sllWarning,
-              'Process: OnAfterResponse raised % -> disabled', [E], self);
-        end;
-      end;
-  finally
-    req.Free;
-    ClientSock.Http.ProcessDone;   // ContentStream.Free
-  end;
-  // add transfert stats to main socket
-  if Sock <> nil then
-  begin
-    fSafe.Lock;
-    Sock.BytesIn := Sock.BytesIn + ClientSock.BytesIn;
-    Sock.BytesOut := Sock.BytesOut + ClientSock.BytesOut;
-    fSafe.UnLock;
-  end;
-  ClientSock.fBytesIn := 0;
-  ClientSock.fBytesOut := 0;
-end;
-
-
-{ THttpServerSocket }
-
-procedure THttpServerSocket.TaskProcess(aCaller: TSynThreadPoolWorkThread);
-var
-  freeme: boolean;
-begin
-  // process this THttpServerSocket in the thread pool
-  freeme := true;
-  try
-    if hsoEnableTls in fServer.Options then
-      DoTlsAfter(cstaAccept); // slow TLS handshake done in this sub-thread
-    freeme := TaskProcessBody(aCaller,
-      GetRequest({withbody=}false, fServer.HeaderRetrieveAbortTix));
-  finally
-    if freeme then
-      Free;
-  end;
-end;
-
-function THttpServerSocket.TaskProcessBody(aCaller: TSynThreadPoolWorkThread;
-  aHeaderResult: THttpServerSocketGetRequestResult): boolean;
-var
-  pool: TSynThreadPoolTHttpServer;
-begin
-  result := true; // freeme = true by default
-  if (fServer = nil) or
-     fServer.Terminated  then
-    exit;
-  // properly get the incoming body and process the request
-  repeat
-    fServer.IncStat(aHeaderResult);
-    case aHeaderResult of
-      grHeaderReceived:
-        begin
-          pool := TSynThreadPoolTHttpServer(aCaller.Owner);
-          // connection and header seem valid -> process request further
-          if (fServer.ServerKeepAliveTimeOut > 0) and
-             (fServer.fInternalHttpServerRespList.Count < pool.MaxBodyThreadCount) and
-             (KeepAliveClient or
-              (Http.ContentLength > pool.BigBodySize)) then
-          begin
-            // HTTP/1.1 Keep Alive (including WebSockets) or posted data > 16 MB
-            // -> process in dedicated background thread
-            fServer.fThreadRespClass.Create(self, fServer);
-            result := false; // freeme=false: THttpServerResp will own self
-          end
-          else
-          begin
-            // no Keep Alive = multi-connection -> process in the Thread Pool
-            if not (hfConnectionUpgrade in Http.HeaderFlags) and
-               not HttpMethodWithNoBody(Method) then
-            begin
-              GetBody; // we need to get it now
-              fServer.IncStat(grBodyReceived);
-            end;
-            // multi-connection -> process now
-            fServer.Process(self, fRemoteConnectionID, aCaller);
-            fServer.OnDisconnect;
-            // no Shutdown here: will be done client-side
-          end;
-        end;
-      grIntercepted:
-        ; // response was sent by OnHeaderParsed()
-      grWwwAuthenticate:
-        // return 401 and wait for the "Authorize:" answer in the thread pool
-        aHeaderResult := GetRequest(false, fServer.HeaderRetrieveAbortTix);
-    else
-      begin
-        if Assigned(fServer.Sock.OnLog) then
-          fServer.Sock.OnLog(sllTrace, 'Task: close after GetRequest=% from %',
-              [ToText(aHeaderResult)^, fRemoteIP], self);
-        if fServer.fBanned.BanIP(fRemoteIP) then
-          fServer.IncStat(grBanned);
-      end;
-    end;
-  until aHeaderResult <> grWwwAuthenticate; // continue handshake in this thread
-end;
-
-constructor THttpServerSocket.Create(aServer: THttpServer);
-begin
-  inherited Create(5000);
-  if aServer <> nil then // nil e.g. from TRtspOverHttpServer
-  begin
-    fServer := aServer;
-    Http.Compress := aServer.fCompress;
-    Http.CompressAcceptEncoding := aServer.fCompressAcceptEncoding;
-    fSocketLayer := aServer.Sock.SocketLayer;
-    if hsoEnableTls in aServer.fOptions then
-    begin
-      if not aServer.fSock.TLS.Enabled then // if not already in WaitStarted()
-        aServer.InitializeTlsAfterBind;     // load certificate(s) once
-      TLS.AcceptCert := aServer.Sock.TLS.AcceptCert; // TaskProcess cstaAccept
-    end;
-    OnLog := aServer.Sock.OnLog;
-  end;
-end;
-
-function THttpServerSocket.GetRequest(withBody: boolean;
-  headerMaxTix: Int64): THttpServerSocketGetRequestResult;
-var
-  P: PUtf8Char;
-  status, tix32: cardinal;
-  noheaderfilter, http10: boolean;
-begin
-  result := grError;
-  try
-    // use SockIn with 1KB buffer if not already initialized: 2x faster
-    CreateSockIn;
-    // abort now with no exception if socket is obviously broken
-    if fServer <> nil then
-    begin
-      if (SockInPending(100) < 0) or
-         (fServer = nil) or
-         fServer.Terminated then
-        exit;
-      noheaderfilter := hsoHeadersUnfiltered in fServer.Options;
-    end
-    else
-      noheaderfilter := false;
-    // 1st line is command: 'GET /path HTTP/1.1' e.g.
-    SockRecvLn(Http.CommandResp);
-    P := pointer(Http.CommandResp);
-    if P = nil then
-      exit; // broken
-    GetNextItem(P, ' ', Http.CommandMethod); // 'GET'
-    GetNextItem(P, ' ', Http.CommandUri);    // '/path'
-    if PCardinal(P)^ <>
-         ord('H') + ord('T') shl 8 + ord('T') shl 16 + ord('P') shl 24 then
-      exit;
-    http10 := P[7] = '0';
-    fKeepAliveClient := ((fServer = nil) or
-                         (fServer.ServerKeepAliveTimeOut > 0)) and
-                        not http10;
-    Http.Content := '';
-    // get and parse HTTP request header
-    if not GetHeader(noheaderfilter) then
-    begin
-      SockSendFlush('HTTP/1.0 400 Bad Request'#13#10#13#10'Rejected Headers');
-      result := grRejected;
-      exit;
-    end;
-    fServer.ParseRemoteIPConnID(Http.Headers, fRemoteIP, fRemoteConnectionID);
-    if hfConnectionClose in Http.HeaderFlags then
-      fKeepAliveClient := false;
-    if (Http.ContentLength < 0) and
-       (KeepAliveClient or
-        IsGet(Http.CommandMethod)) then
-      Http.ContentLength := 0; // HTTP/1.1 and no content length -> no eof
-    if (headerMaxTix > 0) and
-       (mormot.core.os.GetTickCount64 > headerMaxTix) then
-    begin
-      result := grTimeout;
-      exit; // allow 10 sec for header -> DOS/TCPSYN Flood
-    end;
-    if fServer <> nil then
-    begin
-      // allow THttpServer.OnHeaderParsed low-level callback
-      if Assigned(fServer.fOnHeaderParsed) then
-      begin
-        result := fServer.fOnHeaderParsed(self);
-        if result <> grHeaderReceived then
-          exit; // the callback made its own SockSend() response
-      end;
-      // validate allowed PayLoad size
-      if (Http.ContentLength > 0) and
-         (fServer.MaximumAllowedContentLength > 0) and
-         (Http.ContentLength > fServer.MaximumAllowedContentLength) then
-      begin
-        // 413 HTTP error (and close connection)
-        fServer.SetRejectInCommandUri(Http, 0, HTTP_PAYLOADTOOLARGE);
-        SockSendFlush(Http.CommandUri);
-        result := grOversizedPayload;
-        exit;
-      end;
-      // support optional Basic/Digest authentication
-      fRequestFlags := HTTP_TLS_FLAGS[TLS.Enabled] +
-                       HTTP_UPG_FLAGS[hfConnectionUpgrade in Http.HeaderFlags] +
-                       HTTP_10_FLAGS[http10];
-      if (hfHasAuthorization in Http.HeaderFlags) and
-         (fServer.fAuthorize <> hraNone) then
-      begin
-        if fServer.Authorization(Http, fRemoteConnectionID) = asrMatch then
-        begin
-          fAuthorized := fServer.fAuthorize;
-          include(fRequestFlags, hsrAuthorized);
-        end
-        else
-        begin
-          tix32 := mormot.core.os.GetTickCount64 shr 12;
-          if fAuthSec = tix32 then
-          begin
-            // 403 HTTP error if not authorized (and close connection)
-            fServer.SetRejectInCommandUri(Http, 0, HTTP_FORBIDDEN);
-            SockSendFlush(Http.CommandUri);
-            result := grRejected;
-            exit;
-          end
-          else
-            // 401 HTTP error to ask for credentials and renew after 4 seconds
-            // (ConnectionID may have changed in-between)
-            fAuthSec := tix32;
-        end;
-      end;
-      // allow OnBeforeBody callback for quick response
-      if Assigned(fServer.OnBeforeBody) then
-      begin
-        HeadersPrepare(fRemoteIP); // will include remote IP to Http.Headers
-        status := fServer.OnBeforeBody(Http.CommandUri, Http.CommandMethod,
-          Http.Headers, Http.ContentType, fRemoteIP, Http.BearerToken,
-          Http.ContentLength, fRequestFlags);
-        {$ifdef SYNCRTDEBUGLOW}
-        TSynLog.Add.Log(sllCustom2,
-          'GetRequest sock=% OnBeforeBody=% Command=% Headers=%', [fSock, status,
-          LogEscapeFull(Command), LogEscapeFull(allheaders)], self);
-        {$endif SYNCRTDEBUGLOW}
-        if status <> HTTP_SUCCESS then
-        begin
-          if fServer.SetRejectInCommandUri(Http, fRemoteConnectionID, status) then
-            result := grWwwAuthenticate
-          else
-            result := grRejected;
-          SockSendFlush(Http.CommandUri);
-          exit;
-        end;
-      end;
-    end;
-    // implement 'Expect: 100-Continue' Header
-    if hfExpect100 in Http.HeaderFlags then
-      // client waits for the server to parse the headers and return 100
-      // before sending the request body
-      SockSendFlush('HTTP/1.1 100 Continue'#13#10#13#10);
-    // now the server could retrieve the HTTP request body
-    if withBody and
-       not (hfConnectionUpgrade in Http.HeaderFlags) then
-    begin
-      if not HttpMethodWithNoBody(Http.CommandMethod) then
-        GetBody;
-      result := grBodyReceived;
-    end
-    else
-      result := grHeaderReceived;
-  except
-    on E: Exception do
-      result := grException;
-  end;
-end;
-
-function THttpServerSocket.GetConnectionOpaque: PHttpServerConnectionOpaque;
-begin
-  if (fServer = nil) or
-     (fServer.fRemoteConnIDHeaderUpper = '') then
-    result := @fConnectionOpaque
-  else
-    result := nil // "opaque" is clearly unsupported behind a proxy
-end;
-
-
-{ THttpServerResp }
-
-constructor THttpServerResp.Create(aSock: TNetSocket; const aSin: TNetAddr;
-  aServer: THttpServer);
-var
-  c: THttpServerSocketClass;
-begin
-  fClientSock := aSock;
-  fClientSin := aSin;
-  if aServer = nil then
-    c := THttpServerSocket
-  else
-    c := aServer.fSocketClass;
-  Create(c.Create(aServer), aServer); // on Linux, Execute raises during Create
-end;
-
-constructor THttpServerResp.Create(aServerSock: THttpServerSocket;
-  aServer: THttpServer);
-begin
-  fServer := aServer;
-  fServerSock := aServerSock;
-  fOnThreadTerminate := fServer.fOnThreadTerminate;
-  fServer.fInternalHttpServerRespList.Add(self);
-  fConnectionID := aServerSock.fRemoteConnectionID;
-  FreeOnTerminate := true;
-  inherited Create(false);
-end;
-
-procedure THttpServerResp.Shutdown;
-begin
-  Terminate;
-  if fServerSock <> nil then
-    fServerSock.Close;
-end;
-
-procedure THttpServerResp.Execute;
-
-  procedure HandleRequestsProcess;
-  var
-    keepaliveendtix, beforetix, headertix, tix: Int64;
-    pending: TCrtSocketPending;
-    res: THttpServerSocketGetRequestResult;
-  begin
-    {$ifdef SYNCRTDEBUGLOW}
-    try
-    {$endif SYNCRTDEBUGLOW}
-    try
-      repeat
-        beforetix := mormot.core.os.GetTickCount64;
-        keepaliveendtix := beforetix + fServer.ServerKeepAliveTimeOut;
-        repeat
-          // within this loop, break=wait for next command, exit=quit
-          if (fServer = nil) or
-             fServer.Terminated or
-             (fServerSock = nil) then
-            // server is down -> close connection
-            exit;
-          pending := fServerSock.SockReceivePending(50); // 50 ms timeout
-          if (fServer = nil) or
-             fServer.Terminated then
-            // server is down -> disconnect the client
-            exit;
-          {$ifdef SYNCRTDEBUGLOW}
-          TSynLog.Add.Log(sllCustom2, 'HandleRequestsProcess: sock=% pending=%',
-            [fServerSock.fSock, _CSP[pending]], self);
-          {$endif SYNCRTDEBUGLOW}
-          case pending of
-            cspSocketError:
-              begin
-                if Assigned(fServer.Sock.OnLog) then
-                  fServer.Sock.OnLog(sllTrace, 'Execute: Socket error from %',
-                    [fServerSock.RemoteIP], self);
-                exit; // disconnect the client
-              end;
-            cspNoData:
-              begin
-                tix := mormot.core.os.GetTickCount64;
-                if tix >= keepaliveendtix then
-                begin
-                  if Assigned(fServer.Sock.OnLog) then
-                    fServer.Sock.OnLog(sllTrace, 'Execute: % KeepAlive=% timeout',
-                      [fServerSock.RemoteIP, keepaliveendtix - tix], self);
-                  exit; // reached keep alive time out -> close connection
-                end;
-                if tix - beforetix < 40 then
-                begin
-                  {$ifdef SYNCRTDEBUGLOW}
-                  // getsockopt(fServerSock.fSock,SOL_SOCKET,SO_ERROR,@error,errorlen) returns 0 :(
-                  TSynLog.Add.Log(sllCustom2,
-                    'HandleRequestsProcess: sock=% LOWDELAY=%',
-                    [fServerSock.fSock, tix - beforetix], self);
-                  {$endif SYNCRTDEBUGLOW}
-                  SleepHiRes(1); // seen only on Windows in practice
-                  if (fServer = nil) or
-                     fServer.Terminated then
-                    // server is down -> disconnect the client
-                    exit;
-                end;
-                beforetix := tix;
-              end;
-            cspDataAvailable:
-              begin
-                // get request and headers
-                headertix := fServer.HeaderRetrieveAbortDelay;
-                if headertix > 0 then
-                  inc(headertix, beforetix);
-                res := fServerSock.GetRequest({withbody=}true, headertix);
-                if (fServer = nil) or
-                   fServer.Terminated then
-                  // server is down -> disconnect the client
-                  exit;
-                fServer.IncStat(res);
-                case res of
-                  grBodyReceived,
-                  grHeaderReceived:
-                    begin
-                      if res = grBodyReceived then
-                        fServer.IncStat(grHeaderReceived);
-                      // calc answer and send response
-                      fServer.Process(fServerSock, ConnectionID, self);
-                      // keep connection only if necessary
-                      if fServerSock.KeepAliveClient then
-                        break
-                      else
-                        exit;
-                    end;
-                  grWwwAuthenticate:
-                    if fServerSock.KeepAliveClient then
-                      break
-                    else
-                      exit;
-                else
-                  begin
-                    if Assigned(fServer.Sock.OnLog) then
-                      fServer.Sock.OnLog(sllTrace,
-                        'Execute: close after GetRequest=% from %',
-                        [ToText(res)^, fServerSock.RemoteIP], self);
-                    if fServer.fBanned.BanIP(fServerSock.RemoteIP) then
-                      fServer.IncStat(grBanned);
-                    exit;
-                  end;
-                end;
-              end;
-          end;
-        until false;
-      until false;
-    except
-      on E: Exception do
-        ; // any exception will silently disconnect the client
-    end;
-    {$ifdef SYNCRTDEBUGLOW}
-    finally
-      TSynLog.Add.Log(sllCustom2, 'HandleRequestsProcess: close sock=%',
-        [fServerSock.fSock], self);
-    end;
-    {$endif SYNCRTDEBUGLOW}
-  end;
-
-var
-  netsock: TNetSocket;
-begin
-  fServer.NotifyThreadStart(self);
-  try
-    try
-      if fClientSock.Socket <> 0 then
-      begin
-        // direct call from incoming socket
-        netsock := fClientSock;
-        fClientSock := nil; // fServerSock owns fClientSock
-        fServerSock.AcceptRequest(netsock, @fClientSin);
-        if fServer <> nil then
-          HandleRequestsProcess;
-      end
-      else
-      begin
-        // call from TSynThreadPoolTHttpServer -> handle first request
-        if not fServerSock.fBodyRetrieved and
-           not HttpMethodWithNoBody(fServerSock.Http.CommandMethod) then
-          fServerSock.GetBody;
-        fServer.Process(fServerSock, ConnectionID, self);
-        if (fServer <> nil) and
-           fServerSock.KeepAliveClient then
-          HandleRequestsProcess; // process further kept alive requests
-      end;
-    finally
-      try
-        if fServer <> nil then
-          try
-            fServer.OnDisconnect;
-            if Assigned(fOnThreadTerminate) then
-              fOnThreadTerminate(self);
-          finally
-            fServer.fInternalHttpServerRespList.Remove(self);
-            fServer := nil;
-            fOnThreadTerminate := nil;
-          end;
-      finally
-        FreeAndNilSafe(fServerSock);
-        // if Destroy happens before fServerSock.GetRequest() in Execute below
-        fClientSock.ShutdownAndClose({rdwr=}false);
-      end;
-    end;
-  except
-    on Exception do
-      ; // just ignore unexpected exceptions here, especially during clean-up
-  end;
-end;
-
-
-{ TSynThreadPoolTHttpServer }
-
-constructor TSynThreadPoolTHttpServer.Create(Server: THttpServer;
-  NumberOfThreads: integer);
-begin
-  fServer := Server;
-  fOnThreadTerminate := fServer.fOnThreadTerminate;
-  fBigBodySize := THREADPOOL_BIGBODYSIZE;
-  fMaxBodyThreadCount := THREADPOOL_MAXWORKTHREADS;
-  inherited Create(NumberOfThreads,
-    {$ifdef USE_WINIOCP} INVALID_HANDLE_VALUE {$else} {queuepending=}true{$endif},
-    Server.ProcessName);
-end;
-
-{$ifndef USE_WINIOCP}
-function TSynThreadPoolTHttpServer.QueueLength: integer;
-begin
-  if fServer = nil then
-    result := 10000
-  else
-    result := fServer.fHttpQueueLength;
-end;
-{$endif USE_WINIOCP}
-
-procedure TSynThreadPoolTHttpServer.Task(
-  aCaller: TSynThreadPoolWorkThread; aContext: pointer);
-begin
-  // process this THttpServerSocket in the thread pool
-  if (fServer = nil) or
-     fServer.Terminated then
-    THttpServerSocket(aContext).Free
-  else
-    THttpServerSocket(aContext).TaskProcess(aCaller);
-end;
-
-procedure TSynThreadPoolTHttpServer.TaskAbort(aContext: Pointer);
-begin
-  THttpServerSocket(aContext).Free;
-end;
-
-
-function ToText(res: THttpServerSocketGetRequestResult): PShortString;
-begin
-  result := GetEnumName(TypeInfo(THttpServerSocketGetRequestResult), ord(res));
-end;
-
-
-
-
-{ ******************** THttpPeerCache Local Peer-to-peer Cache }
-
-{ THttpPeerCrypt }
-
-procedure THttpPeerCrypt.AfterSettings;
-begin
-  if fSettings = nil then
-    raise EHttpPeerCache.CreateUtf8('%.AfterSettings(nil)', [self]);
-  fLog.Add.Log(sllTrace, 'Create: with %', [fSettings], self);
-  if fSettings.InterfaceName <> '' then
-  begin
-    if not GetMainMacAddress(fMac, fSettings.InterfaceName, {UpAndDown=}true) then
-      // allow to pickup "down" interfaces if name is explicit
-      raise EHttpPeerCache.CreateUtf8(
-        '%.Create: impossible to find the [%] network interface',
-        [self, fSettings.InterfaceName]);
-  end
-  else if not GetMainMacAddress(fMac, [mafLocalOnly, mafRequireBroadcast]) then
-    raise EHttpPeerCache.CreateUtf8(
-      '%.Create: impossible to find a local network interface', [self]);
-  IPToCardinal(fMac.IP, fIP4);
-  IPToCardinal(fMac.NetMask, fMaskIP4);
-  IPToCardinal(fMac.Broadcast, fBroadcastIP4);
-  UInt32ToUtf8(fSettings.Port, fPort);
-  FormatUtf8('%:%', [fMac.IP, fPort], fIpPort); // UDP/TCP bound to this network
-  if fSettings.RejectInstablePeersMin > 0 then
-    fInstable := THttpAcceptBan.Create(fSettings.RejectInstablePeersMin);
-  if fInstable <> nil then
-    fInstable.WhiteIP := fIP4; // from localhost: only hsoBan40xIP (4 seconds)
-  fLog.Add.Log(sllDebug, 'Create: network="%" as % (broadcast=%) %',
-    [fMac.Name, fIpPort, fMac.Broadcast, fMac.Address], self);
-end;
-
-function THttpPeerCrypt.CurrentConnections: integer;
-begin
-  result := 0; // to be properly overriden with the HTTP server information
-end;
-
-procedure THttpPeerCrypt.MessageInit(aKind: THttpPeerCacheMessageKind;
-  aSeq: cardinal; out aMsg: THttpPeerCacheMessage);
-var
-  n: cardinal;
-begin
-  FillCharFast(aMsg, SizeOf(aMsg) - SizeOf(aMsg.Padding), 0);
-  RandomBytes(@aMsg.Padding, SizeOf(aMsg.Padding));
-  if aSeq = 0 then
-    aSeq := InterlockedIncrement(fFrameSeq);
-  aMsg.Seq := aSeq;
-  aMsg.Kind := aKind;
-  aMsg.Uuid := fUuid;
-  aMsg.Os := OSVersion32;
-  aMsg.IP4 := fIP4;
-  aMsg.DestIP4 := fBroadcastIP4; // overriden in DoSendResponse()
-  aMsg.MaskIP4 := fMaskIP4;
-  aMsg.BroadcastIP4 := fBroadcastIP4;
-  aMsg.Speed := fMac.Speed;
-  aMsg.Hardware := fMac.Kind;
-  aMsg.Timestamp := UnixTimeMinimalUtc;
-  n := CurrentConnections; // virtual method
-  if n > 65535 then
-    n := 65535;
-  aMsg.Connections := n;
-end;
-
-// UDP frames are AES-GCM encrypted and signed, ending with a 32-bit crc, fixed
-// to crc32c(): md5/sha (without SHA-NI) are slower than AES-GCM-128 itself ;)
-// - on x86_64 THttpPeerCache: 14,003 assertions passed  17.39ms
-//   2000 messages in 413us i.e. 4.6M/s, aver. 206ns, 886.7 MB/s  = AES-GCM-128
-//   10000 altered in 135us i.e. 70.6M/s, aver. 13ns, 13.2 GB/s   = crc32c()
-
-function THttpPeerCrypt.MessageEncode(const aMsg: THttpPeerCacheMessage): RawByteString;
-var
-  tmp: RawByteString;
-  p: PAnsiChar;
-  l: PtrInt;
-begin
-  // AES-GCM-128 encoding and authentication
-  FastSetRawByteString(tmp, @aMsg, SizeOf(aMsg));
-  fAesSafe.Lock;
-  try
-    result := fAesEnc.MacAndCrypt(tmp, {enc=}true, {iv=}true, '', {endsize=}4);
-  finally
-    fAesSafe.UnLock;
-  end;
-  // append salted checksum to quickly reject any fuzzing attempt
-  p := pointer(result);
-  l := length(result) - 4;
-  PCardinal(p + l)^ := crc32c(fSharedMagic, p, l);
-end;
-
-function THttpPeerCrypt.MessageDecode(aFrame: PAnsiChar; aFrameLen: PtrInt;
-  out aMsg: THttpPeerCacheMessage): boolean;
-
-  procedure DoDecode; // sub-function to avoid any hidden try..finally
-  var
-    encoded, plain: RawByteString;
-  begin
-    // AES-GCM-128 decoding and authentication
-    FastSetRawByteString(encoded, aFrame, aFrameLen);
-    fAesSafe.Lock;
-    try
-      plain := fAesDec.MacAndCrypt(encoded, {enc=}false, {iv=}true);
-    finally
-      fAesSafe.UnLock;
-    end;
-    // check consistency of the decoded THttpPeerCacheMessage value
-    if length(plain) <> SizeOf(aMsg) then
-      exit;
-    MoveFast(pointer(plain)^, aMsg, SizeOf(aMsg));
-    if aMsg.Kind in PCF_RESPONSE then
-      if (aMsg.Seq < fFrameSeqLow) or
-         (aMsg.Seq > cardinal(fFrameSeq)) then
-        exit;
-    result := (ord(aMsg.Kind) <= ord(high(aMsg.Kind))) and
-              (ord(aMsg.Hardware) <= ord(high(aMsg.Hardware))) and
-              (ord(aMsg.Hash.Algo) <= ord(high(aMsg.Hash.Algo)));
-  end;
-
-begin
-  result := false;
-  // quickly reject any fuzzing attempt
-  dec(aFrameLen, 4);
-  if (aFrameLen >= SizeOf(aMsg) + SizeOf(TAesBlock) * 2 {iv+padding}) and
-     (PCardinal(aFrame + aFrameLen)^ =
-       crc32c(fSharedMagic, aFrame, aFrameLen)) then
-    DoDecode;
-end;
-
-function THttpPeerCrypt.BearerDecode(const aBearerToken: RawUtf8;
-  out aMsg: THttpPeerCacheMessage): boolean;
-var
-  tok: array[0.. 511] of AnsiChar; // no memory allocation
-  bearerlen, toklen: PtrInt;
-begin
-  bearerlen := length(aBearerToken);
-  toklen := Base64uriToBinLength(bearerlen);
-  result := (toklen > SizeOf(aMsg)) and
-            (toklen < SizeOf(tok)) and
-            Base64uriToBin(pointer(aBearerToken), @tok, bearerlen, toklen) and
-            MessageDecode(@tok, toklen, aMsg) and
-            (aMsg.Kind = pcfBearer);
-end;
-
-function THttpPeerCrypt.SendRespToClient(const aRequest: THttpPeerCacheMessage;
-  var aResp : THttpPeerCacheMessage; const aUrl: RawUtf8;
-  aOutStream: TStreamRedirect; aRetry: boolean): integer;
-
-  procedure SendRespToClientFailed;
-  begin
-    if (fInstable <> nil) and // RejectInstablePeersMin
-       not aRetry then        // not from partial request before broadcast
-      fInstable.BanIP(aResp.IP4);
-    FreeAndNil(fClient);
-    fClientIP4 := 0;
-    result := 0; // will fallback to regular GET on the main repository
-  end;
-
-var
-  tls: boolean;
-  head, ip: RawUtf8;
-begin
-  try
-    // compute the call parameters and the request bearer
-    IP4Text(@aResp.IP4, ip);
-    fLog.Add.Log(sllDebug, 'OnDownload: request %:% %', [ip, fPort, aUrl], self);
-    aResp.Kind := pcfBearer; // authorize OnBeforeBody with response message
-    head := AuthorizationBearer(BinToBase64uri(MessageEncode(aResp)));
-    // ensure we have the expected HTTP/HTTPS connection on the right peer
-    if (fClient <> nil) and
-       (fClientIP4 <> aResp.IP4) then
-      FreeAndNil(fClient);
-    if fClient = nil then
-    begin
-      tls := pcoSelfSignedHttps in fSettings.Options;
-      fClient := THttpClientSocket.Create(fSettings.HttpTimeoutMS);
-      fClient.TLS.IgnoreCertificateErrors := tls; // self-signed
-      fClient.OpenBind(ip, fPort, {bind=}false, tls);
-      fClient.ReceiveTimeout := 5000; // once connected, 5 seconds timeout
-    end;
-    // makes the GET request, optionally with the needed range bytes
-    fClient.RangeStart := aRequest.RangeStart;
-    fClient.RangeEnd := aRequest.RangeEnd;
-    if fSettings.LimitMBPerSec >= 0 then // -1 to keep original value
-      aOutStream.LimitPerSecond := fSettings.LimitMBPerSec shl 20; // bytes/sec
-    result := fClient.Request(
-      aUrl, 'GET', 30000, head, '',  '', aRetry, nil, aOutStream);
-    fLog.Add.Log(sllTrace, 'OnDownload: request=%', [result], self);
-    if result in [HTTP_SUCCESS, HTTP_NOCONTENT, HTTP_PARTIALCONTENT] then
-      fClientIP4 := aResp.IP4 // success or not found (HTTP_NOCONTENT)
-    else
-      SendRespToClientFailed; // error downloading from local peer
-  except
-    on E: Exception do
-    begin
-      fLog.Add.Log(sllWarning, 'OnDownload: % failed as %',
-        [aUrl, E.ClassType], self);
-      SendRespToClientFailed;
-    end;
-  end;
-end;
-
-constructor THttpPeerCrypt.Create(const aSharedSecret: RawByteString);
-var
-  key: THash256Rec;
-begin
-  // setup internal processing status
-  GetComputerUuid(fUuid);
-  fFrameSeqLow := Random32 shr 1; // 31-bit random start value set at startup
-  fFrameSeq := fFrameSeqLow;
-  // setup internal cryptography
-  if aSharedSecret = '' then
-    raise EHttpPeerCache.CreateUtf8('%.Create without aSharedSecret', [self]);
-  HmacSha256('4b0fb62af680447c9d0604fc74b908fa', aSharedSecret, key.b);
-  fAesEnc := TAesFast[mGCM].Create(key.Lo) as TAesGcmAbstract; // lower 128-bit
-  fAesDec := fAesEnc.Clone as TAesGcmAbstract; // two AES-GCM-128 instances
-  HmacSha256(key.b, '2b6f48c3ffe847b9beb6d8de602c9f25', key.b); // paranoid
-  fSharedMagic := key.h.c3; // 32-bit derivation for anti-fuzzing checksum
-  TSynLog.Add.Log(sllTrace, 'Create: Code=%, Seq=#%',
-    [key.b[0], CardinalToHexShort(fFrameSeq)], self); // safe 8-bit fingerprint
-  FillZero(key.b);
-end;
-
-destructor THttpPeerCrypt.Destroy;
-begin
-  FreeAndNilSafe(fClient);
-  FreeAndNil(fInstable);
-  FreeAndNil(fAesEnc);
-  FreeAndNil(fAesDec);
-  fSharedMagic := 0;
-  inherited Destroy;
-end;
-
-
-{ THttpPeerCacheSettings }
-
-constructor THttpPeerCacheSettings.Create;
-begin
-  inherited Create;
-  fPort := 8089;
-  fLimitMBPerSec := 10;
-  fLimitClientCount := 32;
-  fRejectInstablePeersMin := 4;
-  fCacheTempPath := '*';
-  fCacheTempMinBytes := 2048;
-  fCacheTempMaxMB := 1000;
-  fCacheTempMaxMin := 60;
-  fCachePermPath := '*';
-  fCachePermMinBytes := 2048;
-  fBroadcastTimeoutMS := 10;
-  fBroadcastMaxResponses := 24;
-  fHttpTimeoutMS := 50;
-end;
-
-
-{ THttpPeerCacheThread }
-
-constructor THttpPeerCacheThread.Create(Owner: THttpPeerCache);
-begin
-  fBroadcastSafe.Init;
-  fOwner := Owner;
-  fAddr.SetIP4Port(fOwner.fBroadcastIP4, fOwner.Settings.Port);
-  if pcoUseFirstResponse in fOwner.Settings.Options then
-    fBroadcastEvent := TSynEvent.Create;
-  // POSIX requires to bind to the broadcast address to receive brodcasted frames
-  inherited Create(fOwner.fLog,
-    fOwner.fMac.{$ifdef OSPOSIX}Broadcast{$else}IP{$endif}, // OS-specific
-    fOwner.fPort, 'udp-PeerCache', 100);
-end;
-
-destructor THttpPeerCacheThread.Destroy;
-begin
-  inherited Destroy;
-  FreeAndNil(fBroadcastEvent);
-  fBroadcastSafe.Done;
-end;
-
-const
-  _LATE: array[boolean] of string[7] = ('', 'late ');
-
-procedure THttpPeerCacheThread.OnFrameReceived(len: integer;
-  var remote: TNetAddr);
-var
-  resp: THttpPeerCacheMessage;
-
-  procedure DoLog(const Fmt: RawUtf8; const Args: array of const);
-  var
-    ip, msg: shortstring;
-  begin
-    remote.IPShort(ip, {port=}true);
-    FormatShort(Fmt, Args, msg);
-    fOwner.fLog.Add.Log(sllTrace, 'OnFrameReceived: % %', [ip, msg], self)
-  end;
-
-  procedure DoSendResponse;
-  var
-    sock: TNetSocket;
-    frame: RawByteString;
-    res: TNetResult;
-  begin
-    // compute PCF_RESPONSE frame
-    resp.DestIP4 := remote.IP4; // notify actual source IP (over broadcast)
-    frame := fOwner.MessageEncode(resp);
-    // respond on main UDP port and on broadcast (POSIX) or local (Windows) IP
-    if fMsg.Os.os = osWindows then
-      remote.SetPort(fAddr.Port) // local IP is good enough on Windows
-    else
-      remote.SetIP4Port(fOwner.fBroadcastIP4, fAddr.Port); // need to broadcast
-    sock := remote.NewSocket(nlUdp);
-    res := sock.SendTo(pointer(frame), length(frame), remote);
-    sock.Close;
-    if fOwner.fVerboseLog then
-      DoLog('send=% %', [ToText(res)^, ToText(resp)]);
-    inc(fSent);
-  end;
-
-var
-  ok, late: boolean;
-begin
-  // quick return if this frame is not worth decoding
-  if (fOwner = nil) or
-     (fOwner.fSettings = nil) or     // avoid random GPF at shutdown
-     (remote.IP4 = 0) or
-     (remote.IP4 = fOwner.fIP4) then // Windows broadcasts to self :)
-    exit;
-  // RejectInstablePeersMin option: validate the input frame IP
-  if fOwner.fInstable.IsBanned(remote) then
-  begin
-    if fOwner.fVerboseLog then
-      DoLog('banned /%', [fOwner.fInstable.Count]);
-    exit;
-  end;
-  // validate the input frame content
-  ok := (len >= SizeOf(fMsg) + SizeOf(TAesBlock) * 2) and
-        fOwner.MessageDecode(pointer(fFrame), len, fMsg);
-  if ok then
-    if (fMsg.Kind in PCF_RESPONSE) and    // responses are broadcasted on POSIX
-       (fMsg.DestIP4 <> fOwner.fIP4) then // will also detect any unexpected NAT
-     begin
-       if fOwner.fVerboseLog then
-         DoLog('ignored', []);
-       exit;
-     end;
-  late := (fMsg.Kind in PCF_RESPONSE) and
-          (fMsg.Seq <> fCurrentSeq);
-  if fOwner.fVerboseLog then
-    if ok then
-      DoLog('%%', [_LATE[late], ToText(fMsg)])
-    else
-      DoLog('unexpected len=% [%]', [len, EscapeToShort(pointer(fFrame), len)]);
-  // process the frame message
-  if ok then
-    case fMsg.Kind of
-      pcfPing:
-        begin
-          fOwner.MessageInit(pcfPong, fMsg.Seq, resp);
-          DoSendResponse;
-        end;
-      pcfRequest:
-        begin
-          fOwner.MessageInit(pcfResponseNone, fMsg.Seq, resp);
-          resp.Hash := fMsg.Hash;
-          if integer(fOwner.fHttpServer.ConnectionsActive) >
-                      fOwner.Settings.LimitClientCount then
-            resp.Kind := pcfResponseOverloaded
-          else if fOwner.LocalFileName(fMsg, [], nil, @resp.Size) = HTTP_SUCCESS then
-            resp.Kind := pcfResponseFull;
-          DoSendResponse;
-        end;
-      pcfPong,
-      pcfResponseFull:
-        if not late then
-        begin
-          inc(fResponses);
-          AddResponse(fMsg);
-          if fBroadcastEvent <> nil then // pcoUseFirstResponse
-          begin
-            fCurrentSeq := 0;            // ignore next responses
-            fBroadcastEvent.SetEvent;    // notify MessageBroadcast
-          end;
-        end;
-      pcfResponseNone,
-      pcfResponseOverloaded:
-        if not late then
-          inc(fResponses);
-    end
-  else if fOwner.fInstable<> nil then // RejectInstablePeersMin
-    fOwner.fInstable.BanIP(remote.IP4);
-end;
-
-function THttpPeerCacheThread.Broadcast(const aReq: THttpPeerCacheMessage;
-  out aAlone: boolean): THttpPeerCacheMessageDynArray;
-var
-  sock: TNetSocket;
-  res: TNetResult;
-  frame: RawByteString;
-  start, stop: Int64;
-begin
-  result := nil;
-  if self = nil then
-    exit;
-  QueryPerformanceMicroSeconds(start);
-  frame := fOwner.MessageEncode(aReq);
-  fBroadcastSafe.Lock; // serialize OnDownload() or Ping() calls
-  try
-    // setup this broadcasting sequence
-    if fBroadcastEvent <> nil then
-      fBroadcastEvent.ResetEvent; // pcoUseFirstResponse
-    fCurrentSeq := aReq.Seq; // ignore any other responses
-    fResponses := 0;         // reset counter for this fCurrentSeq (not late)
-    // broadcast request over the UDP sub-net of the selected network interface
-    sock := fAddr.NewSocket(nlUdp);
-    if sock = nil then
-      exit;
-    try
-      sock.SetBroadcast(true);
-      res := sock.SendTo(pointer(frame), length(frame), fAddr);
-      if fOwner.fVerboseLog then
-        fOwner.fLog.Add.Log(sllTrace, 'Broadcast: % % = %',
-          [fAddr.IPShort({withport=}true), ToText(aReq), ToText(res)^], self);
-      if res <> nrOk then
-        exit;
-    finally
-      sock.Close;
-    end;
-    // wait for the (first) response(s)
-    if fBroadcastEvent <> nil then
-      fBroadcastEvent.WaitFor(fOwner.Settings.BroadcastTimeoutMS) // first
-    else
-      SleepHiRes(fOwner.Settings.BroadcastTimeoutMS);
-    result := GetResponses(aReq.Seq);
-  finally
-    fCurrentSeq := 0; // ignore any late responses
-    aAlone := (fResponses = 0);
-    fBroadcastSafe.UnLock;
-  end;
-  QueryPerformanceMicroSeconds(stop);
-  fOwner.fLog.Add.Log(sllTrace, 'Broadcast: %=%/% in %',
-    [ToText(aReq.Kind)^, length(result), fResponses,
-     MicroSecToString(stop - start)], self);
-end;
-
-procedure THttpPeerCacheThread.AddResponse(
-  const aMessage: THttpPeerCacheMessage);
-begin
-  if fRespCount < fOwner.Settings.BroadcastMaxResponses then
-  begin
-    fRespSafe.Lock;
-    try
-      if fRespCount = length(fResp) then
-        SetLength(fResp, NextGrow(fRespCount));
-      fResp[fRespCount] := aMessage;
-      inc(fRespCount);
-    finally
-      fRespSafe.UnLock;
-    end;
-  end;
-end;
-
-function THttpPeerCacheThread.GetResponses(
-  aSeq: cardinal): THttpPeerCacheMessageDynArray;
-var
-  i, c, n: PtrInt;
-begin
-  result := nil;
-  // retrieve the pending responses
-  fCurrentSeq := 0; // no more reponse from now on
-  fRespSafe.Lock;
-  try
-    if fRespCount = 0 then
-      exit;
-    pointer(result) := pointer(fResp); // assign with no refcount
-    pointer(fResp) := nil;
-    c := fRespCount;
-    fRespCount := 0;
-  finally
-    fRespSafe.UnLock;
-  end;
-  // filter the responses matching aSeq (paranoid)
-  n := 0;
-  for i := 0 to c - 1 do
-    if result[i].Seq = aSeq then
-    begin
-      if i <> n then
-        result[n] := result[i];
-      inc(n);
-    end;
-  if n = 0 then
-    result := nil
-  else
-    DynArrayFakeLength(result, n);
-end;
-
-procedure THttpPeerCacheThread.OnIdle(tix64: Int64);
-begin
-  fOwner.OnIdle(tix64); // do nothing but once every minute
-end;
-
-procedure THttpPeerCacheThread.OnShutdown;
-begin
-  // nothing to be done in our case
-end;
-
-
-{ THttpPeerCache }
-
-constructor THttpPeerCache.Create(aSettings: THttpPeerCacheSettings;
-  const aSharedSecret: RawByteString;
-  aHttpServerClass: THttpServerSocketGenericClass;
-  aHttpServerThreadCount: integer);
-var
-  log: ISynLog;
-  avail, existing: Int64;
-begin
-  fLog := TSynLog;
-  log := fLog.Enter('Create threads=%', [aHttpServerThreadCount], self);
-  fFilesSafe.Init;
-  // intialize the cryptographic state in inherited THttpPeerCrypt.Create
-  inherited Create(aSharedSecret);
-  // setup the processing options
-  if aSettings = nil then
-  begin
-    fSettings := THttpPeerCacheSettings.Create;
-    fSettingsOwned := true;
-  end
-  else
-    fSettings := aSettings;
-  fVerboseLog := (pcoVerboseLog in fSettings.Options) and
-                 (sllTrace in fLog.Family.Level);
-  // check the temporary files cache folder and its maximum allowed size
-  if fSettings.CacheTempPath = '*' then // not customized
-    fSettings.CacheTempPath := TemporaryFileName;
-  fTempFilesPath := EnsureDirectoryExists(fSettings.CacheTempPath);
-  if fTempFilesPath <> '' then
-  begin
-    OnIdle(0); // initial clean-up
-    fTempFilesMaxSize := Int64(fSettings.CacheTempMaxMB) shl 20;
-    avail := GetDiskAvailable(fTempFilesPath);
-    existing := DirectorySize(fTempFilesPath, false, PEER_CACHE_PATTERN);
-    if Assigned(log) then
-      log.Log(sllDebug, 'Create: % folder has % available, with % existing cache',
-        [fTempFilesPath, KB(avail), KB(existing)], self);
-    if avail <> 0 then
-    begin
-      avail := (avail + existing) shr 2; // allow up to 25% of the folder capacity
-      if fTempFilesMaxSize > avail then
-      begin
-        fTempFilesMaxSize := avail;
-        if Assigned(log) then
-          log.Log(sllDebug, 'Create: use CacheTempMax=%', [KB(avail)], self);
-      end;
-    end;
-  end;
-  // ensure we have somewhere to cache
-  if fSettings.CachePermPath = '*' then // not customized
-    fSettings.CachePermPath := MakePath(
-      [GetSystemPath(spCommonData), Executable.ProgramName, 'permcache']);
-  fPermFilesPath := EnsureDirectoryExists(fSettings.CachePermPath);
-  if (fTempFilesPath = '') and
-     (fPermFilesPath = '') then
-    raise EHttpPeerCache.CreateUtf8('%.Create: no cache defined', [self]);
-  // retrieve the local network interface (in inherited THttpPeerCrypt)
-  AfterSettings; // fSettings should have been defined
-  // start the local UDP server on this interface
-  fUdpServer := THttpPeerCacheThread.Create(self);
-  if Assigned(log) then
-    log.Log(sllTrace, 'Create: started %', [fUdpServer], self);
-  // start the local HTTP/HTTPS server on this interface
-  StartHttpServer(aHttpServerClass, aHttpServerThreadCount, fIpPort);
-  fHttpServer.ServerName := Executable.ProgramName;
-  fHttpServer.OnBeforeBody := OnBeforeBody;
-  fHttpServer.OnRequest := OnRequest;
-  if Assigned(log) then
-    log.Log(sllDebug, 'Create: started %', [fHttpServer], self);
-end;
-
-procedure THttpPeerCache.StartHttpServer(
-  aHttpServerClass: THttpServerSocketGenericClass;
-  aHttpServerThreadCount: integer; const aIP: RawUtf8);
-var
-  opt: THttpServerOptions;
-begin
-  if aHttpServerClass = nil then
-    aHttpServerClass := THttpServer; // may be THttpAsyncServer
-  opt := [hsoBan40xIP, hsoNoXPoweredHeader];
-  if fVerboseLog then
-    include(opt, hsoLogVerbose);
-  if pcoSelfSignedHttps in fSettings.Options then
-    include(opt, hsoEnableTls);
-  fHttpServer := aHttpServerClass.Create(aIP, nil,
-    fLog.Family.OnThreadEnded, 'PeerCache', aHttpServerThreadCount, 30000, opt);
-  if aHttpServerClass.InheritsFrom(THttpServerSocketGeneric) then
-    if pcoSelfSignedHttps in fSettings.Options then
-    begin
-      fLog.Add.Log(sllTrace, 'StartHttpServer: self-signed HTTPS', self);
-      THttpServerSocketGeneric(fHttpServer).WaitStartedHttps(10);
-    end
-    else
-      THttpServerSocketGeneric(fHttpServer).WaitStarted(10);
-end;
-
-function THttpPeerCache.CurrentConnections: integer;
-begin
-  result := fHttpServer.ConnectionsActive;
-end;
-
-destructor THttpPeerCache.Destroy;
-begin
-  if fSettingsOwned then
-    fSettings.Free;
-  fSettings := nil; // notify OnDownload/OnIdle/OnFrameReceived calls
-  FreeAndNil(fUdpServer);
-  FreeAndNil(fHttpServer);
-  fFilesSafe.Done;
-  inherited Destroy;
-end;
-
-function THttpPeerCache.ComputeFileName(const aHash: THttpPeerCacheHash): TFileName;
-begin
-  // filename is binary algo + hash encoded as hexadecimal
-  result := FormatString('%.cache',
-    [BinToHexLower(@aHash, SizeOf(aHash.Algo) + HASH_SIZE[aHash.Algo])]);
-  // note: it does not make sense to obfuscate this file name because we can
-  // recompute the hash from its actual content since it's not encrypted at rest
-end;
-
-function THttpPeerCache.PermFileName(const aFileName: TFileName;
-  aFlags: THttpPeerCacheLocalFileName): TFileName;
-begin
-  if pcoCacheTempSubFolders in fSettings.Options then
-  begin
-    // create sub-folders using the first hash nibble (0..9/a..z), in a way
-    // similar to git - aFileName[1..2] is the algorithm, so hash starts at [3]
-    result := MakePath([fPermFilesPath, aFileName[3]]);
-    if lfnEnsureDirectoryExists in aFlags then
-      result := EnsureDirectoryExists(result);
-    result := result + aFileName;
-  end
-  else
-    result := fPermFilesPath + aFileName;
-end;
-
-function THttpPeerCache.LocalFileName(const aMessage: THttpPeerCacheMessage;
-  aFlags: THttpPeerCacheLocalFileName; aFileName: PFileName;
-  aSize: PInt64): integer;
-var
-  perm, temp, name, fn: TFileName;
-  size: Int64;
-begin
-  name := ComputeFileName(aMessage.Hash);
-  if fPermFilesPath <> '' then
-    perm := PermFileName(name, aFlags); // with pcoCacheTempSubFolders support
-  if fTempFilesPath <> '' then
-    temp := fTempFilesPath + name;
-  fFilesSafe.Lock; // disable any concurrent file access
-  try
-    size := FileSize(perm); // fast syscall on all platforms
-    if size <> 0 then
-      fn := perm            // found in permanent cache folder
-    else
-    begin
-      size := FileSize(temp);
-      if size <> 0 then
-      begin
-        fn := temp;      // found in temporary cache folder
-        if lfnSetDate in aFlags then
-          FileSetDate(temp, DateTimeToFileDate(Now)); // renew TTL
-      end;
-    end;
-  finally
-    fFilesSafe.UnLock;
-  end;
-  if fVerboseLog then
-    fLog.Add.Log(sllTrace, 'LocalFileName: % size=% msg: size=% start=% end=%',
-      [fn, size, aMessage.Size, aMessage.RangeStart, aMessage.RangeEnd], self);
-  result := HTTP_NOTFOUND;
-  if size = 0 then
-    exit; // not existing
-  result := HTTP_NOTACCEPTABLE;
-  if (aMessage.Size <> 0) and // ExpectedSize may be 0 if waoNoHeadFirst was set
-     (size <> aMessage.Size) then
-    exit; // invalid file
-  result := HTTP_SUCCESS;
-  if aFileName <> nil then
-    aFileName^ := fn;
-  if aSize <> nil then
-    aSize^ := size;
-end;
-
-function WGetToHash(const Params: THttpClientSocketWGet;
-  out Hash: THttpPeerCacheHash): boolean;
-begin
-  result := false;
-  if (Params.Hash = '') or
-     (Params.Hasher = nil) or
-     not Params.Hasher.InheritsFrom(TStreamRedirectSynHasher) then
-    exit; // no valid hash for sure
-  Hash.Algo := TStreamRedirectSynHasherClass(Params.Hasher).GetAlgo;
-  result := mormot.core.text.HexToBin(
-    pointer(Params.Hash), @Hash.Hash, HASH_SIZE[Hash.Algo]);
-end;
-
-function THttpPeerCache.CachedFileName(const aParams: THttpClientSocketWGet;
-  aFlags: THttpPeerCacheLocalFileName;
-  out aLocal: TFileName; out isTemp: boolean): boolean;
-var
-  hash: THttpPeerCacheHash;
-begin
-  if not WGetToHash(aParams, hash) then
-  begin
-    result := false;
-    exit;
-  end;
-  aLocal := ComputeFileName(hash);
-  isTemp := (fPermFilesPath = '') or
-            not (waoPermanentCache in aParams.AlternateOptions);
-  if isTemp then
-    aLocal := fTempFilesPath + aLocal
-  else
-    aLocal := PermFileName(aLocal, aFlags); // with sub-folder
-  result := true;
-end;
-
-function THttpPeerCache.TooSmallFile(const aParams: THttpClientSocketWGet;
-  aSize: Int64; const aCaller: shortstring): boolean;
-var
-  minsize: Int64;
-begin
-  result := false; // continue
-  if waoNoMinimalSize in aParams.AlternateOptions then
-    exit;
-  if (waoPermanentCache in aParams.AlternateOptions) and
-     (fPermFilesPath <> '') then
-    minsize := fSettings.CachePermMinBytes
-  else
-    minsize := fSettings.CacheTempMinBytes;
-  if aSize >= minsize then
-    exit; // big enough
-  fLog.Add.Log(sllTrace, '%: size < minsize=%', [aCaller, KB(minsize)], self);
-  result := true; // too small
-end;
-
-function SortMessagePerPriority(const VA, VB): integer;
-var
-  a: THttpPeerCacheMessage absolute VA;
-  b: THttpPeerCacheMessage absolute VB;
-begin
-  result := CompareCardinal(NETHW_ORDER[a.Hardware], NETHW_ORDER[b.Hardware]);
-  if result <> 0 then // ethernet first
-    exit;
-  result := CompareCardinal(b.Speed, a.Speed);
-  if result <> 0 then // highest speed first
-    exit;
-  result := CompareCardinal(a.Connections, b.Connections);
-  if result <> 0 then // less active
-    exit;
-  result := ComparePointer(@a, @b); // by pointer = received first
-end;
-
-function THttpPeerCache.OnDownload(Sender: THttpClientSocket;
-  const Params: THttpClientSocketWGet; const Url: RawUtf8;
-  ExpectedFullSize: Int64; OutStream: TStreamRedirect): integer;
-
-var
-  req: THttpPeerCacheMessage;
-  resp : THttpPeerCacheMessageDynArray;
-  fn: TFileName;
-  u: RawUtf8;
-  local: TFileStreamEx;
-  tix: cardinal;
-  brdcst, alone: boolean;
-  log: ISynLog;
-  l: TSynLog;
-begin
-  result := 0;
-  // validate WGet caller context
-  if (self = nil) or
-     (fSettings = nil) or
-     (fHttpServer = nil) or
-     (Sender = nil) or
-     (Params.Hash = '') or
-     not Params.Hasher.InheritsFrom(TStreamRedirectSynHasher) or
-     (Url = '') or
-     (OutStream = nil) then
-    exit;
-  // prepare a request frame
-  l := nil;
-  log := fLog.Enter('OnDownload % %', [KBNoSpace(ExpectedFullSize), Url], self);
-  if Assigned(log) then
-    l := log.Instance;
-  MessageInit(pcfRequest, 0, req);
-  if not WGetToHash(Params, req.Hash) then
-  begin
-    l.Log(sllWarning, 'OnDownload: invalid hash=%', [Params.Hash], self);
-    exit;
-  end;
-  req.Size := ExpectedFullSize; // may be 0 if waoNoHeadFirst
-  req.RangeStart := Sender.RangeStart;
-  req.RangeEnd := Sender.RangeEnd;
-  // always check if we don't already have this file cached locally
-  if LocalFileName(req, [lfnSetDate], @fn, @req.Size) = HTTP_SUCCESS then
-  begin
-    l.Log(sllDebug, 'OnDownload: from local %', [fn], self);
-    local := TFileStreamEx.Create(fn, fmOpenReadDenyNone);
-    try
-      // range support
-      if req.RangeStart > 0 then
-        req.RangeStart := local.Seek(req.RangeStart, soFromBeginning);
-      if (req.RangeEnd <= 0) or
-         (req.RangeEnd >= req.Size) then
-        req.RangeEnd := req.Size - 1;
-      req.Size := req.RangeEnd - req.RangeStart + 1;
-      // fetch the data
-      if req.Size > 0 then
-      begin
-        OutStream.LimitPerSecond := 0; // not relevant within the same process
-        OutStream.CopyFrom(local, req.Size);
-      end;
-    finally
-      local.Free;
-    end;
-    if req.RangeStart > 0 then
-      result := HTTP_PARTIALCONTENT
-    else
-      result := HTTP_SUCCESS;
-    exit;
-  end;
-  // ensure the file is big enough for broadcasting
-  if (ExpectedFullSize <> 0) and
-     TooSmallFile(Params, ExpectedFullSize, 'OnDownload') then
-    exit; // you are too small, buddy
-  // try first the current/last HTTP client (if any)
-  FormatUtf8('%/%', [Sender.Server, Url], u); // url used only for log/debugging
-  if (fClient <> nil) and
-     (fClientIP4 <> 0) and
-     ((pcoTryLastPeer in fSettings.Options) or
-      (waoTryLastPeer in Params.AlternateOptions)) and
-     fClientSafe.TryLock then
-    try
-      SetLength(resp, 1); // create a "fake" response to reuse this connection
-      resp[0] := req;
-      FillZero(resp[0].Uuid); // OnRequest() returns HTTP_NOCONTENT if not found
-      result := SendRespToClient(req, resp[0], u, OutStream, {aRetry=}true);
-      if result in [HTTP_SUCCESS, HTTP_PARTIALCONTENT] then
-        exit; // successful direct downloading from last peer
-      result := 0; // may be HTTP_NOCONTENT if not found on this peer
-    finally
-      fClientSafe.UnLock;
-    end;
-  // broadcast the request over UDP
-  tix := 0;
-  brdcst := true;
-  if (pcoBroadcastNotAlone in fSettings.Options) or
-     (waoBroadcastNotAlone in Params.AlternateOptions) then
-  begin
-    tix := (GetTickCount64 shr 10) + 1; // 1024 ms resolution
-    brdcst := (fBroadcastTix <> tix);   // reenable broadcasting after 1s delay
-  end;
-  if brdcst then
-  begin
-    resp := fUdpServer.Broadcast(req, alone);
-    if resp = nil then
-    begin
-      if (tix <> 0) and // pcoBroadcastNotAlone
-         alone then
-        fBroadcastTix := tix; // no broadcast within the next second
-      exit; // no match
-    end;
-    fBroadcastTix := 0; // resp<>nil -> broadcasting seems fine
-  end;
-  // select the best response
-  if length(resp) <> 1 then
-  begin
-    if length(resp) > 10 then
-      DynArrayFakeLength(resp, 10); // sort the first 10 responses received
-    DynArray(TypeInfo(THttpPeerCacheMessageDynArray), resp).
-      Sort(SortMessagePerPriority);
-  end;
-  // make the HTTP/HTTPS request corresponding to this response
-  fClientSafe.Lock;
-  try
-    result := SendRespToClient(req, resp[0], u, OutStream, {aRetry=}false);
-  finally
-    fClientSafe.UnLock;
-  end;
-end;
-
-function THttpPeerCache.Ping: THttpPeerCacheMessageDynArray;
-var
-  req: THttpPeerCacheMessage;
-  alone: boolean;
-begin
-  MessageInit(pcfPing, 0, req);
-  result := fUdpServer.Broadcast(req, alone);
-end;
-
-function THttpPeerCache.OnBeforeBody(var aUrl, aMethod, aInHeaders,
-  aInContentType, aRemoteIP, aBearerToken: RawUtf8; aContentLength: Int64;
-  aFlags: THttpServerRequestFlags): cardinal;
-var
-  msg: THttpPeerCacheMessage;
-  ip4: cardinal;
-begin
-  // should return HTTP_SUCCESS=200 to continue the process, or an HTTP
-  // error code to reject the request immediately as a "TeaPot", close the
-  // socket and ban this IP for a few seconds at accept() level
-  result := HTTP_FORBIDDEN;
-  if (length(aBearerToken) > (SizeOf(msg) div 3) * 4) and // base64uri length
-     IsGet(aMethod) and
-     (aUrl <> '') and // URI is just ignored but something should be specified
-     IPToCardinal(aRemoteIP, ip4) and
-     not fInstable.IsBanned(ip4) and // banned for RejectInstablePeersMin
-     BearerDecode(aBearerToken, msg) and
-     (msg.IP4 = fIP4) and
-     (IsZero(THash128(msg.Uuid)) or // IsZero for "fake" response bearer
-      IsEqualGuid(msg.Uuid, fUuid)) then
-    result := HTTP_SUCCESS
-  else if not fVerboseLog then
-    exit;
-  fLog.Add.Log(sllTrace, 'OnBeforeBody: % from %', [result, aRemoteIP], self);
-end;
-
-procedure THttpPeerCache.OnIdle(tix64: Int64);
-var
-  tix: cardinal;
-  size: Int64;
-begin
-  // avoid GPF at shutdown
-  if fSettings = nil then
-    exit;
-  // check state every minute (65,536 seconds)
-  if tix64 = 0 then
-    tix64 := GetTickCount64;
-  tix := (tix64 shr 16) + 1; 
-  // renew banned peer IPs TTL to implement RejectInstablePeersMin
-  if (fInstable <> nil) and
-     (fInstableTix <> tix) then
-  begin
-    fInstableTix := tix;
-    if fInstable.Count <> 0 then
-    begin
-      fInstable.DoRotate;
-      fLog.Add.Log(sllTrace, 'OnIdle: %', [fInstable], self);
-    end;
-  end;
-  // handle temporary cache folder deprecation
-  if (fSettings.CacheTempMaxMin <= 0) or
-     (fTempFilesPath = '') then
-    exit;
-  if (fTempFilesDeleteDeprecatedTix <> tix) and
-     fFilesSafe.TryLock then
-  try
-    fTempFilesDeleteDeprecatedTix := tix;
-    DirectoryDeleteOlderFiles(fTempFilesPath,
-      fSettings.CacheTempMaxMin / MinsPerDay, PEER_CACHE_PATTERN, false, @size);
-    if size = 0 then
-      exit; // nothing changed on disk
-    fLog.Add.Log(sllTrace, 'OnIdle: deleted %', [KBNoSpace(size)], self);
-    fTempCurrentSize := 0; // we need to call FindFiles()
-  finally
-    fFilesSafe.UnLock; // re-allow background file access
-  end;
-end;
-
-procedure THttpPeerCache.OnDowloaded(const Params: THttpClientSocketWGet;
-  const Source: TFileName);
-var
-  local: TFileName;
-  localsize, sourcesize, tot, start, stop, deleted: Int64;
-  ok, istemp: boolean;
-  i: PtrInt;
-  dir: TFindFilesDynArray;
-begin
-  // the supplied downloaded source file should be big enough
-  sourcesize := FileSize(Source);
-  if (sourcesize = 0) or // paranoid
-     TooSmallFile(Params, sourcesize, 'OnDownloaded') then
-    exit;
-  // compute the local cache file name from the known file hash
-  if not CachedFileName(Params, [lfnEnsureDirectoryExists], local, istemp) then
-  begin
-    fLog.Add.Log(sllWarning,
-      'OnDowloaded: no hash specified for %', [Source], self);
-    exit;
-  end;
-  // check if this file was not already in the cache folder
-  // - outside fFilesSafe.Lock because happens just after OnDownload from cache
-  localsize := FileSize(local);
-  if localsize <> 0 then
-  begin
-    fLog.Add.Log(LOG_TRACEWARNING[localsize <> sourcesize],
-      'OnDowloaded: % already in cache', [Source], self);
-    // size mismatch may happen on race condition (unlikely on hash collision)
-    exit;
-  end;
-  QueryPerformanceMicroSeconds(start);
-  fFilesSafe.Lock; // disable any concurrent file access
-  try
-    // ensure adding this file won't trigger the maximum cache size limit
-    if (fTempFilesMaxSize > 0) and
-       istemp then
-    begin
-      if sourcesize >= fTempFilesMaxSize then
-        tot := sourcesize // this file is oversized for sure
-      else
-      begin
-        // compute the current folder cache size
-        tot := fTempCurrentSize;
-        if tot = 0 then // first time, or after OnIdle
-        begin
-          dir := FindFiles(fTempFilesPath, PEER_CACHE_PATTERN);
-          for i := 0 to high(dir) do
-            inc(tot, dir[i].Size);
-          fTempCurrentSize := tot;
-        end;
-        inc(tot, sourcesize); // simulate adding this file
-        if tot >= fTempFilesMaxSize then
-        begin
-          // delete oldest files in cache up to CacheTempMaxMB
-          if dir = nil then
-            dir := FindFiles(fTempFilesPath, PEER_CACHE_PATTERN);
-          FindFilesSortByTimestamp(dir);
-          deleted := 0;
-          for i := 0 to high(dir) do
-            if DeleteFile(dir[i].Name) then // if not currently downloading
-            begin
-              dec(tot, dir[i].Size);
-              inc(deleted, dir[i].Size);
-              if tot < fTempFilesMaxSize then
-                break; // we have deleted enough old files
-            end;
-          fLog.Add.Log(sllTrace, 'OnDowloaded: deleted %', [KB(deleted)], self);
-          dec(fTempCurrentSize, deleted);
-        end;
-      end;
-      if tot >= fTempFilesMaxSize then
-      begin
-        fLog.Add.Log(sllDebug, 'OnDowloaded: % is too big (%) for tot=%',
-          [Source, KBNoSpace(sourcesize), KBNoSpace(tot)], self);
-        exit;
-      end;
-    end;
-    // actually copy the source file into the local cache folder
-    ok := CopyFile(Source, local, {failsifexists=}false);
-    if ok and
-       istemp then
-      FileSetDate(local, DateTimeToFileDate(Now)); // force timestamp = now
-  finally
-    fFilesSafe.UnLock;
-  end;
-  QueryPerformanceMicroSeconds(stop);
-  fLog.Add.Log(LOG_TRACEWARNING[not ok], 'OnDowloaded: copy % into % in %',
-      [Source, local, MicroSecToString(stop - start)], self);
-end;
-
-procedure THttpPeerCache.OnDownloadFailed(const Params: THttpClientSocketWGet);
-var
-  local: TFileName;
-  istemp: boolean;
-begin
-  // compute the local cache file name from the known file hash
-  if not CachedFileName(Params, [lfnEnsureDirectoryExists], local, istemp) then
-    fLog.Add.Log(sllWarning, 'OnDowloadFailed: missing hash', self)
-  // actually delete the local (may be corrupted) file
-  else if DeleteFile(local) then
-    fLog.Add.Log(sllTrace, 'OnDowloadFailed: deleted %', [local], self)
-  else
-    fLog.Add.Log(sllLastError, 'OnDowloadFailed: error deleting %', [local], self);
-end;
-
-function THttpPeerCache.OnRequest(Ctxt: THttpServerRequestAbstract): cardinal;
-var
-  msg: THttpPeerCacheMessage;
-  fn: TFileName;
-begin
-  // retrieve context - already checked by OnBeforeBody
-  result := HTTP_BADREQUEST;
-  if BearerDecode(Ctxt.AuthBearer, msg) then
-  try
-    // get local filename from decoded bearer hash
-    result := LocalFileName(msg, [lfnSetDate], @fn, nil);
-    if result <> HTTP_SUCCESS then
-    begin
-      if IsZero(THash128(msg.Uuid)) then // from "fake" response bearer
-        result := HTTP_NOCONTENT;        // OnDownload should make a broadcast
-      exit;
-    end;
-    // just return the file as requested
-    Ctxt.OutContent := StringToUtf8(fn);
-    Ctxt.OutContentType := STATICFILE_CONTENT_TYPE;
-  finally
-    fLog.Add.Log(sllDebug, 'OnRequest=% from % % as %',
-      [result, Ctxt.RemoteIP, Ctxt.Url, fn], self);
-  end;
-end;
-
-
-function ToText(pcf: THttpPeerCacheMessageKind): PShortString;
-begin
-  result := GetEnumName(TypeInfo(THttpPeerCacheMessageKind), ord(pcf));
-end;
-
-function ToText(const msg: THttpPeerCacheMessage): shortstring;
-var
-  l: PtrInt;
-  algo: PUtf8Char;
-  hex: string[SizeOf(msg.Hash.Hash.b) * 2];
-begin
-  l := 0;
-  algo := nil;
-  if not IsZero(msg.Hash.Hash.b) then
-  begin
-    algo := pointer(HASH_EXT[msg.Hash.Algo]);
-    l := HASH_SIZE[msg.Hash.Algo];
-    BinToHexLower(@msg.Hash.Hash, @hex[1], l);
-  end;
-  hex[0] := AnsiChar(l * 2);
-  with msg do
-    FormatShort('% #% % % % to % % % msk=% bst=% %b/s %% siz=%',
-      [ToText(Kind)^, CardinalToHexShort(Seq), GuidToShort(Uuid), OS_NAME[Os.os],
-       IP4ToShort(@IP4), IP4ToShort(@DestIP4), ToText(Hardware)^,
-       UnixTimeToFileShort(QWord(Timestamp) + UNIXTIME_MINIMAL),
-       IP4ToShort(@MaskIP4), IP4ToShort(@BroadcastIP4), Speed,
-       hex, algo, Size], result);
-end;
-
-{$ifdef USEWININET}
-
-{ **************** THttpApiServer HTTP/1.1 Server Over Windows http.sys Module }
-
-{ THttpApiServer }
-
-function THttpApiServer.AddUrl(const aRoot, aPort: RawUtf8; Https: boolean;
-  const aDomainName: RawUtf8; aRegisterUri: boolean; aContext: Int64): integer;
-var
-  uri: SynUnicode;
-  n: integer;
-begin
-  result := -1;
-  if (Self = nil) or
-     (fReqQueue = 0) or
-     (Http.Module = 0) then
-    exit;
-  uri := RegURL(aRoot, aPort, Https, aDomainName);
-  if uri = '' then
-    exit; // invalid parameters
-  if aRegisterUri then
-    AddUrlAuthorize(aRoot, aPort, Https, aDomainName);
-  if Http.Version.MajorVersion > 1 then
-    result := Http.AddUrlToUrlGroup(fUrlGroupID, pointer(uri), aContext)
-  else
-    result := Http.AddUrl(fReqQueue, pointer(uri));
-  if result = NO_ERROR then
-  begin
-    n := length(fRegisteredUnicodeUrl);
-    SetLength(fRegisteredUnicodeUrl, n + 1);
-    fRegisteredUnicodeUrl[n] := uri;
-  end;
-end;
-
-function THttpApiServer.RemoveUrl(const aRoot, aPort: RawUtf8; Https: boolean;
-  const aDomainName: RawUtf8): integer;
-var
-  uri: SynUnicode;
-  i, j, n: PtrInt;
-begin
-  result := -1;
-  if (Self = nil) or
-     (fReqQueue = 0) or
-     (Http.Module = 0) then
-    exit;
-  uri := RegURL(aRoot, aPort, Https, aDomainName);
-  if uri = '' then
-    exit; // invalid parameters
-  n := High(fRegisteredUnicodeUrl);
-  for i := 0 to n do
-    if fRegisteredUnicodeUrl[i] = uri then
-    begin
-      if Http.Version.MajorVersion > 1 then
-        result := Http.RemoveUrlFromUrlGroup(fUrlGroupID, pointer(uri), 0)
-      else
-        result := Http.RemoveUrl(fReqQueue, pointer(uri));
-      if result <> 0 then
-        exit; // shall be handled by caller
-      for j := i to n - 1 do
-        fRegisteredUnicodeUrl[j] := fRegisteredUnicodeUrl[j + 1];
-      SetLength(fRegisteredUnicodeUrl, n);
-      exit;
-    end;
-end;
-
-class function THttpApiServer.AddUrlAuthorize(const aRoot, aPort: RawUtf8;
-  Https: boolean; const aDomainName: RawUtf8; OnlyDelete: boolean): string;
-const
-  /// will allow AddUrl() registration to everyone
-  // - 'GA' (GENERIC_ALL) to grant all access
-  // - 'S-1-1-0'	defines a group that includes all users
-  HTTPADDURLSECDESC: PWideChar = 'D:(A;;GA;;;S-1-1-0)';
-var
-  prefix: SynUnicode;
-  err: HRESULT;
-  cfg: HTTP_SERVICE_CONFIG_URLACL_SET;
-begin
-  try
-    HttpApiInitialize;
-    prefix := RegURL(aRoot, aPort, Https, aDomainName);
-    if prefix = '' then
-      result := 'Invalid parameters'
-    else
-    begin
-      EHttpApiServer.RaiseOnError(hInitialize,
-        Http.Initialize(Http.Version, HTTP_INITIALIZE_CONFIG));
-      try
-        FillcharFast(cfg, SizeOf(cfg), 0);
-        cfg.KeyDesc.pUrlPrefix := pointer(prefix);
-        // first delete any existing information
-        err := Http.DeleteServiceConfiguration(
-          0, hscUrlAclInfo, @cfg, SizeOf(cfg));
-        // then add authorization rule
-        if not OnlyDelete then
-        begin
-          cfg.KeyDesc.pUrlPrefix := pointer(prefix);
-          cfg.ParamDesc.pStringSecurityDescriptor := HTTPADDURLSECDESC;
-          err := Http.SetServiceConfiguration(
-            0, hscUrlAclInfo, @cfg, SizeOf(cfg));
-        end;
-        if (err <> NO_ERROR) and
-           (err <> ERROR_ALREADY_EXISTS) then
-          raise EHttpApiServer.Create(hSetServiceConfiguration, err);
-        result := ''; // success
-      finally
-        Http.Terminate(HTTP_INITIALIZE_CONFIG);
-      end;
-    end;
-  except
-    on E: Exception do
-      result := E.Message;
-  end;
-end;
-
-type
-  THttpApiServerClass = class of THttpApiServer;
-
-procedure THttpApiServer.Clone(ChildThreadCount: integer);
-var
-  i: PtrInt;
-begin
-  if (fReqQueue = 0) or
-     (not Assigned(OnRequest)) or
-     (ChildThreadCount <= 0) or
-     (fClones <> nil) then
-    exit; // nothing to clone (need a queue and a process event)
-  if ChildThreadCount > 256 then
-    ChildThreadCount := 256; // not worth adding
-  SetLength(fClones, ChildThreadCount);
-  for i := 0 to ChildThreadCount - 1 do
-    fClones[i] := THttpApiServerClass(Self.ClassType).CreateClone(self);
-end;
-
-function THttpApiServer.GetApiVersion: RawUtf8;
-begin
-  FormatUtf8('HTTP API %.%',
-    [Http.Version.MajorVersion, Http.Version.MinorVersion], result);
-end;
-
-constructor THttpApiServer.Create(QueueName: SynUnicode;
-  const OnStart, OnStop: TOnNotifyThread; const ProcessName: RawUtf8;
-  ProcessOptions: THttpServerOptions);
-var
-  binding: HTTP_BINDING_INFO;
-begin
-  SetLength(fLogDataStorage, SizeOf(HTTP_LOG_FIELDS_DATA)); // should be done 1st
-  inherited Create(OnStart, OnStop, ProcessName, ProcessOptions + [hsoCreateSuspended]);
-  fOptions := ProcessOptions;
-  HttpApiInitialize; // will raise an exception in case of failure
-  EHttpApiServer.RaiseOnError(hInitialize,
-    Http.Initialize(Http.Version, HTTP_INITIALIZE_SERVER));
-  if Http.Version.MajorVersion > 1 then
-  begin
-    EHttpApiServer.RaiseOnError(hCreateServerSession,
-      Http.CreateServerSession(Http.Version, fServerSessionID));
-    EHttpApiServer.RaiseOnError(hCreateUrlGroup,
-      Http.CreateUrlGroup(fServerSessionID, fUrlGroupID));
-    if QueueName = '' then
-      Utf8ToSynUnicode(Int64ToUtf8(fServerSessionID), QueueName);
-    EHttpApiServer.RaiseOnError(hCreateRequestQueue,
-      Http.CreateRequestQueue(Http.Version, pointer(QueueName), nil, 0, fReqQueue));
-    binding.Flags := 1;
-    binding.RequestQueueHandle := fReqQueue;
-    EHttpApiServer.RaiseOnError(hSetUrlGroupProperty,
-      Http.SetUrlGroupProperty(fUrlGroupID, HttpServerBindingProperty,
-        @binding, SizeOf(binding)));
-  end
-  else
-    EHttpApiServer.RaiseOnError(hCreateHttpHandle,
-      Http.CreateHttpHandle(fReqQueue));
-  fReceiveBufferSize := 1 shl 20; // i.e. 1 MB
-  if Suspended then
-    Suspended := False;
-end;
-
-constructor THttpApiServer.CreateClone(From: THttpApiServer);
-begin
-  SetLength(fLogDataStorage, SizeOf(HTTP_LOG_FIELDS_DATA));
-  fOwner := From;
-  fReqQueue := From.fReqQueue;
-  fOnRequest := From.fOnRequest;
-  fOnBeforeBody := From.fOnBeforeBody;
-  fOnBeforeRequest := From.fOnBeforeRequest;
-  fOnAfterRequest := From.fOnAfterRequest;
-  fOnAfterResponse := From.fOnAfterResponse;
-  fMaximumAllowedContentLength := From.fMaximumAllowedContentLength;
-  fCallbackSendDelay := From.fCallbackSendDelay;
-  fCompress := From.fCompress;
-  fCompressAcceptEncoding := From.fCompressAcceptEncoding;
-  fReceiveBufferSize := From.fReceiveBufferSize;
-  if From.fLogData <> nil then
-    fLogData := pointer(fLogDataStorage);
-  fOptions := From.fOptions; // needed by SetServerName() below
-  SetServerName(From.fServerName); // setters are sometimes needed
-  SetRemoteIPHeader(From.fRemoteIPHeader);
-  SetRemoteConnIDHeader(From.fRemoteConnIDHeader);
-  fLoggingServiceName := From.fLoggingServiceName;
-  inherited Create(From.fOnThreadStart, From.fOnThreadTerminate,
-    From.fProcessName, From.fOptions - [hsoCreateSuspended]);
-end;
-
-procedure THttpApiServer.DestroyMainThread;
-var
-  i: PtrInt;
-begin
-  if fReqQueue <> 0 then
-  begin
-    for i := 0 to length(fClones) - 1 do
-      fClones[i].Terminate; // for CloseHandle() below to finish Execute
-    if Http.Version.MajorVersion > 1 then
-    begin
-      if fUrlGroupID <> 0 then
-      begin
-        Http.RemoveUrlFromUrlGroup(fUrlGroupID, nil, HTTP_URL_FLAG_REMOVE_ALL);
-        Http.CloseUrlGroup(fUrlGroupID);
-        fUrlGroupID := 0;
-      end;
-      CloseHandle(fReqQueue);
-      if fServerSessionID <> 0 then
-      begin
-        Http.CloseServerSession(fServerSessionID);
-        fServerSessionID := 0;
-      end;
-    end
-    else
-    begin
-      for i := 0 to high(fRegisteredUnicodeUrl) do
-        Http.RemoveUrl(fReqQueue, pointer(fRegisteredUnicodeUrl[i]));
-      CloseHandle(fReqQueue); // will break all THttpApiServer.Execute
-    end;
-    fReqQueue := 0;
-    {$ifdef FPC}
-    for i := 0 to length(fClones) - 1 do
-      WaitForSingleObject(fClones[i].Handle, 30000); // sometimes needed on FPC
-    {$endif FPC}
-    for i := 0 to length(fClones) - 1 do
-      fClones[i].Free;
-    fClones := nil;
-    Http.Terminate(HTTP_INITIALIZE_SERVER);
-  end;
-end;
-
-destructor THttpApiServer.Destroy;
-begin
-  Terminate; // for Execute to be notified about end of process
-  try
-    if (fOwner = nil) and
-       (Http.Module <> 0) then // fOwner<>nil for cloned threads
-      DestroyMainThread;
-    {$ifdef FPC}
-    WaitForSingleObject(Handle, 30000); // sometimes needed on FPC
-    {$endif FPC}
-  finally
-    inherited Destroy;
-  end;
-end;
-
-function THttpApiServer.GetSendResponseFlags(Ctxt: THttpServerRequest): integer;
-begin
-  result := 0;
-end;
-
-type
-  TVerbText = array[hvOPTIONS..pred(hvMaximum)] of RawUtf8;
-
-const
-  VERB_TEXT: TVerbText = (
-    'OPTIONS',
-    'GET',
-    'HEAD',
-    'POST',
-    'PUT',
-    'DELETE',
-    'TRACE',
-    'CONNECT',
-    'TRACK',
-    'MOVE',
-    'COPY',
-    'PROPFIND',
-    'PROPPATCH',
-    'MKCOL',
-    'LOCK',
-    'UNLOCK',
-    'SEARCH');
-
-var
-  global_verbs: TVerbText; // to avoid memory allocation on Delphi
-
-procedure THttpApiServer.Execute;
-var
-  req: PHTTP_REQUEST;
-  reqid: HTTP_REQUEST_ID;
-  reqbuf, respbuf: RawByteString;
-  i: PtrInt;
-  bytesread, bytessent, flags: cardinal;
-  err: HRESULT;
-  compressset: THttpSocketCompressSet;
-  incontlen: Qword;
-  incontlenchunk, incontlenread: cardinal;
-  incontenc, inaccept, range, referer: RawUtf8;
-  outcontenc, outstat: RawUtf8;
-  outstatcode, afterstatcode: cardinal;
-  respsent: boolean;
-  urirouter: TUriRouter;
-  ctxt: THttpServerRequest;
-  filehandle: THandle;
-  resp: PHTTP_RESPONSE;
-  bufread, V: PUtf8Char;
-  heads: HTTP_UNKNOWN_HEADERs;
-  rangestart, rangelen: ULONGLONG;
-  outcontlen: ULARGE_INTEGER;
-  datachunkmem: HTTP_DATA_CHUNK_INMEMORY;
-  datachunkfile: HTTP_DATA_CHUNK_FILEHANDLE;
-  logdata: PHTTP_LOG_FIELDS_DATA;
-  started, elapsed: Int64;
-  contrange: ShortString;
-
-  procedure SendError(StatusCode: cardinal; const ErrorMsg: RawUtf8;
-    E: Exception = nil);
-  var
-    msg: RawUtf8;
-  begin
-    try
-      resp^.SetStatus(StatusCode, outstat);
-      logdata^.ProtocolStatus := StatusCode;
-      FormatUtf8('<html><body style="font-family:verdana;"><h1>Server Error %: %</h1><p>',
-        [StatusCode, outstat], msg);
-      if E <> nil then
-        msg := FormatUtf8('%% Exception raised:<br>', [msg, E]);
-      msg := msg + HtmlEscape(ErrorMsg) + ('</p><p><small>' + XPOWEREDVALUE);
-      resp^.SetContent(datachunkmem, msg, 'text/html; charset=utf-8');
-      Http.SendHttpResponse(fReqQueue, req^.RequestId, 0, resp^, nil,
-        bytessent, nil, 0, nil, fLogData);
-    except
-      on Exception do
-        ; // ignore any HttpApi level errors here (client may crashed)
-    end;
-  end;
-
-  function SendResponse: boolean;
-  var
-    R: PUtf8Char;
-    flags: cardinal;
-  begin
-    result := not Terminated; // true=success
-    if not result then
-      exit;
-    respsent := true;
-    resp^.SetStatus(outstatcode, outstat);
-    if Terminated then
-      exit;
-    // update log information
-    if Http.Version.MajorVersion >= 2 then
-      with req^, logdata^ do
-      begin
-        MethodNum := Verb;
-        UriStemLength := CookedUrl.AbsPathLength;
-        UriStem := CookedUrl.pAbsPath;
-        with headers.KnownHeaders[reqUserAgent] do
-        begin
-          UserAgentLength := RawValueLength;
-          UserAgent := pRawValue;
-        end;
-        with headers.KnownHeaders[reqHost] do
-        begin
-          HostLength := RawValueLength;
-          Host := pRawValue;
-        end;
-        with headers.KnownHeaders[reqReferrer] do
-        begin
-          ReferrerLength := RawValueLength;
-          Referrer := pRawValue;
-        end;
-        ProtocolStatus := resp^.StatusCode;
-        ClientIp := pointer(ctxt.fRemoteIP);
-        ClientIpLength := length(ctxt.fRemoteip);
-        Method := pointer(ctxt.fMethod);
-        MethodLength := length(ctxt.fMethod);
-        UserName := pointer(ctxt.fAuthenticatedUser);
-        UserNameLength := Length(ctxt.fAuthenticatedUser);
-      end;
-    // send response
-    resp^.Version := req^.Version;
-    resp^.SetHeaders(pointer(ctxt.OutCustomHeaders),
-      heads, hsoNoXPoweredHeader in fOptions);
-    if fCompressAcceptEncoding <> '' then
-      resp^.AddCustomHeader(pointer(fCompressAcceptEncoding), heads, false);
-    with resp^.headers.KnownHeaders[respServer] do
-    begin
-      pRawValue := pointer(fServerName);
-      RawValueLength := length(fServerName);
-    end;
-    if ctxt.OutContentType = STATICFILE_CONTENT_TYPE then
-    begin
-      // response is file -> OutContent is UTF-8 file name to be served
-      filehandle := FileOpen(Utf8ToString(ctxt.OutContent),
-        fmOpenReadDenyNone);
-      if not ValidHandle(filehandle)  then
-      begin
-        SendError(HTTP_NOTFOUND, WinErrorText(GetLastError, nil));
-        result := false; // notify fatal error
-      end;
-      try // http.sys will serve then close the file from kernel
-        datachunkfile.DataChunkType := hctFromFileHandle;
-        datachunkfile.filehandle := filehandle;
-        flags := 0;
-        datachunkfile.ByteRange.StartingOffset.QuadPart := 0;
-        Int64(datachunkfile.ByteRange.Length.QuadPart) := -1; // to eof
-        with req^.headers.KnownHeaders[reqRange] do
-        begin
-          if (RawValueLength > 6) and
-             IdemPChar(pointer(pRawValue), 'BYTES=') and
-             (pRawValue[6] in ['0'..'9']) then
-          begin
-            FastSetString(range, pRawValue + 6, RawValueLength - 6); // need #0 end
-            R := pointer(range);
-            rangestart := GetNextRange(R);
-            if R^ = '-' then
-            begin
-              outcontlen.QuadPart := FileSize(filehandle);
-              datachunkfile.ByteRange.Length.QuadPart :=
-                outcontlen.QuadPart - rangestart;
-              inc(R);
-              flags := HTTP_SEND_RESPONSE_FLAG_PROCESS_RANGES;
-              datachunkfile.ByteRange.StartingOffset.QuadPart := rangestart;
-              if R^ in ['0'..'9'] then
-              begin
-                rangelen := GetNextRange(R) - rangestart + 1;
-                if Int64(rangelen) < 0 then
-                  rangelen := 0;
-                if rangelen < datachunkfile.ByteRange.Length.QuadPart then
-                  // "bytes=0-499" -> start=0, len=500
-                  datachunkfile.ByteRange.Length.QuadPart := rangelen;
-              end; // "bytes=1000-" -> start=1000, to eof
-              FormatShort('Content-range: bytes %-%/%'#0, [rangestart,
-                rangestart + datachunkfile.ByteRange.Length.QuadPart - 1,
-                outcontlen.QuadPart], contrange);
-              resp^.AddCustomHeader(@contrange[1], heads, false);
-              resp^.SetStatus(HTTP_PARTIALCONTENT, outstat);
-            end;
-          end;
-        end;
-        with resp^.headers.KnownHeaders[respAcceptRanges] do
-        begin
-          pRawValue := 'bytes';
-          RawValueLength := 5;
-        end;
-        resp^.EntityChunkCount := 1;
-        resp^.pEntityChunks := @datachunkfile;
-        Http.SendHttpResponse(fReqQueue, req^.RequestId, flags, resp^, nil,
-          bytessent, nil, 0, nil, fLogData);
-      finally
-        FileClose(filehandle);
-      end;
-    end
-    else
-    begin
-      // response is in OutContent -> send it from memory
-      if ctxt.OutContentType = NORESPONSE_CONTENT_TYPE then
-        ctxt.OutContentType := ''; // true HTTP always expects a response
-      if fCompress <> nil then
-      begin
-        with resp^.headers.KnownHeaders[reqContentEncoding] do
-          if RawValueLength = 0 then
-          begin
-            // no previous encoding -> try if any compression
-            CompressContent(compressset, fCompress, ctxt.OutContentType,
-              ctxt.fOutContent, outcontenc);
-            pRawValue := pointer(outcontenc);
-            RawValueLength := length(outcontenc);
-          end;
-      end;
-      resp^.SetContent(datachunkmem, ctxt.OutContent, ctxt.OutContentType);
-      flags := GetSendResponseFlags(ctxt);
-      EHttpApiServer.RaiseOnError(hSendHttpResponse,
-        Http.SendHttpResponse(fReqQueue, req^.RequestId, flags, resp^, nil,
-          bytessent, nil, 0, nil, fLogData));
-    end;
-  end;
-
-begin
-  if Terminated then
-    exit;
-  ctxt := nil;
-  try
-    // THttpServerGeneric thread preparation: launch any OnHttpThreadStart event
-    NotifyThreadStart(self);
-    // reserve working buffers
-    SetLength(heads, 64);
-    SetLength(respbuf, SizeOf(HTTP_RESPONSE));
-    resp := pointer(respbuf);
-    SetLength(reqbuf, 16384 + SizeOf(HTTP_REQUEST)); // req^ + 16 KB of headers
-    req := pointer(reqbuf);
-    logdata := pointer(fLogDataStorage);
-    if global_verbs[hvOPTIONS] = '' then
-      global_verbs := VERB_TEXT;
-    ctxt := THttpServerRequest.Create(self, 0, self, [], nil);
-    // main loop reusing a single ctxt instance for this thread
-    reqid := 0;
-    ctxt.fServer := self;
-    repeat
-      // release input/output body buffers ASAP
-      ctxt.fInContent := '';
-      ctxt.fOutContent := '';
-      // retrieve next pending request, and read its headers
-      FillcharFast(req^, SizeOf(HTTP_REQUEST), 0);
-      err := Http.ReceiveHttpRequest(fReqQueue, reqid, 0,
-        req^, length(reqbuf), bytesread); // blocking until received something
-      if Terminated then
-        break;
-      case err of
-        NO_ERROR:
-          try
-            // parse method and main headers as ctxt.Prepare() does
-            bytessent := 0;
-            ctxt.fHttpApiRequest := req;
-            ctxt.Recycle(req^.ConnectionID, self,
-              HTTP_TLS_FLAGS[req^.pSslInfo <> nil] +
-              // no HTTP_UPG_FLAGS[]: plain THttpApiServer don't support upgrade
-              HTTP_10_FLAGS[(req^.Version.MajorVersion = 1) and
-                            (req^.Version.MinorVersion = 0)],
-              // ctxt.fConnectionOpaque is not supported by http.sys
-              nil);
-            FastSetString(ctxt.fUrl, req^.pRawUrl, req^.RawUrlLength);
-            if req^.Verb in [low(global_verbs)..high(global_verbs)] then
-              ctxt.fMethod := global_verbs[req^.Verb]
-            else
-              FastSetString(ctxt.fMethod, req^.pUnknownVerb, req^.UnknownVerbLength);
-            with req^.headers.KnownHeaders[reqContentType] do
-              FastSetString(ctxt.fInContentType, pRawValue, RawValueLength);
-            with req^.headers.KnownHeaders[reqUserAgent] do
-              FastSetString(ctxt.fUserAgent, pRawValue, RawValueLength);
-            with req^.Headers.KnownHeaders[reqAuthorization] do
-              if (RawValueLength > 7) and
-                 IdemPChar(pointer(pRawValue), 'BEARER ') then
-                FastSetString(ctxt.fAuthBearer, pRawValue + 7, RawValueLength - 7);
-            with req^.headers.KnownHeaders[reqAcceptEncoding] do
-              FastSetString(inaccept, pRawValue, RawValueLength);
-            with req^.headers.KnownHeaders[reqReferrer] do
-              FastSetString(referer, pRawValue, RawValueLength);
-            compressset := ComputeContentEncoding(fCompress, pointer(inaccept));
-            ctxt.fInHeaders := RetrieveHeadersAndGetRemoteIPConnectionID(
-              req^, fRemoteIPHeaderUpper, fRemoteConnIDHeaderUpper,
-              {out} ctxt.fRemoteIP, PQword(@ctxt.fConnectionID)^);
-            // retrieve any SetAuthenticationSchemes() information
-            if byte(fAuthenticationSchemes) <> 0 then // set only with HTTP API 2.0
-              // https://docs.microsoft.com/en-us/windows/win32/http/authentication-in-http-version-2-0
-              for i := 0 to req^.RequestInfoCount - 1 do
-                if req^.pRequestInfo^[i].InfoType = HttpRequestInfoTypeAuth then
-                  with PHTTP_REQUEST_AUTH_INFO(req^.pRequestInfo^[i].pInfo)^ do
-                    case AuthStatus of
-                      HttpAuthStatusSuccess:
-                        if AuthType > HttpRequestAuthTypeNone then
-                        begin
-                          byte(ctxt.fAuthenticationStatus) := ord(AuthType) + 1;
-                          if AccessToken <> 0 then
-                          begin
-                            ctxt.fAuthenticatedUser := LookupToken(AccessToken);
-                            // AccessToken lifecycle is application responsibility
-                            CloseHandle(AccessToken);
-                            ctxt.fAuthBearer := ctxt.fAuthenticatedUser;
-                            include(ctxt.fConnectionFlags, hsrAuthorized);
-                          end;
-                        end;
-                      HttpAuthStatusFailure:
-                        ctxt.fAuthenticationStatus := hraFailed;
-                    end;
-            // abort request if > MaximumAllowedContentLength or OnBeforeBody
-            with req^.headers.KnownHeaders[reqContentLength] do
-            begin
-              V := pointer(pRawValue);
-              SetQWord(V, V + RawValueLength, incontlen);
-            end;
-            if (incontlen > 0) and
-               (MaximumAllowedContentLength > 0) and
-               (incontlen > MaximumAllowedContentLength) then
-            begin
-              SendError(HTTP_PAYLOADTOOLARGE, 'Rejected');
-              continue;
-            end;
-            if Assigned(OnBeforeBody) then
-            begin
-              err := OnBeforeBody(ctxt.fUrl, ctxt.fMethod, ctxt.fInHeaders,
-                ctxt.fInContentType, ctxt.fRemoteIP, ctxt.fAuthBearer, incontlen,
-                ctxt.ConnectionFlags);
-              if err <> HTTP_SUCCESS then
-              begin
-                SendError(err, 'Rejected');
-                continue;
-              end;
-            end;
-            // retrieve body
-            if HTTP_REQUEST_FLAG_MORE_ENTITY_BODY_EXISTS and req^.flags <> 0 then
-            begin
-              with req^.headers.KnownHeaders[reqContentEncoding] do
-                FastSetString(incontenc, pRawValue, RawValueLength);
-              if incontlen <> 0 then
-              begin
-                // receive body chunks
-                SetLength(ctxt.fInContent, incontlen);
-                bufread := pointer(ctxt.InContent);
-                incontlenread := 0;
-                repeat
-                  bytesread := 0;
-                  if Http.Version.MajorVersion > 1 then
-                    // speed optimization for Vista+
-                    flags := HTTP_RECEIVE_REQUEST_ENTITY_BODY_FLAG_FILL_BUFFER
-                  else
-                    flags := 0;
-                  incontlenchunk := incontlen - incontlenread;
-                  if (fReceiveBufferSize >= 1024) and
-                     (incontlenchunk > fReceiveBufferSize) then
-                    incontlenchunk := fReceiveBufferSize;
-                  err := Http.ReceiveRequestEntityBody(fReqQueue,
-                    req^.RequestId, flags, bufread, incontlenchunk, bytesread);
-                  if Terminated then
-                    exit;
-                  inc(incontlenread, bytesread);
-                  if err = ERROR_HANDLE_EOF then
-                  begin
-                    if incontlenread < incontlen then
-                      SetLength(ctxt.fInContent, incontlenread);
-                    err := NO_ERROR;
-                    break; // should loop until returns ERROR_HANDLE_EOF
-                  end;
-                  if err <> NO_ERROR then
-                    break;
-                  inc(bufread, bytesread);
-                until incontlenread = incontlen;
-                if err <> NO_ERROR then
-                begin
-                  SendError(HTTP_NOTACCEPTABLE, WinErrorText(err, HTTPAPI_DLL));
-                  continue;
-                end;
-                // optionally uncompress input body
-                if incontenc <> '' then
-                  for i := 0 to high(fCompress) do
-                    if fCompress[i].Name = incontenc then
-                    begin
-                      fCompress[i].Func(ctxt.fInContent, false); // uncompress
-                      break;
-                    end;
-              end;
-            end;
-            QueryPerformanceMicroSeconds(started);
-            try
-              // compute response
-              FillcharFast(resp^, SizeOf(resp^), 0);
-              respsent := false;
-              outstatcode := 0;
-              if fOwner = nil then
-                urirouter := fRoute
-              else
-                urirouter := fOwner.fRoute; // field not propagated in clones
-              if urirouter <> nil then
-                // URI rewrite or event callback execution
-                outstatcode := urirouter.Process(Ctxt);
-              if outstatcode = 0 then // no router callback was executed
-              begin
-                // regular server-side OnRequest execution
-                outstatcode := DoBeforeRequest(ctxt);
-                if outstatcode > 0 then
-                  if not SendResponse or
-                     (outstatcode <> HTTP_ACCEPTED) then
-                    continue;
-                outstatcode := Request(ctxt); // call OnRequest for main process
-                afterstatcode := DoAfterRequest(ctxt);
-                if afterstatcode > 0 then
-                  outstatcode := afterstatcode;
-              end;
-              // send response
-              if not respsent then
-                if not SendResponse then
-                  continue;
-              QueryPerformanceMicroSeconds(elapsed);
-              dec(elapsed, started);
-              DoAfterResponse(
-                ctxt, referer, outstatcode, elapsed, incontlen, bytessent);
-            except
-              on E: Exception do
-                // handle any exception raised during process: show must go on!
-                if not respsent then
-                  if not E.InheritsFrom(EHttpApiServer) or // ensure still connected
-                    (EHttpApiServer(E).LastApiError <> HTTPAPI_ERROR_NONEXISTENTCONNECTION) then
-                    SendError(HTTP_SERVERERROR, StringToUtf8(E.Message), E);
-            end;
-          finally
-            reqid := 0; // reset Request ID to handle the next pending request
-          end;
-        ERROR_MORE_DATA:
-          begin
-            // input buffer was too small to hold the request headers
-            // -> increase buffer size and call the API again
-            reqid := req^.RequestId;
-            SetLength(reqbuf, bytesread);
-            req := pointer(reqbuf);
-          end;
-        ERROR_CONNECTION_INVALID:
-          if reqid = 0 then
-            break
-          else
-            // TCP connection was corrupted by the peer -> ignore + next request
-            reqid := 0;
-      else
-        break; // unhandled err value
-      end;
-    until Terminated;
-  finally
-    ctxt.Free;
-  end;
-end;
-
-function THttpApiServer.GetHttpQueueLength: cardinal;
-var
-  len: ULONG;
-begin
-  if (Http.Version.MajorVersion < 2) or
-     (self = nil) then
-    result := 0
-  else
-  begin
-    if fOwner <> nil then
-      self := fOwner;
-    if fReqQueue = 0 then
-      result := 0
-    else
-      EHttpApiServer.RaiseOnError(hQueryRequestQueueProperty,
-        Http.QueryRequestQueueProperty(fReqQueue, HttpServerQueueLengthProperty,
-          @result, SizeOf(result), 0, @len, nil));
-  end;
-end;
-
-procedure THttpApiServer.SetHttpQueueLength(aValue: cardinal);
-begin
-  if Http.Version.MajorVersion < 2 then
-    raise EHttpApiServer.Create(hSetRequestQueueProperty, ERROR_OLD_WIN_VERSION);
-  if (self <> nil) and
-     (fReqQueue <> 0) then
-    EHttpApiServer.RaiseOnError(hSetRequestQueueProperty,
-      Http.SetRequestQueueProperty(fReqQueue, HttpServerQueueLengthProperty,
-        @aValue, SizeOf(aValue), 0, nil));
-end;
-
-function THttpApiServer.GetConnectionsActive: cardinal;
-begin
-  result := 0; // unsupported
-end;
-
-function THttpApiServer.GetRegisteredUrl: SynUnicode;
-var
-  i: PtrInt;
-begin
-  if fRegisteredUnicodeUrl = nil then
-    result := ''
-  else
-    result := fRegisteredUnicodeUrl[0];
-  for i := 1 to high(fRegisteredUnicodeUrl) do
-    result := result + ',' + fRegisteredUnicodeUrl[i];
-end;
-
-function THttpApiServer.GetCloned: boolean;
-begin
-  result := (fOwner <> nil);
-end;
-
-procedure THttpApiServer.SetMaxBandwidth(aValue: cardinal);
-var
-  qos: HTTP_QOS_SETTING_INFO;
-  limit: HTTP_BANDWIDTH_LIMIT_INFO;
-begin
-  if Http.Version.MajorVersion < 2 then
-    raise EHttpApiServer.Create(hSetUrlGroupProperty, ERROR_OLD_WIN_VERSION);
-  if (self <> nil) and
-     (fUrlGroupID <> 0) then
-  begin
-    if aValue = 0 then
-      limit.MaxBandwidth := HTTP_LIMIT_INFINITE
-    else if aValue < HTTP_MIN_ALLOWED_BANDWIDTH_THROTTLING_RATE then
-      limit.MaxBandwidth := HTTP_MIN_ALLOWED_BANDWIDTH_THROTTLING_RATE
-    else
-      limit.MaxBandwidth := aValue;
-    limit.Flags := 1;
-    qos.QosType := HttpQosSettingTypeBandwidth;
-    qos.QosSetting := @limit;
-    EHttpApiServer.RaiseOnError(hSetServerSessionProperty,
-      Http.SetServerSessionProperty(fServerSessionID, HttpServerQosProperty,
-        @qos, SizeOf(qos)));
-    EHttpApiServer.RaiseOnError(hSetUrlGroupProperty,
-      Http.SetUrlGroupProperty(fUrlGroupID, HttpServerQosProperty,
-        @qos, SizeOf(qos)));
-  end;
-end;
-
-function THttpApiServer.GetMaxBandwidth: cardinal;
-var
-  info: record
-    qos: HTTP_QOS_SETTING_INFO;
-    limit: HTTP_BANDWIDTH_LIMIT_INFO;
-  end;
-begin
-  if (Http.Version.MajorVersion < 2) or
-     (self = nil) then
-  begin
-    result := 0;
-    exit;
-  end;
-  if fOwner <> nil then
-    self := fOwner;
-  if fUrlGroupID = 0 then
-  begin
-    result := 0;
-    exit;
-  end;
-  info.qos.QosType := HttpQosSettingTypeBandwidth;
-  info.qos.QosSetting := @info.limit;
-  EHttpApiServer.RaiseOnError(hQueryUrlGroupProperty,
-    Http.QueryUrlGroupProperty(fUrlGroupID, HttpServerQosProperty,
-      @info, SizeOf(info)));
-  result := info.limit.MaxBandwidth;
-end;
-
-function THttpApiServer.GetMaxConnections: cardinal;
-var
-  info: record
-    qos: HTTP_QOS_SETTING_INFO;
-    limit: HTTP_CONNECTION_LIMIT_INFO;
-  end;
-  len: ULONG;
-begin
-  if (Http.Version.MajorVersion < 2) or
-     (self = nil) then
-  begin
-    result := 0;
-    exit;
-  end;
-  if fOwner <> nil then
-    self := fOwner;
-  if fUrlGroupID = 0 then
-  begin
-    result := 0;
-    exit;
-  end;
-  info.qos.QosType := HttpQosSettingTypeConnectionLimit;
-  info.qos.QosSetting := @info.limit;
-  EHttpApiServer.RaiseOnError(hQueryUrlGroupProperty,
-    Http.QueryUrlGroupProperty(fUrlGroupID, HttpServerQosProperty,
-      @info, SizeOf(info), @len));
-  result := info.limit.MaxConnections;
-end;
-
-procedure THttpApiServer.SetMaxConnections(aValue: cardinal);
-var
-  qos: HTTP_QOS_SETTING_INFO;
-  limit: HTTP_CONNECTION_LIMIT_INFO;
-begin
-  if Http.Version.MajorVersion < 2 then
-    raise EHttpApiServer.Create(hSetUrlGroupProperty, ERROR_OLD_WIN_VERSION);
-  if (self <> nil) and
-     (fUrlGroupID <> 0) then
-  begin
-    if aValue = 0 then
-      limit.MaxConnections := HTTP_LIMIT_INFINITE
-    else
-      limit.MaxConnections := aValue;
-    limit.Flags := 1;
-    qos.QosType := HttpQosSettingTypeConnectionLimit;
-    qos.QosSetting := @limit;
-    EHttpApiServer.RaiseOnError(hSetUrlGroupProperty,
-      Http.SetUrlGroupProperty(fUrlGroupID, HttpServerQosProperty,
-        @qos, SizeOf(qos)));
-  end;
-end;
-
-function THttpApiServer.HasApi2: boolean;
-begin
-  result := Http.Version.MajorVersion >= 2;
-end;
-
-function THttpApiServer.GetLogging: boolean;
-begin
-  result := (fLogData <> nil);
-end;
-
-procedure THttpApiServer.LogStart(const aLogFolder: TFileName;
-  aType: THttpApiLoggingType; const aSoftwareName: TFileName;
-  aRolloverType: THttpApiLoggingRollOver; aRolloverSize: cardinal;
-  aLogFields: THttpApiLogFields; aFlags: THttpApiLoggingFlags);
-var
-  log: HTTP_LOGGING_INFO;
-  folder, software: SynUnicode;
-begin
-  if (self = nil) or
-     (fOwner <> nil) then
-    exit;
-  if Http.Version.MajorVersion < 2 then
-    raise EHttpApiServer.Create(hSetUrlGroupProperty, ERROR_OLD_WIN_VERSION);
-  fLogData := nil; // disable any previous logging
-  FillcharFast(log, SizeOf(log), 0);
-  log.Flags := 1;
-  log.LoggingFlags := byte(aFlags);
-  if aLogFolder = '' then
-    raise EHttpApiServer.CreateFmt('LogStart(aLogFolder="")', []);
-  if length(aLogFolder) > 212 then
-    // http://msdn.microsoft.com/en-us/library/windows/desktop/aa364532
-    raise EHttpApiServer.CreateFmt('aLogFolder is too long for LogStart(%s)', [aLogFolder]);
-  folder := SynUnicode(aLogFolder);
-  software := SynUnicode(aSoftwareName);
-  log.SoftwareNameLength := length(software) * 2;
-  log.SoftwareName := pointer(software);
-  log.DirectoryNameLength := length(folder) * 2;
-  log.DirectoryName := pointer(folder);
-  log.Format := HTTP_LOGGING_TYPE(aType);
-  if aType = hltNCSA then
-    aLogFields := [hlfDate..hlfSubStatus];
-  log.Fields := integer(aLogFields);
-  log.RolloverType := HTTP_LOGGING_ROLLOVER_TYPE(aRolloverType);
-  if aRolloverType = hlroSize then
-    log.RolloverSize := aRolloverSize;
-  EHttpApiServer.RaiseOnError(hSetUrlGroupProperty,
-    Http.SetUrlGroupProperty(fUrlGroupID, HttpServerLoggingProperty,
-      @log, SizeOf(log)));
-  // on success, update the actual log memory structure
-  fLogData := pointer(fLogDataStorage);
-end;
-
-procedure THttpApiServer.RegisterCompress(aFunction: THttpSocketCompress;
-  aCompressMinSize, aPriority: integer);
-var
-  i: PtrInt;
-begin
-  inherited;
-  for i := 0 to length(fClones) - 1 do
-    fClones[i].RegisterCompress(aFunction, aCompressMinSize, aPriority);
-end;
-
-procedure THttpApiServer.SetOnTerminate(const Event: TOnNotifyThread);
-var
-  i: PtrInt;
-begin
-  inherited SetOnTerminate(Event);
-  if fOwner = nil then
-    for i := 0 to length(fClones) - 1 do
-      fClones[i].OnHttpThreadTerminate := Event;
-end;
-
-procedure THttpApiServer.LogStop;
-var
-  i: PtrInt;
-begin
-  if (self = nil) or
-     (fClones = nil) or
-     (fLogData = nil) then
-    exit;
-  fLogData := nil;
-  for i := 0 to length(fClones) - 1 do
-    fClones[i].fLogData := nil;
-end;
-
-procedure THttpApiServer.SetReceiveBufferSize(Value: cardinal);
-var
-  i: PtrInt;
-begin
-  fReceiveBufferSize := Value;
-  for i := 0 to length(fClones) - 1 do
-    fClones[i].fReceiveBufferSize := Value;
-end;
-
-procedure THttpApiServer.SetServerName(const aName: RawUtf8);
-var
-  i: PtrInt;
-begin
-  inherited SetServerName(aName);
-  with PHTTP_LOG_FIELDS_DATA(fLogDataStorage)^ do
-  begin
-    ServerName := pointer(aName);
-    ServerNameLength := Length(aName);
-  end;
-  for i := 0 to length(fClones) - 1 do
-    fClones[i].SetServerName(aName);
-end;
-
-procedure THttpApiServer.SetOnRequest(const aRequest: TOnHttpServerRequest);
-var
-  i: PtrInt;
-begin
-  inherited SetOnRequest(aRequest);
-  for i := 0 to length(fClones) - 1 do
-    fClones[i].SetOnRequest(aRequest);
-end;
-
-procedure THttpApiServer.SetOnBeforeBody(const aEvent: TOnHttpServerBeforeBody);
-var
-  i: PtrInt;
-begin
-  inherited SetOnBeforeBody(aEvent);
-  for i := 0 to length(fClones) - 1 do
-    fClones[i].SetOnBeforeBody(aEvent);
-end;
-
-procedure THttpApiServer.SetOnBeforeRequest(const aEvent: TOnHttpServerRequest);
-var
-  i: PtrInt;
-begin
-  inherited SetOnBeforeRequest(aEvent);
-  for i := 0 to length(fClones) - 1 do
-    fClones[i].SetOnBeforeRequest(aEvent);
-end;
-
-procedure THttpApiServer.SetOnAfterRequest(const aEvent: TOnHttpServerRequest);
-var
-  i: PtrInt;
-begin
-  inherited SetOnAfterRequest(aEvent);
-  for i := 0 to length(fClones) - 1 do
-    fClones[i].SetOnAfterRequest(aEvent);
-end;
-
-procedure THttpApiServer.SetOnAfterResponse(const aEvent: TOnHttpServerAfterResponse);
-var
-  i: PtrInt;
-begin
-  inherited SetOnAfterResponse(aEvent);
-  for i := 0 to length(fClones) - 1 do
-    fClones[i].SetOnAfterResponse(aEvent);
-end;
-
-procedure THttpApiServer.SetMaximumAllowedContentLength(aMax: cardinal);
-var
-  i: PtrInt;
-begin
-  inherited SetMaximumAllowedContentLength(aMax);
-  for i := 0 to length(fClones) - 1 do
-    fClones[i].SetMaximumAllowedContentLength(aMax);
-end;
-
-procedure THttpApiServer.SetRemoteIPHeader(const aHeader: RawUtf8);
-var
-  i: PtrInt;
-begin
-  inherited SetRemoteIPHeader(aHeader);
-  for i := 0 to length(fClones) - 1 do
-    fClones[i].SetRemoteIPHeader(aHeader);
-end;
-
-procedure THttpApiServer.SetRemoteConnIDHeader(const aHeader: RawUtf8);
-var
-  i: PtrInt;
-begin
-  inherited SetRemoteConnIDHeader(aHeader);
-  for i := 0 to length(fClones) - 1 do
-    fClones[i].SetRemoteConnIDHeader(aHeader);
-end;
-
-procedure THttpApiServer.SetLoggingServiceName(const aName: RawUtf8);
-begin
-  if self = nil then
-    exit;
-  fLoggingServiceName := aName;
-  with PHTTP_LOG_FIELDS_DATA(fLogDataStorage)^ do
-  begin
-    ServiceName := pointer(fLoggingServiceName);
-    ServiceNameLength := Length(fLoggingServiceName);
-  end;
-end;
-
-procedure THttpApiServer.SetAuthenticationSchemes(
-  schemes: THttpApiRequestAuthentications; const DomainName, Realm: SynUnicode);
-var
-  auth: HTTP_SERVER_AUTHENTICATION_INFO;
-begin
-  if (self = nil) or
-     (fOwner <> nil) then
-    exit;
-  if Http.Version.MajorVersion < 2 then
-    raise EHttpApiServer.Create(hSetUrlGroupProperty, ERROR_OLD_WIN_VERSION);
-  fAuthenticationSchemes := schemes;
-  FillcharFast(auth, SizeOf(auth), 0);
-  auth.Flags := 1;
-  auth.AuthSchemes := byte(schemes);
-  auth.ReceiveMutualAuth := true;
-  if haBasic in schemes then
-  begin
-    auth.BasicParams.RealmLength := Length(Realm);
-    auth.BasicParams.Realm := pointer(Realm);
-  end;
-  if haDigest in schemes then
-  begin
-    auth.DigestParams.DomainNameLength := Length(DomainName);
-    auth.DigestParams.DomainName := pointer(DomainName);
-    auth.DigestParams.RealmLength := Length(Realm);
-    auth.DigestParams.Realm := pointer(Realm);
-  end;
-  EHttpApiServer.RaiseOnError(hSetUrlGroupProperty,
-    Http.SetUrlGroupProperty(
-      fUrlGroupID, HttpServerAuthenticationProperty, @auth, SizeOf(auth)));
-end;
-
-procedure THttpApiServer.SetTimeOutLimits(aEntityBody, aDrainEntityBody,
-  aRequestQueue, aIdleConnection, aHeaderWait, aMinSendRate: cardinal);
-var
-  timeout: HTTP_TIMEOUT_LIMIT_INFO;
-begin
-  if (self = nil) or
-     (fOwner <> nil) then
-    exit;
-  if Http.Version.MajorVersion < 2 then
-    raise EHttpApiServer.Create(hSetUrlGroupProperty, ERROR_OLD_WIN_VERSION);
-  FillcharFast(timeout, SizeOf(timeout), 0);
-  timeout.Flags := 1;
-  timeout.EntityBody := aEntityBody;
-  timeout.DrainEntityBody := aDrainEntityBody;
-  timeout.RequestQueue := aRequestQueue;
-  timeout.IdleConnection := aIdleConnection;
-  timeout.HeaderWait := aHeaderWait;
-  timeout.MinSendRate := aMinSendRate;
-  EHttpApiServer.RaiseOnError(hSetUrlGroupProperty,
-    Http.SetUrlGroupProperty(
-      fUrlGroupID, HttpServerTimeoutsProperty, @timeout, SizeOf(timeout)));
-end;
-
-procedure THttpApiServer.DoAfterResponse(Ctxt: THttpServerRequest;
-  const Referer: RawUtf8; StatusCode: cardinal; Elapsed, Received, Sent: QWord);
-var
-  ctx: TOnHttpServerAfterResponseContext;
-begin
-  if Assigned(fOnAfterResponse) then
-  try
-    ctx.Connection := Ctxt.ConnectionID;
-    ctx.User := pointer(Ctxt.AuthenticatedUser);
-    ctx.Method := pointer(Ctxt.Method);
-    ctx.Host := pointer(Ctxt.Host);
-    ctx.Url := pointer(Ctxt.Url);
-    ctx.Referer := pointer(Referer);
-    ctx.UserAgent := pointer(Ctxt.UserAgent);
-    ctx.RemoteIP := pointer(Ctxt.RemoteIP);
-    ctx.Flags := Ctxt.ConnectionFlags;
-    ctx.StatusCode := StatusCode;
-    ctx.ElapsedMicroSec := Elapsed;
-    ctx.Received := Received;
-    ctx.Sent := Sent;
-    fOnAfterResponse(ctx); // e.g. THttpLogger or THttpAnalyzer
-  except
-    on E: Exception do // paranoid
-      fOnAfterResponse := nil; // won't try again
-  end;
-end;
-
-
-
-{ ****************** THttpApiWebSocketServer Over Windows http.sys Module }
-
-{ THttpApiWebSocketServerProtocol }
-
-const
-  WebSocketConnectionCapacity = 1000;
-
-function THttpApiWebSocketServerProtocol.AddConnection(
-  aConn: PHttpApiWebSocketConnection): integer;
-var
-  i: PtrInt;
-begin
-  if fFirstEmptyConnectionIndex >= fConnectionsCapacity - 1 then
-  begin
-    inc(fConnectionsCapacity, WebSocketConnectionCapacity);
-    ReallocMem(fConnections, fConnectionsCapacity * SizeOf(PHttpApiWebSocketConnection));
-    FillcharFast(fConnections^[fConnectionsCapacity - WebSocketConnectionCapacity],
-      WebSocketConnectionCapacity * SizeOf(PHttpApiWebSocketConnection), 0);
-  end;
-  if fFirstEmptyConnectionIndex >= fConnectionsCount then
-    fConnectionsCount := fFirstEmptyConnectionIndex + 1;
-  fConnections[fFirstEmptyConnectionIndex] := aConn;
-  result := fFirstEmptyConnectionIndex;
-  for i := fFirstEmptyConnectionIndex + 1 to fConnectionsCount do
-  begin
-    if fConnections[i] = nil then
-    begin
-      fFirstEmptyConnectionIndex := i;
-      Break;
-    end;
-  end;
-end;
-
-function THttpApiWebSocketServerProtocol.Broadcast(
-  aBufferType: WEB_SOCKET_BUFFER_TYPE; aBuffer: Pointer;
-  aBufferSize: ULONG): boolean;
-var
-  i: PtrInt;
-begin
-  EnterCriticalSection(fSafe);
-  try
-    for i := 0 to fConnectionsCount - 1 do
-      if Assigned(fConnections[i]) then
-        fConnections[i].Send(aBufferType, aBuffer, aBufferSize);
-  finally
-    LeaveCriticalSection(fSafe);
-  end;
-  result := True;
-end;
-
-function THttpApiWebSocketServerProtocol.Close(index: integer;
-  aStatus: WEB_SOCKET_CLOSE_STATUS; aBuffer: Pointer; aBufferSize: ULONG): boolean;
-var
-  conn: PHttpApiWebSocketConnection;
-begin
-  result := false;
-  if cardinal(index) < cardinal(fConnectionsCount) then
-  begin
-    conn := fConnections^[index];
-    if (conn <> nil) and
-       (conn.fState = wsOpen) then
-    begin
-      conn.Close(aStatus, aBuffer, aBufferSize);
-      result := True;
-    end;
-  end;
-end;
-
-constructor THttpApiWebSocketServerProtocol.Create(const aName: RawUtf8;
-  aManualFragmentManagement: boolean; aServer: THttpApiWebSocketServer;
-  const aOnAccept: TOnHttpApiWebSocketServerAcceptEvent;
-  const aOnMessage: TOnHttpApiWebSocketServerMessageEvent;
-  const aOnConnect: TOnHttpApiWebSocketServerConnectEvent;
-  const aOnDisconnect: TOnHttpApiWebSocketServerDisconnectEvent;
-  const aOnFragment: TOnHttpApiWebSocketServerMessageEvent);
-begin
-  if aManualFragmentManagement and
-     (not Assigned(aOnFragment)) then
-    raise EWebSocketApi.CreateFmt(
-      'Error register WebSocket protocol. Protocol %s does not use buffer, ' +
-      'but OnFragment handler is not assigned', [aName]);
-  InitializeCriticalSection(fSafe);
-  fPendingForClose := TSynList.Create;
-  fName := aName;
-  fManualFragmentManagement := aManualFragmentManagement;
-  fServer := aServer;
-  fOnAccept := aOnAccept;
-  fOnMessage := aOnMessage;
-  fOnConnect := aOnConnect;
-  fOnDisconnect := aOnDisconnect;
-  fOnFragment := aOnFragment;
-  fConnectionsCapacity := WebSocketConnectionCapacity;
-  fConnectionsCount := 0;
-  fFirstEmptyConnectionIndex := 0;
-  fConnections := AllocMem(fConnectionsCapacity * SizeOf(PHttpApiWebSocketConnection));
-end;
-
-destructor THttpApiWebSocketServerProtocol.Destroy;
-var
-  i: PtrInt;
-  conn: PHttpApiWebSocketConnection;
-begin
-  EnterCriticalSection(fSafe);
-  try
-    for i := 0 to fPendingForClose.Count - 1 do
-    begin
-      conn := fPendingForClose[i];
-      if Assigned(conn) then
-      begin
-        conn.DoOnDisconnect();
-        conn.Disconnect();
-        Dispose(conn);
-      end;
-    end;
-    fPendingForClose.Free;
-  finally
-    LeaveCriticalSection(fSafe);
-  end;
-  DeleteCriticalSection(fSafe);
-  FreeMem(fConnections);
-  fConnections := nil;
-  inherited;
-end;
-
-procedure THttpApiWebSocketServerProtocol.doShutdown;
-var
-  i: PtrInt;
-  conn: PHttpApiWebSocketConnection;
-const
-  sReason = 'Server shutdown';
-begin
-  EnterCriticalSection(fSafe);
-  try
-    for i := 0 to fConnectionsCount - 1 do
-    begin
-      conn := fConnections[i];
-      if Assigned(conn) then
-      begin
-        RemoveConnection(i);
-        conn.fState := wsClosedByShutdown;
-        conn.fBuffer := sReason;
-        conn.fCloseStatus := WEB_SOCKET_ENDPOINT_UNAVAILABLE_CLOSE_STATUS;
-        conn.Close(WEB_SOCKET_ENDPOINT_UNAVAILABLE_CLOSE_STATUS,
-          Pointer(conn.fBuffer), Length(conn.fBuffer));
-// PostQueuedCompletionStatus(fServer.fThreadPoolServer.FRequestQueue, 0, 0, @conn.fOverlapped);
-      end;
-    end;
-  finally
-    LeaveCriticalSection(fSafe);
-  end;
-end;
-
-procedure THttpApiWebSocketServerProtocol.RemoveConnection(index: integer);
-begin
-  fPendingForClose.Add(fConnections[index]);
-  fConnections[index] := nil;
-  if fFirstEmptyConnectionIndex > index then
-    fFirstEmptyConnectionIndex := index;
-end;
-
-function THttpApiWebSocketServerProtocol.Send(index: integer;
-  aBufferType: WEB_SOCKET_BUFFER_TYPE; aBuffer: Pointer; aBufferSize: ULONG): boolean;
-var
-  conn: PHttpApiWebSocketConnection;
-begin
-  result := false;
-  if (index >= 0) and
-     (index < fConnectionsCount) then
-  begin
-    conn := fConnections^[index];
-    if (conn <> nil) and
-       (conn.fState = wsOpen) then
-    begin
-      conn.Send(aBufferType, aBuffer, aBufferSize);
-      result := True;
-    end;
-  end;
-end;
-
-
- { THttpApiWebSocketConnection }
-
-function THttpApiWebSocketConnection.TryAcceptConnection(
-  aProtocol: THttpApiWebSocketServerProtocol;
-  Ctxt: THttpServerRequestAbstract; aNeedHeader: boolean): boolean;
-var
-  req: PHTTP_REQUEST;
-  reqhead: WEB_SOCKET_HTTP_HEADER_ARR;
-  srvhead: PWEB_SOCKET_HTTP_HEADER;
-  srvheadcount: ULONG;
-begin
-  fState := wsConnecting;
-  fBuffer := '';
-  fWSHandle := nil;
-  fLastActionContext := nil;
-  FillcharFast(fOverlapped, SizeOf(fOverlapped), 0);
-  fProtocol := aProtocol;
-  req := PHTTP_REQUEST((Ctxt as THttpServerRequest).HttpApiRequest);
-  fIndex := fProtocol.fFirstEmptyConnectionIndex;
-  fOpaqueHTTPRequestId := req^.RequestId;
-  if (fProtocol = nil) or
-     (Assigned(fProtocol.OnAccept) and
-      not fProtocol.OnAccept(Ctxt as THttpServerRequest, Self)) then
-  begin
-    result := False;
-    exit;
-  end;
-  EWebSocketApi.RaiseOnError(hCreateServerHandle,
-    WebSocketApi.CreateServerHandle(nil, 0, fWSHandle));
-  reqhead := HttpSys2ToWebSocketHeaders(req^.headers);
-  if aNeedHeader then
-    result := WebSocketApi.BeginServerHandshake(fWSHandle,
-      Pointer(fProtocol.name), nil, 0, @reqhead[0], Length(reqhead), srvhead,
-      srvheadcount) = S_OK
-  else
-    result := WebSocketApi.BeginServerHandshake(fWSHandle, nil, nil, 0,
-      pointer(reqhead), Length(reqhead),
-      srvhead, srvheadcount) = S_OK;
-  if result then
-  try
-    Ctxt.OutCustomHeaders := WebSocketHeadersToText(srvhead, srvheadcount);
-  finally
-    result := WebSocketApi.EndServerHandshake(fWSHandle) = S_OK;
-  end;
-  if not result then
-    Disconnect
-  else
-    fLastReceiveTickCount := 0;
-end;
-
-procedure THttpApiWebSocketConnection.DoOnMessage(
-  aBufferType: WEB_SOCKET_BUFFER_TYPE; aBuffer: Pointer; aBufferSize: ULONG);
-
-  procedure PushFragmentIntoBuffer;
-  var
-    l: integer;
-  begin
-    l := Length(fBuffer);
-    SetLength(fBuffer, l + integer(aBufferSize));
-    MoveFast(aBuffer^, fBuffer[l + 1], aBufferSize);
-  end;
-
-begin
-  if fProtocol = nil then
-    exit;
-  if (aBufferType = WEB_SOCKET_UTF8_FRAGMENT_BUFFER_TYPE) or
-     (aBufferType = WEB_SOCKET_BINARY_FRAGMENT_BUFFER_TYPE) then
-  begin
-    // Fragment
-    if not fProtocol.ManualFragmentManagement then
-      PushFragmentIntoBuffer;
-    if Assigned(fProtocol.OnFragment) then
-      fProtocol.OnFragment(self, aBufferType, aBuffer, aBufferSize);
-  end
-  else
-  begin
-    // last Fragment
-    if Assigned(fProtocol.OnMessage) then
-    begin
-      if fProtocol.ManualFragmentManagement then
-        fProtocol.OnMessage(self, aBufferType, aBuffer, aBufferSize)
-      else
-      begin
-        PushFragmentIntoBuffer;
-        fProtocol.OnMessage(self, aBufferType, Pointer(fBuffer), Length(fBuffer));
-        fBuffer := '';
-      end;
-    end;
-  end;
-end;
-
-procedure THttpApiWebSocketConnection.DoOnConnect;
-begin
-  if (fProtocol <> nil) and
-     Assigned(fProtocol.OnConnect) then
-    fProtocol.OnConnect(self);
-end;
-
-procedure THttpApiWebSocketConnection.DoOnDisconnect;
-begin
-  if (fProtocol <> nil) and
-     Assigned(fProtocol.OnDisconnect) then
-    fProtocol.OnDisconnect(self, fCloseStatus, Pointer(fBuffer), length(fBuffer));
-end;
-
-function THttpApiWebSocketConnection.ReadData(const WebsocketBufferData): integer;
-var
-  err: HRESULT;
-  read: cardinal;
-  buf: WEB_SOCKET_BUFFER_DATA absolute WebsocketBufferData;
-begin
-  result := 0;
-  if fWSHandle = nil then
-    exit;
-  err := Http.ReceiveRequestEntityBody(fProtocol.fServer.fReqQueue,
-    fOpaqueHTTPRequestId, 0, buf.pbBuffer, buf.ulBufferLength, read,
-    @self.fOverlapped);
-  case err of
-    // On page reload Safari do not send a WEB_SOCKET_INDICATE_RECEIVE_COMPLETE_ACTION
-    // with BufferType = WEB_SOCKET_CLOSE_BUFFER_TYPE, instead it send a dummy packet
-    // (WEB_SOCKET_RECEIVE_FROM_NETWORK_ACTION) and terminate socket
-    // see forum discussion https://synopse.info/forum/viewtopic.php?pid=27125
-    ERROR_HANDLE_EOF:
-      result := -1;
-    ERROR_IO_PENDING:
-      ; //
-    NO_ERROR:
-      ; //
-  else
-    // todo: close connection?
-  end;
-end;
-
-procedure THttpApiWebSocketConnection.WriteData(const WebsocketBufferData);
-var
-  err: HRESULT;
-  inmem: HTTP_DATA_CHUNK_INMEMORY;
-  writ: cardinal;
-  buf: WEB_SOCKET_BUFFER_DATA absolute WebsocketBufferData;
-begin
-  if fWSHandle = nil then
-    exit;
-  writ := 0;
-  inmem.DataChunkType := hctFromMemory;
-  inmem.pBuffer := buf.pbBuffer;
-  inmem.BufferLength := buf.ulBufferLength;
-  err := Http.SendResponseEntityBody(fProtocol.fServer.fReqQueue,
-    fOpaqueHTTPRequestId, HTTP_SEND_RESPONSE_FLAG_BUFFER_DATA or
-    HTTP_SEND_RESPONSE_FLAG_MORE_DATA, 1, @inmem, writ, nil, nil,
-    @fProtocol.fServer.fSendOverlaped);
-  case err of
-    ERROR_HANDLE_EOF:
-      Disconnect;
-    ERROR_IO_PENDING:
-      ; //
-    NO_ERROR:
-      ; //
-  else
-    // todo: close connection?
-  end;
-end;
-
-procedure THttpApiWebSocketConnection.CheckIsActive;
-var
-  elapsed: Int64;
-begin
-  if (fLastReceiveTickCount > 0) and
-     (fProtocol.fServer.fPingTimeout > 0) then
-  begin
-    elapsed := mormot.core.os.GetTickCount64 - fLastReceiveTickCount;
-    if elapsed > 2 * fProtocol.fServer.PingTimeout * 1000 then
-    begin
-      fProtocol.RemoveConnection(fIndex);
-      fState := wsClosedByGuard;
-      fCloseStatus := WEB_SOCKET_ENDPOINT_UNAVAILABLE_CLOSE_STATUS;
-      fBuffer := 'Closed after ping timeout';
-      PostQueuedCompletionStatus(
-        fProtocol.fServer.fThreadPoolServer.FRequestQueue, 0, nil, @fOverlapped);
-    end
-    else if elapsed >= fProtocol.fServer.PingTimeout * 1000 then
-      Ping;
-  end;
-end;
-
-procedure THttpApiWebSocketConnection.Disconnect;
-var //Err: HRESULT; //todo: handle error
-  chunk: HTTP_DATA_CHUNK_INMEMORY;
-  writ: cardinal;
-begin
-  WebSocketApi.AbortHandle(fWSHandle);
-  WebSocketApi.DeleteHandle(fWSHandle);
-  fWSHandle := nil;
-  chunk.DataChunkType := hctFromMemory;
-  chunk.pBuffer := nil;
-  chunk.BufferLength := 0;
-  Http.SendResponseEntityBody(fProtocol.fServer.fReqQueue, fOpaqueHTTPRequestId,
-    HTTP_SEND_RESPONSE_FLAG_DISCONNECT, 1, @chunk, writ, nil, nil, nil);
-end;
-
-procedure THttpApiWebSocketConnection.BeforeRead;
-begin
-  // if reading is in progress then try read messages else try receive new messages
-  if fState in [wsOpen, wsClosing] then
-  begin
-    if Assigned(fLastActionContext) then
-    begin
-      EWebSocketApi.RaiseOnError(hCompleteAction,
-        WebSocketApi.CompleteAction(fWSHandle, fLastActionContext,
-        fOverlapped.InternalHigh));
-      fLastActionContext := nil;
-    end
-    else
-      EWebSocketApi.RaiseOnError(hReceive,
-        WebSocketApi.Receive(fWSHandle, nil, nil));
-  end
-  else
-    raise EWebSocketApi.CreateFmt(
-      'THttpApiWebSocketConnection.BeforeRead state is not wsOpen (%d)',
-      [ord(fState)]);
-end;
-
-const
-  C_WEB_SOCKET_BUFFER_SIZE = 2;
-
-type
-  TWebSocketBufferDataArr = array[0..C_WEB_SOCKET_BUFFER_SIZE - 1] of WEB_SOCKET_BUFFER_DATA;
-
-function THttpApiWebSocketConnection.ProcessActions(
-  ActionQueue: WEB_SOCKET_ACTION_QUEUE): boolean;
-var
-  buf: TWebSocketBufferDataArr;
-  bufcount: ULONG;
-  buftyp: WEB_SOCKET_BUFFER_TYPE;
-  action: WEB_SOCKET_ACTION;
-  appctxt: Pointer;
-  actctxt: Pointer;
-  i: PtrInt;
-  err: HRESULT;
-
-  procedure CloseConnection;
-  begin
-    EnterCriticalSection(fProtocol.fSafe);
-    try
-      fProtocol.RemoveConnection(fIndex);
-    finally
-      LeaveCriticalSection(fProtocol.fSafe);
-    end;
-    EWebSocketApi.RaiseOnError(hCompleteAction,
-      WebSocketApi.CompleteAction(fWSHandle, actctxt, 0));
-  end;
-
-begin
-  result := true;
-  repeat
-    bufcount := Length(buf);
-    EWebSocketApi.RaiseOnError(hGetAction,
-      WebSocketApi.GetAction(fWSHandle, ActionQueue, @buf[0], bufcount,
-      action, buftyp, appctxt, actctxt));
-    case action of
-      WEB_SOCKET_NO_ACTION:
-        ;
-      WEB_SOCKET_SEND_TO_NETWORK_ACTION:
-        begin
-          for i := 0 to bufcount - 1 do
-            WriteData(buf[i]);
-          if fWSHandle <> nil then
-          begin
-            err := WebSocketApi.CompleteAction(fWSHandle, actctxt, 0);
-            EWebSocketApi.RaiseOnError(hCompleteAction, err);
-          end;
-          result := False;
-          exit;
-        end;
-      WEB_SOCKET_INDICATE_SEND_COMPLETE_ACTION:
-        ;
-      WEB_SOCKET_RECEIVE_FROM_NETWORK_ACTION:
-        begin
-          for i := 0 to bufcount - 1 do
-            if ReadData(buf[i]) = -1 then
-            begin
-              fState := wsClosedByClient;
-              fBuffer := '';
-              fCloseStatus := WEB_SOCKET_ENDPOINT_UNAVAILABLE_CLOSE_STATUS;
-              CloseConnection;
-            end;
-          fLastActionContext := actctxt;
-          result := False;
-          exit;
-        end;
-      WEB_SOCKET_INDICATE_RECEIVE_COMPLETE_ACTION:
-        begin
-          fLastReceiveTickCount := mormot.core.os.GetTickCount64;
-          if buftyp = WEB_SOCKET_CLOSE_BUFFER_TYPE then
-          begin
-            if fState = wsOpen then
-              fState := wsClosedByClient
-            else
-              fState := wsClosedByServer;
-            FastSetRawByteString(fBuffer, buf[0].pbBuffer, buf[0].ulBufferLength);
-            fCloseStatus := buf[0].Reserved1;
-            CloseConnection;
-            result := False;
-            exit;
-          end
-          else if buftyp = WEB_SOCKET_PING_PONG_BUFFER_TYPE then
-          begin
-            // todo: may be answer to client's ping
-            EWebSocketApi.RaiseOnError(hCompleteAction,
-              WebSocketApi.CompleteAction(fWSHandle, actctxt, 0));
-            exit;
-          end
-          else if buftyp = WEB_SOCKET_UNSOLICITED_PONG_BUFFER_TYPE then
-          begin
-            // todo: may be handle this situation
-            EWebSocketApi.RaiseOnError(hCompleteAction,
-              WebSocketApi.CompleteAction(fWSHandle, actctxt, 0));
-            exit;
-          end
-          else
-          begin
-            DoOnMessage(buftyp, buf[0].pbBuffer, buf[0].ulBufferLength);
-            EWebSocketApi.RaiseOnError(hCompleteAction,
-              WebSocketApi.CompleteAction(fWSHandle, actctxt, 0));
-            exit;
-          end;
-        end
-    else
-      raise EWebSocketApi.CreateFmt('Invalid WebSocket action %d', [byte(action)]);
-    end;
-    err := WebSocketApi.CompleteAction(fWSHandle, actctxt, 0);
-    if actctxt <> nil then
-      EWebSocketApi.RaiseOnError(hCompleteAction, err);
-  until {%H-}action = WEB_SOCKET_NO_ACTION;
-end;
-
-procedure THttpApiWebSocketConnection.InternalSend(
-  aBufferType: WEB_SOCKET_BUFFER_TYPE; WebsocketBufferData: pointer);
-begin
-  EWebSocketApi.RaiseOnError(hSend,
-    WebSocketApi.Send(fWSHandle, aBufferType, WebsocketBufferData, nil));
-  ProcessActions(WEB_SOCKET_SEND_ACTION_QUEUE);
-end;
-
-procedure THttpApiWebSocketConnection.Send(aBufferType: WEB_SOCKET_BUFFER_TYPE;
-  aBuffer: Pointer; aBufferSize: ULONG);
-var
-  buf: WEB_SOCKET_BUFFER_DATA;
-begin
-  if fState <> wsOpen then
-    exit;
-  buf.pbBuffer := aBuffer;
-  buf.ulBufferLength := aBufferSize;
-  InternalSend(aBufferType, @buf);
-end;
-
-procedure THttpApiWebSocketConnection.Close(aStatus: WEB_SOCKET_CLOSE_STATUS;
-  aBuffer: Pointer; aBufferSize: ULONG);
-var
-  buf: WEB_SOCKET_BUFFER_DATA;
-begin
-  if fState = wsOpen then
-    fState := wsClosing;
-  buf.pbBuffer := aBuffer;
-  buf.ulBufferLength := aBufferSize;
-  buf.Reserved1 := aStatus;
-  InternalSend(WEB_SOCKET_CLOSE_BUFFER_TYPE, @buf);
-end;
-
-procedure THttpApiWebSocketConnection.Ping;
-begin
-  InternalSend(WEB_SOCKET_PING_PONG_BUFFER_TYPE, nil);
-end;
-
-
-{ THttpApiWebSocketServer }
-
-constructor THttpApiWebSocketServer.Create(
-  aSocketThreadsCount, aPingTimeout: integer; const QueueName: SynUnicode;
-  const aOnWSThreadStart, aOnWSThreadTerminate: TOnNotifyThread;
-  ProcessOptions: THttpServerOptions);
-begin
-  inherited Create(QueueName, nil, nil, '', ProcessOptions);
-  if not (WebSocketApi.WebSocketEnabled) then
-    raise EWebSocketApi.Create('WebSocket API not supported');
-  fPingTimeout := aPingTimeout;
-  if fPingTimeout > 0 then
-    fGuard := TSynWebSocketGuard.Create(Self);
-  New(fRegisteredProtocols);
-  SetLength(fRegisteredProtocols^, 0);
-  FOnWSThreadStart := aOnWSThreadStart;
-  FOnWSThreadTerminate := aOnWSThreadTerminate;
-  fThreadPoolServer := TSynThreadPoolHttpApiWebSocketServer.Create(Self,
-    aSocketThreadsCount);
-end;
-
-constructor THttpApiWebSocketServer.CreateClone(From: THttpApiServer);
-var
-  serv: THttpApiWebSocketServer absolute From;
-begin
-  inherited CreateClone(From);
-  fThreadPoolServer := serv.fThreadPoolServer;
-  fPingTimeout := serv.fPingTimeout;
-  fRegisteredProtocols := serv.fRegisteredProtocols
-end;
-
-procedure THttpApiWebSocketServer.DestroyMainThread;
-var
-  i: PtrInt;
-begin
-  fGuard.Free;
-  for i := 0 to Length(fRegisteredProtocols^) - 1 do
-    fRegisteredProtocols^[i].doShutdown;
-  FreeAndNilSafe(fThreadPoolServer);
-  for i := 0 to Length(fRegisteredProtocols^) - 1 do
-    fRegisteredProtocols^[i].Free;
-  fRegisteredProtocols^ := nil;
-  Dispose(fRegisteredProtocols);
-  fRegisteredProtocols := nil;
-  inherited;
-end;
-
-procedure THttpApiWebSocketServer.DoAfterResponse(Ctxt: THttpServerRequest;
-  const Referer: RawUtf8; StatusCode: cardinal; Elapsed, Received, Sent: QWord);
-begin
-  if Assigned(fLastConnection) then
-    PostQueuedCompletionStatus(fThreadPoolServer.FRequestQueue, 0, nil,
-      @fLastConnection.fOverlapped);
-  inherited DoAfterResponse(Ctxt, Referer, StatusCode, Elapsed, Received, Sent);
-end;
-
-function THttpApiWebSocketServer.GetProtocol(index: integer):
-  THttpApiWebSocketServerProtocol;
-begin
-  if cardinal(index) < cardinal(Length(fRegisteredProtocols^)) then
-    result := fRegisteredProtocols^[index]
-  else
-    result := nil;
-end;
-
-function THttpApiWebSocketServer.getProtocolsCount: integer;
-begin
-  if self = nil then
-    result := 0
-  else
-    result := Length(fRegisteredProtocols^);
-end;
-
-function THttpApiWebSocketServer.getSendResponseFlags(Ctxt: THttpServerRequest): integer;
-begin
-  if (PHTTP_REQUEST(Ctxt.HttpApiRequest)^.UrlContext = WEB_SOCKET_URL_CONTEXT) and
-     (fLastConnection <> nil) then
-    result := HTTP_SEND_RESPONSE_FLAG_OPAQUE or
-      HTTP_SEND_RESPONSE_FLAG_MORE_DATA or HTTP_SEND_RESPONSE_FLAG_BUFFER_DATA
-  else
-    result := inherited getSendResponseFlags(Ctxt);
-end;
-
-function THttpApiWebSocketServer.UpgradeToWebSocket(
-  Ctxt: THttpServerRequestAbstract): cardinal;
-var
-  proto: THttpApiWebSocketServerProtocol;
-  i, j: PtrInt;
-  req: PHTTP_REQUEST;
-  p: PHTTP_UNKNOWN_HEADER;
-  ch, chB: PUtf8Char;
-  protoname: RawUtf8;
-  protofound: boolean;
-label
-  fnd;
-begin
-  result := 404;
-  proto := nil;
-  protofound := false;
-  req := PHTTP_REQUEST((Ctxt as THttpServerRequest).HttpApiRequest);
-  p := req^.headers.pUnknownHeaders;
-  for j := 1 to req^.headers.UnknownHeaderCount do
-  begin
-    if (p.NameLength = Length(sProtocolHeader)) and
-       IdemPChar(p.pName, pointer(sProtocolHeader)) then
-    begin
-      protofound := true;
-      for i := 0 to Length(fRegisteredProtocols^) - 1 do
-      begin
-        ch := p.pRawValue;
-        while (ch - p.pRawValue) < p.RawValueLength do
-        begin
-          while ((ch - p.pRawValue) < p.RawValueLength) and
-                (ch^ in [',', ' ']) do
-            inc(ch);
-          chB := ch;
-          while ((ch - p.pRawValue) < p.RawValueLength) and
-                not (ch^ in [',']) do
-            inc(ch);
-          FastSetString(protoname, chB, ch - chB);
-          if protoname = fRegisteredProtocols^[i].name then
-          begin
-            proto := fRegisteredProtocols^[i];
-            goto fnd;
-          end;
-        end;
-      end;
-    end;
-    inc(p);
-  end;
-  if not protofound and
-     (proto = nil) and
-     (Length(fRegisteredProtocols^) = 1) then
-    proto := fRegisteredProtocols^[0];
-fnd:
-  if proto <> nil then
-  begin
-    EnterCriticalSection(proto.fSafe);
-    try
-      New(fLastConnection);
-      if fLastConnection.TryAcceptConnection(
-          proto, Ctxt, protofound) then
-      begin
-        proto.AddConnection(fLastConnection);
-        result := 101
-      end
-      else
-      begin
-        Dispose(fLastConnection);
-        fLastConnection := nil;
-        result := HTTP_NOTALLOWED;
-      end;
-    finally
-      LeaveCriticalSection(proto.fSafe);
-    end;
-  end;
-end;
-
-function THttpApiWebSocketServer.AddUrlWebSocket(const aRoot, aPort: RawUtf8;
-  Https: boolean; const aDomainName: RawUtf8; aRegisterUri: boolean): integer;
-begin
-  result := AddUrl(
-    aRoot, aPort, Https, aDomainName, aRegisterUri, WEB_SOCKET_URL_CONTEXT);
-end;
-
-procedure THttpApiWebSocketServer.RegisterProtocol(const aName: RawUtf8;
-  aManualFragmentManagement: boolean;
-  const aOnAccept: TOnHttpApiWebSocketServerAcceptEvent;
-  const aOnMessage: TOnHttpApiWebSocketServerMessageEvent;
-  const aOnConnect: TOnHttpApiWebSocketServerConnectEvent;
-  const aOnDisconnect: TOnHttpApiWebSocketServerDisconnectEvent;
-  const aOnFragment: TOnHttpApiWebSocketServerMessageEvent);
-var
-  protocol: THttpApiWebSocketServerProtocol;
-begin
-  if self = nil then
-    exit;
-  protocol := THttpApiWebSocketServerProtocol.Create(aName,
-    aManualFragmentManagement, Self, aOnAccept, aOnMessage, aOnConnect,
-    aOnDisconnect, aOnFragment);
-  protocol.fIndex := length(fRegisteredProtocols^);
-  SetLength(fRegisteredProtocols^, protocol.fIndex + 1);
-  fRegisteredProtocols^[protocol.fIndex] := protocol;
-end;
-
-function THttpApiWebSocketServer.Request(
-  Ctxt: THttpServerRequestAbstract): cardinal;
-begin
-  if PHTTP_REQUEST(THttpServerRequest(Ctxt).HttpApiRequest).
-       UrlContext = WEB_SOCKET_URL_CONTEXT then
-    result := UpgradeToWebSocket(Ctxt)
-  else
-  begin
-    result := inherited Request(Ctxt);
-    fLastConnection := nil;
-  end;
-end;
-
-procedure THttpApiWebSocketServer.SendServiceMessage;
-begin
-  PostQueuedCompletionStatus(
-    fThreadPoolServer.FRequestQueue, 0, nil, @fServiceOverlaped);
-end;
-
-procedure THttpApiWebSocketServer.SetOnWSThreadStart(const Value: TOnNotifyThread);
-begin
-  FOnWSThreadStart := Value;
-end;
-
-procedure THttpApiWebSocketServer.SetOnWSThreadTerminate(const Value: TOnNotifyThread);
-begin
-  FOnWSThreadTerminate := Value;
-end;
-
-
-{ TSynThreadPoolHttpApiWebSocketServer }
-
-function TSynThreadPoolHttpApiWebSocketServer.NeedStopOnIOError: boolean;
-begin
-  // If connection closed by guard than ERROR_HANDLE_EOF or ERROR_OPERATION_ABORTED
-  // can be returned - Other connections must work normally
-  result := False;
-end;
-
-procedure TSynThreadPoolHttpApiWebSocketServer.OnThreadStart(Sender: TThread);
-begin
-  if Assigned(fServer.OnWSThreadStart) then
-    fServer.OnWSThreadStart(Sender);
-end;
-
-procedure TSynThreadPoolHttpApiWebSocketServer.OnThreadTerminate(Sender: TThread);
-begin
-  if Assigned(fServer.OnWSThreadTerminate) then
-    fServer.OnWSThreadTerminate(Sender);
-end;
-
-procedure TSynThreadPoolHttpApiWebSocketServer.Task(
-  aCaller: TSynThreadPoolWorkThread; aContext: Pointer);
-var
-  conn: PHttpApiWebSocketConnection;
-begin
-  if aContext = @fServer.fSendOverlaped then
-    exit;
-  if aContext = @fServer.fServiceOverlaped then
-  begin
-    if Assigned(fServer.OnServiceMessage) then
-      fServer.OnServiceMessage;
-    exit;
-  end;
-  conn := PHttpApiWebSocketConnection(aContext);
-  if conn.fState = wsConnecting then
-  begin
-    conn.fState := wsOpen;
-    conn.fLastReceiveTickCount := mormot.core.os.GetTickCount64;
-    conn.DoOnConnect();
-  end;
-  if conn.fState in [wsOpen, wsClosing] then
-    repeat
-      conn.BeforeRead;
-    until not conn.ProcessActions(WEB_SOCKET_RECEIVE_ACTION_QUEUE);
-  if conn.fState in [wsClosedByGuard] then
-    EWebSocketApi.RaiseOnError(hCompleteAction,
-      WebSocketApi.CompleteAction(conn.fWSHandle, conn.fLastActionContext, 0));
-  if conn.fState in
-       [wsClosedByClient, wsClosedByServer, wsClosedByGuard, wsClosedByShutdown] then
-  begin
-    conn.DoOnDisconnect;
-    if conn.fState = wsClosedByClient then
-      conn.Close(conn.fCloseStatus, Pointer(conn.fBuffer), length(conn.fBuffer));
-    conn.Disconnect;
-    EnterCriticalSection(conn.Protocol.fSafe);
-    try
-      conn.Protocol.fPendingForClose.Remove(conn);
-    finally
-      LeaveCriticalSection(conn.Protocol.fSafe);
-    end;
-    Dispose(conn);
-  end;
-end;
-
-constructor TSynThreadPoolHttpApiWebSocketServer.Create(Server:
-  THttpApiWebSocketServer; NumberOfThreads: integer);
-begin
-  fServer := Server;
-  fOnThreadStart := OnThreadStart;
-  fOnThreadTerminate := OnThreadTerminate;
-  inherited Create(NumberOfThreads, Server.fReqQueue);
-end;
-
-
-{ TSynWebSocketGuard }
-
-procedure TSynWebSocketGuard.Execute;
-var
-  i, j: PtrInt;
-  prot: THttpApiWebSocketServerProtocol;
-begin
-  if fServer.fPingTimeout > 0 then
-    while not Terminated do
-    begin
-      if fServer <> nil then
-        for i := 0 to Length(fServer.fRegisteredProtocols^) - 1 do
-        begin
-          prot := fServer.fRegisteredProtocols^[i];
-          EnterCriticalSection(prot.fSafe);
-          try
-            for j := 0 to prot.fConnectionsCount - 1 do
-              if Assigned(prot.fConnections[j]) then
-                prot.fConnections[j].CheckIsActive;
-          finally
-            LeaveCriticalSection(prot.fSafe);
-          end;
-        end;
-      i := 0;
-      while not Terminated and
-            (i < fServer.fPingTimeout) do
-      begin
-        Sleep(1000);
-        inc(i);
-      end;
-    end
-  else
-    Terminate;
-end;
-
-constructor TSynWebSocketGuard.Create(Server: THttpApiWebSocketServer);
-begin
-  fServer := Server;
-  inherited Create(false);
-end;
-
-{$endif USEWININET}
-
-initialization
-  assert(SizeOf(THttpPeerCacheMessage) = 192);
-
-end.
-
+/// HTTP/HTTPS Server Classes
+// - this unit is a part of the Open Source Synopse mORMot framework 2,
+// licensed under a MPL/GPL/LGPL three license - see LICENSE.md
+unit mormot.net.server;
+
+{
+  *****************************************************************************
+
+   HTTP/UDP Server Classes
+   - Abstract UDP Server
+   - Custom URI Routing using an efficient Radix Tree
+   - Shared Server-Side HTTP Process
+   - THttpServerSocket/THttpServer HTTP/1.1 Server
+   - THttpPeerCache Local Peer-to-peer Cache
+   - THttpApiServer HTTP/1.1 Server Over Windows http.sys Module
+   - THttpApiWebSocketServer Over Windows http.sys Module
+
+  *****************************************************************************
+
+}
+
+interface
+
+{$I ..\mormot.defines.inc}
+
+uses
+  sysutils,
+  classes,
+  mormot.core.base,
+  mormot.core.os,
+  mormot.core.data,
+  mormot.core.threads,
+  mormot.core.unicode,
+  mormot.core.text,
+  mormot.core.buffers,
+  mormot.core.rtti,
+  mormot.core.json,
+  mormot.core.datetime,
+  mormot.core.zip,
+  mormot.core.log,
+  mormot.core.search,
+  mormot.net.sock,
+  mormot.net.http,
+  {$ifdef USEWININET}
+  mormot.lib.winhttp,
+  {$endif USEWININET}
+  mormot.net.client,
+  mormot.crypt.core,
+  mormot.crypt.secure;
+
+
+{ ******************** Abstract UDP Server }
+
+type
+  EUdpServer = class(ENetSock);
+
+  /// work memory buffer of the maximum size of UDP frame (64KB)
+  TUdpFrame = array[word] of byte;
+
+  /// pointer to a memory buffer of the maximum size of UDP frame
+  PUdpFrame = ^TUdpFrame;
+
+  /// abstract UDP server thread
+  TUdpServerThread = class(TLoggedThread)
+  protected
+    fSock: TNetSocket;
+    fSockAddr: TNetAddr;
+    fExecuteMessage: RawUtf8;
+    fFrame: PUdpFrame;
+    fReceived: integer;
+    function GetIPWithPort: RawUtf8;
+    procedure AfterBind; virtual;
+    /// will loop for any pending UDP frame, and execute FrameReceived method
+    procedure DoExecute; override;
+    // this is the main processing method for all incoming frames
+    procedure OnFrameReceived(len: integer; var remote: TNetAddr); virtual; abstract;
+    procedure OnIdle(tix64: Int64); virtual; // called every 512 ms at most
+    procedure OnShutdown; virtual; abstract;
+  public
+    /// initialize and bind the server instance, in non-suspended state
+    constructor Create(LogClass: TSynLogClass;
+      const BindAddress, BindPort, ProcessName: RawUtf8;
+      TimeoutMS: integer); reintroduce;
+    /// finalize the processing thread
+    destructor Destroy; override;
+  published
+    property IPWithPort: RawUtf8
+      read GetIPWithPort;
+    property Received: integer
+      read fReceived;
+  end;
+
+const
+  /// the UDP frame content as sent by TUdpServerThread.Destroy
+  UDP_SHUTDOWN: RawUtf8 = 'shutdown';
+
+
+{ ******************** Custom URI Routing using an efficient Radix Tree }
+
+type
+  /// one HTTP method supported by TUriRouter
+  // - only supports RESTful GET/POST/PUT/DELETE/OPTIONS/HEAD by default
+  // - each method would have its dedicated TUriTree parser in TUriRouter
+  TUriRouterMethod = (
+    urmGet,
+    urmPost,
+    urmPut,
+    urmDelete,
+    urmOptions,
+    urmHead);
+
+  /// the HTTP methods supported by TUriRouter
+  TUriRouterMethods = set of TUriRouterMethod;
+
+  /// context information, as cloned by TUriTreeNode.Split()
+  TUriTreeNodeData = record
+    /// the Rewrite() URI text
+    ToUri: RawUtf8;
+    /// [pos1,len1,valndx1,pos2,len2,valndx2,...] trios from ToUri content
+    ToUriPosLen: TIntegerDynArray;
+    /// the size of all ToUriPosLen[] static content
+    ToUriStaticLen: integer;
+    /// the URI method to be used after ToUri rewrite
+    ToUriMethod: TUriRouterMethod;
+    /// the HTTP error code for a Rewrite() with an integer ToUri (e.g. '404')
+    ToUriErrorStatus: {$ifdef CPU32} word {$else} cardinal {$endif};
+    /// the callback registered by Run() for this URI
+    Execute: TOnHttpServerRequest;
+  end;
+
+  /// implement a Radix Tree node to hold one URI registration
+  TUriTreeNode = class(TRadixTreeNodeParams)
+  protected
+    function LookupParam(Ctxt: TObject; Pos: PUtf8Char; Len: integer): boolean;
+      override;
+    procedure RewriteUri(Ctxt: THttpServerRequestAbstract);
+  public
+    /// all context information, as cloned by Split()
+    Data: TUriTreeNodeData;
+    /// overriden to support the additional Data fields
+    function Split(const Text: RawUtf8): TRadixTreeNode; override;
+  end;
+
+  /// implement a Radix Tree to hold all registered URI for a given HTTP method
+  TUriTree = class(TRadixTreeParams)
+  public
+    /// access to the root node of this tree
+    function Root: TUriTreeNode;
+      {$ifdef HASINLINE}inline;{$endif}
+  end;
+
+  /// exception class raised during TUriRouter.Rewrite/Run registration
+  EUriRouter = class(ERadixTree);
+
+  /// store per-method URI multiplexing Radix Tree in TUriRouter
+  // - each HTTP method would have its dedicated TUriTree parser in TUriRouter
+  TUriRouterTree = array[urmGet .. high(TUriRouterMethod)] of TUriTree;
+
+  /// efficient server-side URI routing for THttpServerGeneric
+  // - Process() is done with no memory allocation for a static route,
+  // using a very efficient Radix Tree for path lookup, over a thread-safe
+  // non-blocking URI parsing with values extractions for rewrite or execution
+  // - here are some numbers from TNetworkProtocols._TUriTree on my laptop:
+  // $ 1000 URI lookups in 37us i.e. 25.7M/s, aver. 37ns
+  // $ 1000 URI static rewrites in 80us i.e. 11.9M/s, aver. 80ns
+  // $ 1000 URI parametrized rewrites in 117us i.e. 8.1M/s, aver. 117ns
+  // $ 1000 URI static execute in 91us i.e. 10.4M/s, aver. 91ns
+  // $ 1000 URI parametrized execute in 162us i.e. 5.8M/s, aver. 162ns
+  TUriRouter = class(TSynPersistentRWLightLock)
+  protected
+    fTree: TUriRouterTree;
+    fTreeOptions: TRadixTreeOptions;
+    fEntries: array[urmGet .. high(TUriRouterMethod)] of integer;
+    fTreeNodeClass: TRadixTreeNodeClass;
+    procedure Setup(aFrom: TUriRouterMethod; const aFromUri: RawUtf8;
+      aTo: TUriRouterMethod; const aToUri: RawUtf8;
+      const aExecute: TOnHttpServerRequest);
+  public
+    /// initialize this URI routing engine
+    constructor Create(aNodeClass: TRadixTreeNodeClass;
+      aOptions: TRadixTreeOptions = []); reintroduce;
+    /// finalize this URI routing engine
+    destructor Destroy; override;
+
+    /// register an URI rewrite with optional <param> place holders
+    // - <param> will be replaced in aToUri
+    // - if aToUri is an '200'..'599' integer, it will return it as HTTP error
+    // - otherwise, the URI will be rewritten into aToUri, e.g.
+    // $ Rewrite(urmGet, '/info', urmGet, 'root/timestamp/info');
+    // $ Rewrite(urmGet, '/path/from/<from>/to/<to>', urmPost,
+    // $  '/root/myservice/convert?from=<from>&to=<to>'); // for IMyService.Convert
+    // $ Rewrite(urmGet, '/index.php', '400'); // to avoid fuzzing
+    // $ Rewrite(urmGet, '/*', '/static/*' // '*' synonymous to '<path:path>'
+    procedure Rewrite(aFrom: TUriRouterMethod; const aFromUri: RawUtf8;
+      aTo: TUriRouterMethod; const aToUri: RawUtf8);
+    /// just a wrapper around Rewrite(urmGet, aFrom, aToMethod, aTo)
+    // - e.g. Route.Get('/info', 'root/timestamp/info');
+    // - e.g. Route.Get('/user/<id>', '/root/userservice/new?id=<id>'); will
+    // rewrite internally '/user/1234' URI as '/root/userservice/new?id=1234'
+    // - e.g. Route.Get('/user/<int:id>', '/root/userservice/new?id=<id>');
+    // to ensure id is a real integer before redirection
+    // - e.g. Route.Get('/admin.php', '403');
+    // - e.g. Route.Get('/*', '/static/*'); with '*' synonymous to '<path:path>'
+    procedure Get(const aFrom, aTo: RawUtf8;
+      aToMethod: TUriRouterMethod = urmGet); overload;
+    /// just a wrapper around Rewrite(urmPost, aFrom, aToMethod, aTo)
+    // - e.g. Route.Post('/doconvert', '/root/myservice/convert');
+    procedure Post(const aFrom, aTo: RawUtf8;
+      aToMethod: TUriRouterMethod = urmPost); overload;
+    /// just a wrapper around Rewrite(urmPut, aFrom, aToMethod, aTo)
+    // - e.g. Route.Put('/domodify', '/root/myservice/update', urmPost);
+    procedure Put(const aFrom, aTo: RawUtf8;
+      aToMethod: TUriRouterMethod = urmPut); overload;
+    /// just a wrapper around Rewrite(urmDelete, aFrom, aToMethod, aTo)
+    // - e.g. Route.Delete('/doremove', '/root/myservice/delete', urmPost);
+    procedure Delete(const aFrom, aTo: RawUtf8;
+      aToMethod: TUriRouterMethod = urmDelete); overload;
+    /// just a wrapper around Rewrite(urmOptions, aFrom, aToMethod, aTo)
+    // - e.g. Route.Options('/doremove', '/root/myservice/Options', urmPost);
+    procedure Options(const aFrom, aTo: RawUtf8;
+      aToMethod: TUriRouterMethod = urmOptions); overload;
+    /// just a wrapper around Rewrite(urmHead, aFrom, aToMethod, aTo)
+    // - e.g. Route.Head('/doremove', '/root/myservice/Head', urmPost);
+    procedure Head(const aFrom, aTo: RawUtf8;
+      aToMethod: TUriRouterMethod = urmHead); overload;
+
+    /// assign a TOnHttpServerRequest callback with a given URI
+    // - <param> place holders will be parsed and available in callback
+    // as Ctxt['param'] default property or Ctxt.RouteInt64/RouteEquals methods
+    // - could be used e.g. for standard REST process as
+    // $ Route.Run([urmGet], '/user/<user>/pic', DoUserPic) // retrieve a list
+    // $ Route.Run([urmGet, urmPost, urmPut, urmDelete],
+    // $    '/user/<user>/pic/<id>', DoUserPic) // CRUD picture access
+    procedure Run(aFrom: TUriRouterMethods; const aFromUri: RawUtf8;
+      const aExecute: TOnHttpServerRequest);
+    /// just a wrapper around Run([urmGet], aUri, aExecute) registration method
+    // - e.g. Route.Get('/plaintext', DoPlainText);
+    procedure Get(const aUri: RawUtf8; const aExecute: TOnHttpServerRequest); overload;
+    /// just a wrapper around Run([urmPost], aUri, aExecute) registration method
+    procedure Post(const aUri: RawUtf8; const aExecute: TOnHttpServerRequest); overload;
+    /// just a wrapper around Run([urmPut], aUri, aExecute) registration method
+    procedure Put(const aUri: RawUtf8; const aExecute: TOnHttpServerRequest); overload;
+    /// just a wrapper around Run([urmDelete], aUri, aExecute) registration method
+    procedure Delete(const aUri: RawUtf8; const aExecute: TOnHttpServerRequest); overload;
+    /// just a wrapper around Run([urmOptions], aUri, aExecute) registration method
+    procedure Options(const aUri: RawUtf8; const aExecute: TOnHttpServerRequest); overload;
+    /// just a wrapper around Run([urmHead], aUri, aExecute) registration method
+    procedure Head(const aUri: RawUtf8; const aExecute: TOnHttpServerRequest); overload;
+    /// assign the published methods of a class instance to their URI via RTTI
+    // - the signature of each method should match TOnHttpServerRequest
+    // - the method name is used for the URI, e.g. Instance.user as '/user',
+    // with exact case matching, and replacing _ in the method name by '-', e.g.
+    // Instance.cached_query as '/cached-query'
+    procedure RunMethods(RouterMethods: TUriRouterMethods; Instance: TObject;
+      const Prefix: RawUtf8 = '/');
+
+    /// perform URI parsing and rewrite/execution within HTTP server Ctxt members
+    // - should return 0 to continue the process, on a HTTP status code to abort
+    // if the request has been handled by a TOnHttpServerRequest callback
+    // - this method is thread-safe
+    function Process(Ctxt: THttpServerRequestAbstract): integer;
+    /// search for a given URI match
+    // - could be used e.g. in OnBeforeBody() to quickly reject an invalid URI
+    // - this method is thread-safe
+    function Lookup(const aUri, aUriMethod: RawUtf8): TUriTreeNode;
+    /// erase all previous registrations, optionally for a given HTTP method
+    // - currently, there is no way to delete a route once registered, to
+    // optimize the process thread-safety: use Clear then re-register
+    procedure Clear(aMethods: TUriRouterMethods = [urmGet .. high(TUriRouterMethod)]);
+    /// access to the internal per-method TUriTree instance
+    // - some Tree[] may be nil if the HTTP method has not been registered yet
+    // - used only for testing/validation purpose
+    property Tree: TUriRouterTree
+      read fTree;
+    /// how the TUriRouter instance should be created
+    // - should be set before calling Run/Rewrite registration methods
+    property TreeOptions: TRadixTreeOptions
+      read fTreeOptions write fTreeOptions;
+  published
+    /// how many GET rules have been registered
+    property Gets: integer
+      read fEntries[urmGet];
+    /// how many POST rules have been registered
+    property Posts: integer
+      read fEntries[urmPost];
+    /// how many PUT rules have been registered
+    property Puts: integer
+      read fEntries[urmPut];
+    /// how many DELETE rules have been registered
+    property Deletes: integer
+      read fEntries[urmDelete];
+    /// how many HEAD rules have been registered
+    property Heads: integer
+      read fEntries[urmHead];
+    /// how many OPTIONS rules have been registered
+    property Optionss: integer
+      read fEntries[urmOptions];
+  end;
+
+const
+  /// convert TUriRouterMethod into its standard HTTP text
+  // - see UriMethod() function for the reverse conversion
+  URIROUTERMETHOD: array[TUriRouterMethod] of RawUtf8 = (
+    'GET',     // urmGet
+    'POST',    // urmPost
+    'PUT',     // urmPut
+    'DELETE',  // urmDelete
+    'OPTIONS', // urmOptions
+    'HEAD');   // urmHead
+
+/// quickly recognize most HTTP text methods into a TUriRouterMethod enumeration
+// - may replace cascaded IsGet() IsPut() IsPost() IsDelete() function calls
+// - see URIROUTERMETHOD[] constant for the reverse conversion
+function UriMethod(const Text: RawUtf8; out Method: TUriRouterMethod): boolean;
+
+/// check if the supplied text contains only valid characters for a root URI
+// - excluding the parameters, i.e. rejecting the ? and % characters
+// - but allowing <param> place holders as recognized by TUriRouter
+function IsValidUriRoute(p: PUtf8Char): boolean;
+
+
+
+{ ******************** Shared Server-Side HTTP Process }
+
+type
+  /// exception raised during HTTP process
+  EHttpServer = class(ESynException);
+
+  {$M+} // to have existing RTTI for published properties
+  THttpServerGeneric = class;
+  {$M-}
+
+  /// event signature for THttpServerRequest.AsyncResponse callback
+  TOnHttpServerRequestAsyncResponse =
+    procedure(Sender: THttpServerRequestAbstract;
+      RespStatus: integer = HTTP_SUCCESS) of object;
+
+  /// a generic input/output structure used for HTTP server requests
+  // - URL/Method/InHeaders/InContent properties are input parameters
+  // - OutContent/OutContentType/OutCustomHeader are output parameters
+  THttpServerRequest = class(THttpServerRequestAbstract)
+  protected
+    fServer: THttpServerGeneric;
+    fErrorMessage: string;
+    fOnAsyncResponse: TOnHttpServerRequestAsyncResponse;
+    {$ifdef USEWININET}
+    fHttpApiRequest: PHTTP_REQUEST;
+    function GetFullURL: SynUnicode;
+    {$endif USEWININET}
+  public
+    /// initialize the context, associated to a HTTP server instance
+    constructor Create(aServer: THttpServerGeneric;
+      aConnectionID: THttpServerConnectionID; aConnectionThread: TSynThread;
+      aConnectionFlags: THttpServerRequestFlags;
+      aConnectionOpaque: PHttpServerConnectionOpaque); virtual;
+    /// could be called before Prepare() to reuse an existing instance
+    procedure Recycle(aConnectionID: THttpServerConnectionID;
+      aConnectionThread: TSynThread; aConnectionFlags: THttpServerRequestFlags;
+      aConnectionOpaque: PHttpServerConnectionOpaque);
+    /// prepare one reusable HTTP State Machine for sending the response
+    function SetupResponse(var Context: THttpRequestContext;
+      CompressGz, MaxSizeAtOnce: integer): PRawByteStringBuffer;
+    /// just a wrapper around fErrorMessage := FormatString()
+    procedure SetErrorMessage(const Fmt: RawUtf8; const Args: array of const);
+    /// serialize a given value as JSON into OutContent and OutContentType fields
+    procedure SetOutJson(Value: pointer; TypeInfo: PRttiInfo); overload;
+      {$ifdef HASINLINE} inline; {$endif}
+    /// serialize a given TObject as JSON into OutContent and OutContentType fields
+    procedure SetOutJson(Value: TObject); overload;
+      {$ifdef HASINLINE} inline; {$endif}
+    /// notify the server that it should wait for the AsyncResponse callback
+    // - would raise an EHttpServer exception if AsyncResponse is not set
+    // - returns HTTP_ASYNCRESPONSE (777) internal code as recognized e.g. by
+    // THttpAsyncServer
+    function SetAsyncResponse: integer;
+    /// a callback used for asynchronous response to the client
+    // - only implemented by the THttpAsyncServer by now
+    property OnAsyncResponse: TOnHttpServerRequestAsyncResponse
+      read fOnAsyncResponse write fOnAsyncResponse;
+    /// the associated server instance
+    // - may be a THttpServer or a THttpApiServer class
+    property Server: THttpServerGeneric
+      read fServer;
+    /// optional error message which will be used by SetupResponse
+    property ErrorMessage: string
+      read fErrorMessage write fErrorMessage;
+    {$ifdef USEWININET}
+    /// for THttpApiServer, input parameter containing the caller full URL
+    property FullURL: SynUnicode
+      read GetFullURL;
+    /// for THttpApiServer, points to a PHTTP_REQUEST structure
+    property HttpApiRequest: PHTTP_REQUEST
+      read fHttpApiRequest;
+    {$endif USEWININET}
+  end;
+
+  /// available HTTP server options
+  // - some THttpServerGeneric classes may have only partial support of them
+  // - hsoHeadersUnfiltered will store all headers, not only relevant (i.e.
+  // include raw Content-Length, Content-Type and Content-Encoding entries)
+  // - hsoHeadersInterning triggers TRawUtf8Interning to reduce memory usage
+  // - hsoNoStats will disable low-level statistic counters
+  // - hsoNoXPoweredHeader excludes 'X-Powered-By: mORMot 2 synopse.info' header
+  // - hsoCreateSuspended won't start the server thread immediately
+  // - hsoLogVerbose could be used to debug a server in production
+  // - hsoIncludeDateHeader will let all answers include a Date: ... HTTP header
+  // - hsoEnableTls enables TLS support for THttpServer socket server, using
+  // Windows SChannel API or OpenSSL - call WaitStarted() to set the certificates
+  // - hsoBan40xIP will reject any IP for a few seconds after a 4xx error code
+  // is returned (but 401/403) - only implemented by socket servers for now
+  // - either hsoThreadCpuAffinity or hsoThreadSocketAffinity could be set: to
+  // force thread affinity to one CPU logic core, or CPU HW socket; see
+  // TNotifiedThread corresponding methods - not available on http.sys
+  // - hsoReusePort will set SO_REUSEPORT on POSIX, allowing to bind several
+  // THttpServerGeneric on the same port, either within the same process, or as
+  // separated processes (e.g. to set process affinity to one CPU HW socket)
+  // - hsoThreadSmooting will change the TAsyncConnections.ThreadPollingWakeup()
+  // algorithm to focus the process on the first threads of the pool - by design,
+  // this will disable both hsoThreadCpuAffinity and hsoThreadSocketAffinity
+  // - hsoEnablePipelining enable HTTP pipelining (unsafe) on THttpAsyncServer
+  // - hsoEnableLogging enable an associated THttpServerGeneric.Logger instance
+  THttpServerOption = (
+    hsoHeadersUnfiltered,
+    hsoHeadersInterning,
+    hsoNoXPoweredHeader,
+    hsoNoStats,
+    hsoCreateSuspended,
+    hsoLogVerbose,
+    hsoIncludeDateHeader,
+    hsoEnableTls,
+    hsoBan40xIP,
+    hsoThreadCpuAffinity,
+    hsoThreadSocketAffinity,
+    hsoReusePort,
+    hsoThreadSmooting,
+    hsoEnablePipelining,
+    hsoEnableLogging);
+
+  /// how a THttpServerGeneric class is expected to process incoming requests
+  THttpServerOptions = set of THttpServerOption;
+
+  /// abstract parent class to implement a HTTP server
+  // - do not use it, but rather THttpServer/THttpAsyncServer or THttpApiServer
+  THttpServerGeneric = class(TNotifiedThread)
+  protected
+    fShutdownInProgress, fFavIconRouted: boolean;
+    fOptions: THttpServerOptions;
+    fRoute: TUriRouter;
+    /// optional event handlers for process interception
+    fOnRequest: TOnHttpServerRequest;
+    fOnBeforeBody: TOnHttpServerBeforeBody;
+    fOnBeforeRequest: TOnHttpServerRequest;
+    fOnAfterRequest: TOnHttpServerRequest;
+    fOnAfterResponse: TOnHttpServerAfterResponse;
+    fMaximumAllowedContentLength: cardinal;
+    fCurrentConnectionID: integer;  // 31-bit NextConnectionID sequence
+    /// set by RegisterCompress method
+    fCompress: THttpSocketCompressRecDynArray;
+    fCompressAcceptEncoding: RawUtf8;
+    fServerName: RawUtf8;
+    fRequestHeaders: RawUtf8; // pre-computed headers with ServerName
+    fCallbackSendDelay: PCardinal;
+    fRemoteIPHeader, fRemoteIPHeaderUpper: RawUtf8;
+    fRemoteConnIDHeader, fRemoteConnIDHeaderUpper: RawUtf8;
+    fOnSendFile: TOnHttpServerSendFile;
+    fFavIcon: RawByteString;
+    fRouterClass: TRadixTreeNodeClass;
+    fLogger: THttpLogger;
+    function GetApiVersion: RawUtf8; virtual; abstract;
+    procedure SetRouterClass(aRouter: TRadixTreeNodeClass);
+    procedure SetServerName(const aName: RawUtf8); virtual;
+    procedure SetOptions(opt: THttpServerOptions);
+    procedure SetOnRequest(const aRequest: TOnHttpServerRequest); virtual;
+    procedure SetOnBeforeBody(const aEvent: TOnHttpServerBeforeBody); virtual;
+    procedure SetOnBeforeRequest(const aEvent: TOnHttpServerRequest); virtual;
+    procedure SetOnAfterRequest(const aEvent: TOnHttpServerRequest); virtual;
+    procedure SetOnAfterResponse(const aEvent: TOnHttpServerAfterResponse); virtual;
+    procedure SetMaximumAllowedContentLength(aMax: cardinal); virtual;
+    procedure SetRemoteIPHeader(const aHeader: RawUtf8); virtual;
+    procedure SetRemoteConnIDHeader(const aHeader: RawUtf8); virtual;
+    function GetHttpQueueLength: cardinal; virtual; abstract;
+    procedure SetHttpQueueLength(aValue: cardinal); virtual; abstract;
+    function GetConnectionsActive: cardinal; virtual; abstract;
+    function DoBeforeRequest(Ctxt: THttpServerRequest): cardinal;
+      {$ifdef HASINLINE}inline;{$endif}
+    function DoAfterRequest(Ctxt: THttpServerRequest): cardinal;
+      {$ifdef HASINLINE}inline;{$endif}
+    function NextConnectionID: integer; // 31-bit internal sequence
+    procedure ParseRemoteIPConnID(const Headers: RawUtf8;
+      var RemoteIP: RawUtf8; var RemoteConnID: THttpServerConnectionID);
+      {$ifdef HASINLINE}inline;{$endif}
+    procedure AppendHttpDate(var Dest: TRawByteStringBuffer); virtual;
+    function GetFavIcon(Ctxt: THttpServerRequestAbstract): cardinal;
+  public
+    /// initialize the server instance
+    constructor Create(const OnStart, OnStop: TOnNotifyThread;
+      const ProcessName: RawUtf8; ProcessOptions: THttpServerOptions); reintroduce; virtual;
+    /// release all memory and handlers used by this server
+    destructor Destroy; override;
+    /// specify URI routes for internal URI rewrites or callback execution
+    // - rules registered here will be processed before main Request/OnRequest
+    // - URI rewrites allow to extend the default routing, e.g. from TRestServer
+    // - callbacks execution allow efficient server-side processing with parameters
+    // - static routes could be defined e.g. Route.Get('/', '/root/default')
+    // - <param> place holders could be defined for proper URI rewrite
+    // e.g. Route.Post('/user/<id>', '/root/userservice/new?id=<id>') will
+    // rewrite internally '/user/1234' URI as '/root/userservice/new?id=1234'
+    // - could be used e.g. for standard REST process via event callbacks with
+    // Ctxt['user'] or Ctxt.RouteInt64('id') parameter extraction in DoUserPic:
+    // $ Route.Run([urmGet], '/user/<user>/pic', DoUserPic) // retrieve a list
+    // $ Route.Run([urmGet, urmPost, urmPut, urmDelete],
+    // $    '/user/<user>/pic/<id>', DoUserPic) // CRUD picture access
+    // - warning: with the THttpApiServer, URIs will be limited by the actual
+    // root URI registered at http.sys level - there is no such limitation with
+    // the socket servers, which bind to a port, so handle all URIs on it
+    function Route: TUriRouter;
+    /// will route a GET to /favicon.ico to the given .ico file content
+    // - if none is supplied, the default Synopse/mORMot icon is used
+    // - if '' is supplied, /favicon.ico will return a 404 error status
+    // - warning: with THttpApiServer, may require a proper URI registration
+    procedure SetFavIcon(const FavIconContent: RawByteString = 'default');
+    /// override this function to customize your http server
+    // - InURL/InMethod/InContent properties are input parameters
+    // - OutContent/OutContentType/OutCustomHeader are output parameters
+    // - result of the function is the HTTP error code (200 if OK, e.g.),
+    // - OutCustomHeader is available to handle Content-Type/Location
+    // - if OutContentType is STATICFILE_CONTENT_TYPE (i.e. '!STATICFILE'),
+    // then OutContent is the UTF-8 filename of a file to be sent directly
+    // to the client via http.sys or NGINX's X-Accel-Redirect; the
+    // OutCustomHeader should contain the eventual 'Content-type: ....' value
+    // - default implementation is to call the OnRequest event (if existing),
+    // and will return HTTP_NOTFOUND if OnRequest was not set
+    // - warning: this process must be thread-safe (can be called by several
+    // threads simultaneously, but with a given Ctxt instance for each)
+    function Request(Ctxt: THttpServerRequestAbstract): cardinal; virtual;
+    /// server can send a request back to the client, when the connection has
+    // been upgraded e.g. to WebSockets
+    // - InURL/InMethod/InContent properties are input parameters
+    // (InContentType is ignored)
+    // - OutContent/OutContentType/OutCustomHeader are output parameters
+    // - Ctxt.ConnectionID should be set, so that the method could know
+    // which connnection is to be used - returns HTTP_NOTFOUND (404) if unknown
+    // - result of the function is the HTTP error code (200 if OK, e.g.)
+    // - warning: this void implementation will raise an EHttpServer exception -
+    // inherited classes should override it, e.g. as in TWebSocketServerRest
+    function Callback(Ctxt: THttpServerRequest; aNonBlocking: boolean): cardinal; virtual;
+    /// will register a compression algorithm
+    // - used e.g. to compress on the fly the data, with standard gzip/deflate
+    // or custom (synlz) protocols
+    // - you can specify a minimal size (in bytes) before which the content won't
+    // be compressed (1024 by default, corresponding to a MTU of 1500 bytes)
+    // - the first registered algorithm will be the prefered one for compression
+    // within each priority level (the lower aPriority first)
+    procedure RegisterCompress(aFunction: THttpSocketCompress;
+      aCompressMinSize: integer = 1024; aPriority: integer = 10); virtual;
+    /// you can call this method to prepare the HTTP server for shutting down
+    procedure Shutdown;
+    /// allow to customize the Route() implementation Radix Tree node class
+    // - if not set, will use TUriTreeNode as defined in this unit
+    // - raise an Exception if set twice, or after Route() is called
+    property RouterClass: TRadixTreeNodeClass
+      read fRouterClass write SetRouterClass;
+    /// main event handler called by the default implementation of the
+    // virtual Request method to process a given request
+    // - OutCustomHeader will handle Content-Type/Location
+    // - if OutContentType is STATICFILE_CONTENT_TYPE (i.e. '!STATICFILE'),
+    // then OutContent is the UTF-8 filename of a file to be sent directly
+    // to the client via http.sys or NGINX's X-Accel-Redirect; the
+    // OutCustomHeader should contain the eventual 'Content-type: ....' value
+    // - warning: this process must be thread-safe (can be called by several
+    // threads simultaneously)
+    property OnRequest: TOnHttpServerRequest
+      read fOnRequest write SetOnRequest;
+    /// event handler called just before the body is retrieved from the client
+    // - should return HTTP_SUCCESS=200 to continue the process, or an HTTP
+    // error code to reject the request immediately, and close the connection
+    property OnBeforeBody: TOnHttpServerBeforeBody
+      read fOnBeforeBody write SetOnBeforeBody;
+    /// event handler called after HTTP body has been retrieved, before OnRequest
+    // - may be used e.g. to return a HTTP_ACCEPTED (202) status to client and
+    // continue a long-term job inside the OnRequest handler in the same thread;
+    // or to modify incoming information before passing it to main business logic,
+    // (header preprocessor, body encoding etc...)
+    // - if the handler returns > 0 server will send a response immediately,
+    // unless return code is HTTP_ACCEPTED (202), then OnRequest will be called
+    // - warning: this handler must be thread-safe (could be called from several
+    // threads), and is NOT called before Route() callbacks execution
+    property OnBeforeRequest: TOnHttpServerRequest
+      read fOnBeforeRequest write SetOnBeforeRequest;
+    /// event handler called after request is processed but before response
+    // is sent back to client
+    // - main purpose is to apply post-processor, not part of request logic
+    // - if handler returns value > 0 it will override the OnRequest response code
+    // - warning: this handler must be thread-safe (could be called from several
+    // threads), and is NOT called after Route() callbacks execution
+    property OnAfterRequest: TOnHttpServerRequest
+      read fOnAfterRequest write SetOnAfterRequest;
+    /// event handler called after response is sent back to client
+    // - main purpose is to apply post-response analysis, logging, etc...
+    // - warning: this handler must be thread-safe (could be called from several
+    // threads), and IS called after Route() callbacks execution
+    property OnAfterResponse: TOnHttpServerAfterResponse
+      read fOnAfterResponse write SetOnAfterResponse;
+    /// event handler called after each working Thread is just initiated
+    // - called in the thread context at first place in THttpServerGeneric.Execute
+    property OnHttpThreadStart: TOnNotifyThread
+      read fOnThreadStart write fOnThreadStart;
+    /// event handler called when a working Thread is terminating
+    // - called in the corresponding thread context
+    // - the TThread.OnTerminate event will be called within a Synchronize()
+    // wrapper, so it won't fit our purpose
+    // - to be used e.g. to call CoUnInitialize from thread in which CoInitialize
+    // was made, for instance via a method defined as such:
+    // ! procedure TMyServer.OnHttpThreadTerminate(Sender: TThread);
+    // ! begin // TSqlDBConnectionPropertiesThreadSafe
+    // !   fMyConnectionProps.EndCurrentThread;
+    // ! end;
+    // - is used e.g. by TRest.EndCurrentThread for proper multi-threading
+    property OnHttpThreadTerminate: TOnNotifyThread
+      read fOnThreadTerminate write SetOnTerminate;
+    /// reject any incoming request with a body size bigger than this value
+    // - default to 0, meaning any input size is allowed
+    // - returns HTTP_PAYLOADTOOLARGE = 413 error if "Content-Length" incoming
+    // header overflow the supplied number of bytes
+    property MaximumAllowedContentLength: cardinal
+      read fMaximumAllowedContentLength write SetMaximumAllowedContentLength;
+    /// custom event handler used to send a local file for STATICFILE_CONTENT_TYPE
+    // - see also NginxSendFileFrom() method
+    property OnSendFile: TOnHttpServerSendFile
+      read fOnSendFile write fOnSendFile;
+    /// defines request/response internal queue length
+    // - default value if 1000, which sounds fine for most use cases
+    // - for THttpApiServer, will return 0 if the system does not support HTTP
+    // API 2.0 (i.e. under Windows XP or Server 2003)
+    // - for THttpServer or THttpAsyncServer, will shutdown any incoming accepted
+    // socket if the internal number of pending requests exceed this limit
+    // - increase this value if you don't have any load-balancing in place, and
+    // in case of e.g. many 503 HTTP answers or if many "QueueFull" messages
+    // appear in HTTP.sys log files (normally in
+    // C:\Windows\System32\LogFiles\HTTPERR\httperr*.log) - may appear with
+    // thousands of concurrent clients accessing at once the same server -
+    // see @http://msdn.microsoft.com/en-us/library/windows/desktop/aa364501
+    // - you can use this property with a reverse-proxy as load balancer, e.g.
+    // with nginx configured as such:
+    // $ location / {
+    // $       proxy_pass              http://balancing_upstream;
+    // $       proxy_next_upstream     error timeout invalid_header http_500 http_503;
+    // $       proxy_connect_timeout   2;
+    // $       proxy_set_header        Host            $host;
+    // $       proxy_set_header        X-Real-IP       $remote_addr;
+    // $       proxy_set_header        X-Forwarded-For $proxy_add_x_forwarded_for;
+    // $       proxy_set_header        X-Conn-ID       $connection
+    // $ }
+    // see https://synopse.info/forum/viewtopic.php?pid=28174#p28174
+    property HttpQueueLength: cardinal
+      read GetHttpQueueLength write SetHttpQueueLength;
+    /// returns the number of current HTTP connections
+    // - may not include HTTP/1.0 short-living connections
+    property ConnectionsActive: cardinal
+      read GetConnectionsActive;
+    /// TRUE if the inherited class is able to handle callbacks
+    // - only TWebSocketServer/TWebSocketAsyncServer have this ability by now
+    function CanNotifyCallback: boolean;
+      {$ifdef HASINLINE}inline;{$endif}
+    /// the value of a custom HTTP header containing the real client IP
+    // - by default, the RemoteIP information will be retrieved from the socket
+    // layer - but if the server runs behind some proxy service, you should
+    // define here the HTTP header name which indicates the true remote client
+    // IP value, mostly as 'X-Real-IP' or 'X-Forwarded-For'
+    property RemoteIPHeader: RawUtf8
+      read fRemoteIPHeader write SetRemoteIPHeader;
+    /// the value of a custom HTTP header containing the real client connection ID
+    // - by default, Ctxt.ConnectionID information will be retrieved from our
+    // socket layer - but if the server runs behind some proxy service, you should
+    // define here the HTTP header name which indicates the real remote connection,
+    // for example as 'X-Conn-ID', setting in nginx config:
+    //  $ proxy_set_header      X-Conn-ID       $connection
+    property RemoteConnIDHeader: RawUtf8
+      read fRemoteConnIDHeader write SetRemoteConnIDHeader;
+  published
+    /// returns the API version used by the inherited implementation
+    property ApiVersion: RawUtf8
+      read GetApiVersion;
+    /// the Server name, UTF-8 encoded, e.g. 'mORMot2 (Linux)'
+    // - will be served as "Server: ..." HTTP header
+    // - for THttpApiServer, when called from the main instance, will propagate
+    // the change to all cloned instances, and included in any HTTP API 2.0 log
+    property ServerName: RawUtf8
+      read fServerName write SetServerName;
+    /// the associated process name
+    property ProcessName: RawUtf8
+      read fProcessName write fProcessName;
+    /// allow to customize this HTTP server instance
+    // - some inherited classes may have only partial support of those options
+    property Options: THttpServerOptions
+      read fOptions write SetOptions;
+    /// read access to the URI router, as published property (e.g. for logs)
+    // - use the Route function to actually setup the routing
+    // - may be nil if Route has never been accessed, i.e. no routing was set
+    property Router: TUriRouter
+      read fRoute;
+    /// access to the HTTP logger initialized with hsoEnableLogging option
+    // - you can customize the logging process via Logger.Format,
+    // Logger.DestFolder, Logger.DefaultRotate, Logger.DefaultRotateFiles
+    // properties and Logger.DefineHost() method
+    // - equals nil if hsoEnableLogging was not set in the constructor
+    property Logger: THttpLogger
+      read fLogger;
+  end;
+
+
+const
+  /// used to compute the request ConnectionFlags from the socket TLS state
+  HTTP_TLS_FLAGS: array[{tls=}boolean] of THttpServerRequestFlags = (
+    [],
+    [hsrHttps, hsrSecured]);
+
+  /// used to compute the request ConnectionFlags from connection: upgrade header
+  HTTP_UPG_FLAGS: array[{tls=}boolean] of THttpServerRequestFlags = (
+    [],
+    [hsrConnectionUpgrade]);
+
+  /// used to compute the request ConnectionFlags from HTTP/1.0 command
+  HTTP_10_FLAGS: array[{http10=}boolean] of THttpServerRequestFlags = (
+    [],
+    [hsrHttp10]);
+
+/// some pre-computed CryptCertOpenSsl[caaRS256].New key for Windows
+// - the associated password is 'pass'
+// - as used e.g. by THttpServerSocketGeneric.WaitStartedHttps
+function PrivKeyCertPfx: RawByteString;
+
+/// initialize a server-side TLS structure with a self-signed algorithm
+// - as used e.g. by THttpServerSocketGeneric.WaitStartedHttps
+// - if OpenSSL is available and UsePreComputed is false, will
+// generate a temporary pair of key files via
+// Generate(CU_TLS_SERVER, '127.0.0.1', nil, 3650) with a random password
+// - if UsePreComputed=true or on pure SChannel, will use the PrivKeyCertPfx pre-computed constant
+// - you should eventually call DeleteFile(Utf8ToString(TLS.CertificateFile))
+// and DeleteFile(Utf8ToString(TLS.PrivateKeyFile)) to delete the two temp files
+procedure InitNetTlsContextSelfSignedServer(var TLS: TNetTlsContext;
+  Algo: TCryptAsymAlgo = caaRS256; UsePreComputed: boolean = false);
+
+/// used by THttpServerGeneric.SetFavIcon to return a nice /favicon.ico
+function FavIconBinary: RawByteString;
+
+type
+  /// define how GetMacAddress() makes its sorting choices
+  // - used e.g. for THttpPeerCacheSettings.InterfaceFilter property
+  // - mafEthernetOnly will only select TMacAddress.Kind = makEthernet
+  // - mafLocalOnly will only select makEthernet or makWifi adapters
+  // - mafRequireBroadcast won't return any TMacAddress with Broadcast = ''
+  // - mafIgnoreGateway won't put the TMacAddress.Gateway <> '' first
+  // - mafIgnoreKind and mafIgnoreSpeed will ignore Kind or Speed properties
+  TMacAddressFilter = set of (
+    mafEthernetOnly,
+    mafLocalOnly,
+    mafRequireBroadcast,
+    mafIgnoreGateway,
+    mafIgnoreKind,
+    mafIgnoreSpeed);
+
+/// pickup the most suitable network according to some preferences
+// - will sort GetMacAddresses() results according to its Kind and Speed
+// to select the most suitable local interface e.g. for THttpPeerCache
+function GetMainMacAddress(out Mac: TMacAddress;
+  Filter: TMacAddressFilter = []): boolean; overload;
+
+/// get a network interface from its TMacAddress main fields
+// - search is case insensitive for TMacAddress.Name and Address fields or as
+// exact IP, and eventually as IP bitmask pattern (e.g. 192.168.1.255)
+function GetMainMacAddress(out Mac: TMacAddress;
+  const InterfaceNameAddressOrIP: RawUtf8;
+  UpAndDown: boolean = false): boolean; overload;
+
+
+
+{ ******************** THttpServerSocket/THttpServer HTTP/1.1 Server }
+
+type
+  /// results of THttpServerSocket.GetRequest virtual method
+  // - return grError if the socket was not connected any more, or grException
+  // if any exception occurred during the process
+  // - grOversizedPayload is returned when MaximumAllowedContentLength is reached
+  // - grRejected is returned when OnBeforeBody returned not 200
+  // - grIntercepted is returned e.g. from OnHeaderParsed as valid result
+  // - grTimeout is returned when HeaderRetrieveAbortDelay is reached
+  // - grHeaderReceived is returned for GetRequest({withbody=}false)
+  // - grBodyReceived is returned for GetRequest({withbody=}true)
+  // - grWwwAuthenticate is returned if GetRequest() did send a 401 response
+  // - grUpgraded indicates that this connection was upgraded e.g. as WebSockets
+  // - grBanned is triggered by the hsoBan40xIP option
+  THttpServerSocketGetRequestResult = (
+    grError,
+    grException,
+    grOversizedPayload,
+    grRejected,
+    grIntercepted,
+    grTimeout,
+    grHeaderReceived,
+    grBodyReceived,
+    grWwwAuthenticate,
+    grUpgraded,
+    grBanned);
+
+  {$M+} // to have existing RTTI for published properties
+  THttpServer = class;
+  {$M-}
+
+  /// Socket API based HTTP/1.1 server class used by THttpServer Threads
+  THttpServerSocket = class(THttpSocket)
+  protected
+    fRemoteConnectionID: THttpServerConnectionID;
+    fServer: THttpServer;
+    fKeepAliveClient: boolean;
+    fAuthorized: THttpServerRequestAuthentication;
+    fRequestFlags: THttpServerRequestFlags;
+    fAuthSec: cardinal;
+    fConnectionOpaque: THttpServerConnectionOpaque; // two PtrUInt tags
+    // from TSynThreadPoolTHttpServer.Task
+    procedure TaskProcess(aCaller: TSynThreadPoolWorkThread); virtual;
+    function TaskProcessBody(aCaller: TSynThreadPoolWorkThread;
+      aHeaderResult: THttpServerSocketGetRequestResult): boolean;
+  public
+    /// create the socket according to a server
+    // - will register the THttpSocketCompress functions from the server
+    // - once created, caller should call AcceptRequest() to accept the socket
+    // - if TLS is enabled, ensure server certificates are initialized once
+    constructor Create(aServer: THttpServer); reintroduce;
+    /// main object function called after aClientSock := Accept + Create:
+    // - get Command, Method, URL, Headers and Body (if withBody is TRUE)
+    // - get sent data in Content (if withBody=true and ContentLength<>0)
+    // - returned enumeration will indicates the processing state
+    function GetRequest(withBody: boolean;
+      headerMaxTix: Int64): THttpServerSocketGetRequestResult; virtual;
+    /// access to the internal two PtrUInt tags of this connection
+    // - may be nil behind a reverse proxy (i.e. Server.RemoteConnIDHeader<>'')
+    function GetConnectionOpaque: PHttpServerConnectionOpaque;
+      {$ifdef HASINLINE} inline; {$endif}
+    /// contains the method ('GET','POST'.. e.g.) after GetRequest()
+    property Method: RawUtf8
+      read Http.CommandMethod;
+    /// contains the URL ('/' e.g.) after GetRequest()
+    property URL: RawUtf8
+      read Http.CommandUri;
+    /// true if the client is HTTP/1.1 and 'Connection: Close' is not set
+    // - default HTTP/1.1 behavior is "keep alive", unless 'Connection: Close'
+    // is specified, cf. RFC 2068 page 108: "HTTP/1.1 applications that do not
+    // support persistent connections MUST include the "close" connection option
+    // in every message"
+    property KeepAliveClient: boolean
+      read fKeepAliveClient write fKeepAliveClient;
+    /// the recognized connection ID, after a call to GetRequest()
+    // - identifies either the raw connection on the current server, or
+    // the custom header value as set by a local proxy, e.g.
+    // THttpServerGeneric.RemoteConnIDHeader='X-Conn-ID' for nginx
+    property RemoteConnectionID: THttpServerConnectionID
+      read fRemoteConnectionID;
+    /// the associated HTTP Server instance - may be nil
+    property Server: THttpServer
+      read fServer;
+  end;
+
+  /// HTTP response Thread as used by THttpServer Socket API based class
+  // - Execute procedure get the request and calculate the answer, using
+  // the thread for a single client connection, until it is closed
+  // - you don't have to overload the protected THttpServerResp Execute method:
+  // override THttpServer.Request() function or, if you need a lower-level access
+  // (change the protocol, e.g.) THttpServer.Process() method itself
+  THttpServerResp = class(TSynThread)
+  protected
+    fConnectionID: THttpServerConnectionID;
+    fServer: THttpServer;
+    fServerSock: THttpServerSocket;
+    fClientSock: TNetSocket;
+    fClientSin: TNetAddr;
+    /// main thread loop: read request from socket, send back answer
+    procedure Execute; override;
+  public
+    /// initialize the response thread for the corresponding incoming socket
+    // - this version will get the request directly from an incoming socket
+    constructor Create(aSock: TNetSocket; const aSin: TNetAddr;
+      aServer: THttpServer); reintroduce; overload;
+    /// initialize the response thread for the corresponding incoming socket
+    // - this version will handle KeepAlive, for such an incoming request
+    constructor Create(aServerSock: THttpServerSocket; aServer: THttpServer);
+      reintroduce; overload; virtual;
+    /// called by THttpServer.Destroy on existing connections
+    // - set Terminate and close the socket
+    procedure Shutdown; virtual;
+    /// the associated socket to communicate with the client
+    property ServerSock: THttpServerSocket
+      read fServerSock;
+    /// the associated main HTTP server instance
+    property Server: THttpServer
+      read fServer;
+    /// the unique identifier of this connection
+    property ConnectionID: THttpServerConnectionID
+      read fConnectionID;
+  end;
+
+  /// metaclass of HTTP response Thread
+  THttpServerRespClass = class of THttpServerResp;
+
+  /// a simple Thread Pool, used for fast handling HTTP requests of a THttpServer
+  // - will handle multi-connection with less overhead than creating a thread
+  // for each incoming request
+  // - will create a THttpServerResp response thread, if the incoming request is
+  // identified as HTTP/1.1 keep alive, or HTTP body length is bigger than 1 MB
+  TSynThreadPoolTHttpServer = class(TSynThreadPool)
+  protected
+    fServer: THttpServer;
+    fBigBodySize: integer;
+    fMaxBodyThreadCount: integer;
+    {$ifndef USE_WINIOCP}
+    function QueueLength: integer; override;
+    {$endif USE_WINIOCP}
+    // here aContext is a THttpServerSocket instance
+    procedure Task(aCaller: TSynThreadPoolWorkThread;
+      aContext: pointer); override;
+    procedure TaskAbort(aContext: Pointer); override;
+  public
+    /// initialize a thread pool with the supplied number of threads
+    // - Task() overridden method processs the HTTP request set by Push()
+    // - up to 256 threads can be associated to a Thread Pool
+    constructor Create(Server: THttpServer;
+      NumberOfThreads: integer = 32); reintroduce;
+    /// when Content-Length is bigger than this value, by-pass the threadpool
+    // and creates a dedicated THttpServerResp thread
+    // - default is THREADPOOL_BIGBODYSIZE = 16 MB, but can set a bigger value
+    // e.g. behind a buffering proxy if you trust the client not to make DOD
+    property BigBodySize: integer
+      read fBigBodySize write fBigBodySize;
+    /// how many stand-alone THttpServerResp threads can be initialized when a
+    // HTTP request comes in
+    // - default is THREADPOOL_MAXWORKTHREADS = 512, but since each thread
+    // consume system memory, you should not go so high
+    // - above this value, the thread pool will be used
+    property MaxBodyThreadCount: integer
+      read fMaxBodyThreadCount write fMaxBodyThreadCount;
+  end;
+
+  /// meta-class of the THttpServerSocket process
+  // - used to override THttpServerSocket.GetRequest for instance
+  THttpServerSocketClass = class of THttpServerSocket;
+
+  /// callback used by THttpServerSocketGeneric.SetAuthorizeBasic
+  // - should return true if supplied aUser/aPassword pair is valid
+  TOnHttpServerBasicAuth = function(Sender: TObject;
+    const aUser: RawUtf8; const aPassword: SpiUtf8): boolean of object;
+
+  /// THttpServerSocketGeneric current state
+  THttpServerExecuteState = (
+    esNotStarted,
+    esBinding,
+    esRunning,
+    esFinished);
+
+  /// abstract parent class for both THttpServer and THttpAsyncServer
+  THttpServerSocketGeneric = class(THttpServerGeneric)
+  protected
+    fServerKeepAliveTimeOut: cardinal;
+    fServerKeepAliveTimeOutSec: cardinal;
+    fHeaderRetrieveAbortDelay: cardinal;
+    fCompressGz: integer; // >=0 if GZ is activated
+    fSockPort: RawUtf8;
+    fSock: TCrtSocket;
+    fSafe: TLightLock;
+    fExecuteMessage: RawUtf8;
+    fNginxSendFileFrom: array of TFileName;
+    fAuthorize: THttpServerRequestAuthentication;
+    fAuthorizerBasic: IBasicAuthServer;
+    fAuthorizerDigest: IDigestAuthServer;
+    fAuthorizeBasic: TOnHttpServerBasicAuth;
+    fAuthorizeBasicRealm: RawUtf8;
+    fStats: array[THttpServerSocketGetRequestResult] of integer;
+    function HeaderRetrieveAbortTix: Int64;
+    function DoRequest(Ctxt: THttpServerRequest): boolean; // fRoute or Request()
+    procedure SetServerKeepAliveTimeOut(Value: cardinal);
+    function GetStat(one: THttpServerSocketGetRequestResult): integer;
+    procedure IncStat(one: THttpServerSocketGetRequestResult);
+      {$ifdef HASINLINE} inline; {$endif}
+    function OnNginxAllowSend(Context: THttpServerRequestAbstract;
+      const LocalFileName: TFileName): boolean;
+    // this overridden version will return e.g. 'Winsock 2.514'
+    function GetApiVersion: RawUtf8; override;
+    function GetExecuteState: THttpServerExecuteState; virtual; abstract;
+    function GetRegisterCompressGzStatic: boolean;
+    procedure SetRegisterCompressGzStatic(Value: boolean);
+    function ComputeWwwAuthenticate(Opaque: Int64): RawUtf8;
+    function SetRejectInCommandUri(var Http: THttpRequestContext;
+      Opaque: Int64; Status: integer): boolean;
+    function Authorization(var Http: THttpRequestContext;
+      Opaque: Int64): TAuthServerResult;
+  public
+    /// create a Server Thread, ready to be bound and listening on a port
+    // - this constructor will raise a EHttpServer exception if binding failed
+    // - expects the port to be specified as string, e.g. '1234'; you can
+    // optionally specify a server address to bind to, e.g. '1.2.3.4:1234'
+    // - can listed to local Unix Domain Sockets file in case port is prefixed
+    // with 'unix:', e.g. 'unix:/run/myapp.sock' - faster and safer than TCP
+    // - on Linux in case aPort is empty string will check if external fd
+    // is passed by systemd and use it (so called systemd socked activation)
+    // - you can specify a number of threads to be initialized to handle
+    // incoming connections. Default is 32, which may be sufficient for most
+    // cases, maximum is 256. If you set 0, the thread pool will be disabled
+    // and one thread will be created for any incoming connection
+    // - you can also tune (or disable with 0) HTTP/1.1 keep alive delay and
+    // how incoming request Headers[] are pushed to the processing method
+    // - this constructor won't actually do the port binding, which occurs in
+    // the background thread: caller should therefore call WaitStarted after
+    // THttpServer.Create()
+    constructor Create(const aPort: RawUtf8;
+      const OnStart, OnStop: TOnNotifyThread; const ProcessName: RawUtf8;
+      ServerThreadPoolCount: integer = 32; KeepAliveTimeOut: integer = 30000;
+      ProcessOptions: THttpServerOptions = []); reintroduce; virtual;
+    /// defines the WebSockets protocols to be used for this Server
+    // - this default implementation will raise an exception
+    // - returns the associated PWebSocketProcessSettings reference on success
+    function WebSocketsEnable(
+      const aWebSocketsURI, aWebSocketsEncryptionKey: RawUtf8;
+      aWebSocketsAjax: boolean = false;
+      aWebSocketsBinaryOptions: TWebSocketProtocolBinaryOptions =
+        [pboSynLzCompress]): pointer; virtual;
+    /// ensure the HTTP server thread is actually bound to the specified port
+    // - TCrtSocket.Bind() occurs in the background in the Execute method: you
+    // should call and check this method result just after THttpServer.Create
+    // - initial THttpServer design was to call Bind() within Create, which
+    // works fine on Delphi + Windows, but fails with a EThreadError on FPC/Linux
+    // - raise a EHttpServer if binding failed within the specified period (if
+    // port is free, it would be almost immediate)
+    // - calling this method is optional, but if the background thread didn't
+    // actually bind the port, the server will be stopped and unresponsive with
+    // no explicit error message, until it is terminated
+    // - for hsoEnableTls support, you should either specify the private key
+    // and certificate here, or set TLS.PrivateKeyFile/CertificateFile fields -
+    // the benefit of this method parameters is that the certificates are
+    // loaded and checked now by calling InitializeTlsAfterBind, not at the
+    // first client connection (which may be too late)
+    procedure WaitStarted(Seconds: integer; const CertificateFile: TFileName;
+      const PrivateKeyFile: TFileName = ''; const PrivateKeyPassword: RawUtf8 = '';
+      const CACertificatesFile: TFileName = ''); overload;
+    /// ensure the HTTP server thread is actually bound to the specified port
+    // - for hsoEnableTls support, allow to specify all server-side TLS
+    // events, including callbacks, as supported by OpenSSL
+    // - will raise EHttpServer if the server did not start properly, e.g.
+    // could not bind the port within the supplied time
+    procedure WaitStarted(Seconds: integer = 30; TLS: PNetTlsContext = nil);
+      overload;
+    /// ensure the server thread is bound as self-signed HTTPS server
+    // - wrap InitNetTlsContextSelfSignedServer() and WaitStarted() with
+    // some temporary key files, which are deleted once started
+    // - as used e.g. by TRestHttpServer for secTLSSelfSigned
+    procedure WaitStartedHttps(Seconds: integer = 30;
+      UsePreComputed: boolean = false);
+    /// could be called after WaitStarted(seconds,'','','') to setup TLS
+    // - validate Sock.TLS.CertificateFile/PrivateKeyFile/PrivatePassword
+    // - otherwise TLS is initialized at first incoming connection, which
+    // could be too late in case of invalid Sock.TLS parameters
+    procedure InitializeTlsAfterBind;
+    /// remove any previous SetAuthorizeBasic/SetAuthorizeDigest registration
+    procedure SetAuthorizeNone;
+    /// allow optional BASIC authentication for some URIs via a callback
+    // - if OnBeforeBody returns 401, the OnBasicAuth callback will be executed
+    // to negotiate Basic authentication with the client
+    procedure SetAuthorizeBasic(const BasicRealm: RawUtf8;
+      const OnBasicAuth: TOnHttpServerBasicAuth); overload;
+    /// allow optional BASIC authentication for some URIs via IBasicAuthServer
+    // - if OnBeforeBody returns 401, Digester.OnCheckCredential will
+    // be called to negotiate Basic authentication with the client
+    // - the supplied Digester will be owned by this instance: it could be
+    // either a TDigestAuthServerFile with its own storage, or a
+    // TDigestAuthServerMem instance expecting manual SetCredential() calls
+    procedure SetAuthorizeBasic(const Basic: IBasicAuthServer); overload;
+    /// allow optional DIGEST authentication for some URIs
+    // - if OnBeforeBody returns 401, Digester.ServerInit and ServerAuth will
+    // be called to negotiate Digest authentication with the client
+    // - the supplied Digester will be owned by this instance - typical
+    // use is with a TDigestAuthServerFile
+    procedure SetAuthorizeDigest(const Digest: IDigestAuthServer);
+    /// set after a call to SetAuthDigest/SetAuthBasic
+    property Authorize: THttpServerRequestAuthentication
+      read fAuthorize;
+    /// set after a call to SetAuthDigest/SetAuthBasic
+    // - return nil if no such call was made, or not with a TDigestAuthServerMem
+    // - return a TDigestAuthServerMem so that SetCredential/GetUsers are available
+    function AuthorizeServerMem: TDigestAuthServerMem;
+    /// enable NGINX X-Accel internal redirection for STATICFILE_CONTENT_TYPE
+    // - will define internally a matching OnSendFile event handler
+    // - generating "X-Accel-Redirect: " header, trimming any supplied left
+    // case-sensitive file name prefix, e.g. with NginxSendFileFrom('/var/www'):
+    // $ # Will serve /var/www/protected_files/myfile.tar.gz
+    // $ # When passed URI /protected_files/myfile.tar.gz
+    // $ location /protected_files {
+    // $  internal;
+    // $  root /var/www;
+    // $ }
+    // - call this method several times to register several folders
+    procedure NginxSendFileFrom(const FileNameLeftTrim: TFileName);
+    /// milliseconds delay to reject a connection due to too long header retrieval
+    // - default is 0, i.e. not checked (typical behind a reverse proxy)
+    property HeaderRetrieveAbortDelay: cardinal
+      read fHeaderRetrieveAbortDelay write fHeaderRetrieveAbortDelay;
+    /// the low-level thread execution thread
+    property ExecuteState: THttpServerExecuteState
+      read GetExecuteState;
+    /// access to the main server low-level Socket
+    // - it's a raw TCrtSocket, which only need a socket to be bound, listening
+    // and accept incoming request
+    // - for THttpServer inherited class, will own its own instance, then
+    // THttpServerSocket/THttpServerResp are created for every connection
+    // - for THttpAsyncServer inherited class, redirect to TAsyncServer.fServer
+    property Sock: TCrtSocket
+      read fSock;
+  published
+    /// the bound TCP port, as specified to Create() constructor
+    property SockPort: RawUtf8
+      read fSockPort;
+    /// time, in milliseconds, for the HTTP/1.1 connections to be kept alive
+    // - default is 30000 ms, i.e. 30 seconds
+    // - setting 0 here (or in KeepAliveTimeOut constructor parameter) will
+    // disable keep-alive, and fallback to HTTP.1/0 for all incoming requests
+    // (may be a good idea e.g. behind a NGINX reverse proxy)
+    // - see THttpApiServer.SetTimeOutLimits(aIdleConnection) parameter
+    property ServerKeepAliveTimeOut: cardinal
+      read fServerKeepAliveTimeOut write fServerKeepAliveTimeOut;
+    /// if we should search for local .gz cached file when serving static files
+    property RegisterCompressGzStatic: boolean
+      read GetRegisterCompressGzStatic write SetRegisterCompressGzStatic;
+    /// how many invalid HTTP headers have been rejected
+    property StatHeaderErrors: integer
+      index grError read GetStat;
+    /// how many invalid HTTP headers raised an exception
+    property StatHeaderException: integer
+      index grException read GetStat;
+    /// how many HTTP requests pushed more than MaximumAllowedContentLength bytes
+    property StatOversizedPayloads: integer
+      index grOversizedPayload read GetStat;
+    /// how many HTTP requests were rejected by the OnBeforeBody event handler
+    property StatRejected: integer
+      index grRejected read GetStat;
+    /// how many HTTP requests were intercepted by the OnHeaderParser event handler
+    property StatIntercepted: integer
+      index grIntercepted read GetStat;
+    /// how many HTTP requests were rejected after HeaderRetrieveAbortDelay timeout
+    property StatHeaderTimeout: integer
+      index grTimeout read GetStat;
+    /// how many HTTP headers have been processed
+    property StatHeaderProcessed: integer
+      index grHeaderReceived read GetStat;
+    /// how many HTTP bodies have been processed
+    property StatBodyProcessed: integer
+      index grBodyReceived read GetStat;
+    /// how many HTTP 401 "WWW-Authenticate:" responses have been returned
+    property StatWwwAuthenticate: integer
+      index grWwwAuthenticate read GetStat;
+    /// how many HTTP connections were upgraded e.g. to WebSockets
+    property StatUpgraded: integer
+      index grUpgraded read GetStat;
+    /// how many HTTP connections have been not accepted by hsoBan40xIP option
+    property StatBanned: integer
+      index grBanned read GetStat;
+  end;
+
+  /// meta-class of our THttpServerSocketGeneric classes
+  // - typically implemented by THttpServer, TWebSocketServer,
+  // TWebSocketServerRest or THttpAsyncServer classes
+  THttpServerSocketGenericClass = class of THttpServerSocketGeneric;
+
+  /// called from THttpServerSocket.GetRequest before OnBeforeBody
+  // - this THttpServer-specific callback allow quick and dirty action on the
+  // raw socket, to bypass the whole THttpServer.Process high-level action
+  // - should return grRejected/grIntercepted if the action has been handled as
+  // error or success, and response has been sent directly via
+  // ClientSock.SockSend/SockSendFlush (as HTTP/1.0) by this handler
+  // - should return grHeaderReceived to continue as usual with THttpServer.Process
+  TOnHttpServerHeaderParsed = function(
+    ClientSock: THttpServerSocket): THttpServerSocketGetRequestResult of object;
+
+  /// main HTTP server Thread using the standard Sockets API (e.g. WinSock)
+  // - bind to a port and listen to incoming requests
+  // - assign this requests to THttpServerResp threads from a ThreadPool
+  // - it implements a HTTP/1.1 compatible server, according to RFC 2068 specifications
+  // - if the client is also HTTP/1.1 compatible, KeepAlive connection is handled:
+  //  multiple requests will use the existing connection and thread;
+  //  this is faster and uses less resources, especialy under Windows
+  // - a Thread Pool is used internally to speed up HTTP/1.0 connections - a
+  // typical use, under Linux, is to run this class behind a NGINX frontend,
+  // configured as https reverse proxy, leaving default "proxy_http_version 1.0"
+  // and "proxy_request_buffering on" options for best performance, and
+  // setting KeepAliveTimeOut=0 in the THttpServer.Create constructor
+  // - consider using THttpAsyncServer from mormot.net.async if a very high
+  // number of concurrent connections is expected, e.g. if using HTTP/1.0 behind
+  // a https reverse proxy is not an option
+  // - under Windows, will trigger the firewall UAC popup at first run
+  // - don't forget to use Free method when you are finished
+  // - a typical HTTPS server usecase could be:
+  // $ fHttpServer := THttpServer.Create('443', nil, nil, '', 32, 30000, [hsoEnableTls]);
+  // $ fHttpServer.WaitStarted('cert.pem', 'privkey.pem', '');  // cert.pfx for SSPI
+  // $ // now certificates will be initialized and used
+  THttpServer = class(THttpServerSocketGeneric)
+  protected
+    fThreadPool: TSynThreadPoolTHttpServer;
+    fInternalHttpServerRespList: TSynObjectListLocked;
+    fSocketClass: THttpServerSocketClass;
+    fThreadRespClass: THttpServerRespClass;
+    fHttpQueueLength: cardinal;
+    fServerConnectionCount: integer;
+    fServerConnectionActive: integer;
+    fServerSendBufferSize: integer;
+    fExecuteState: THttpServerExecuteState;
+    fMonoThread: boolean;
+    fOnHeaderParsed: TOnHttpServerHeaderParsed;
+    fBanned: THttpAcceptBan; // for hsoBan40xIP
+    fOnAcceptIdle: TOnPollSocketsIdle;
+    function GetExecuteState: THttpServerExecuteState; override;
+    function GetHttpQueueLength: cardinal; override;
+    procedure SetHttpQueueLength(aValue: cardinal); override;
+    function GetConnectionsActive: cardinal; override;
+    /// server main loop - don't change directly
+    procedure Execute; override;
+    /// this method is called on every new client connection, i.e. every time
+    // a THttpServerResp thread is created with a new incoming socket
+    procedure OnConnect; virtual;
+    /// this method is called on every client disconnection to update stats
+    procedure OnDisconnect; virtual;
+    /// override this function in order to low-level process the request;
+    // default process is to get headers, and call public function Request
+    procedure Process(ClientSock: THttpServerSocket;
+      ConnectionID: THttpServerConnectionID; ConnectionThread: TSynThread); virtual;
+  public
+    /// create a socket-based HTTP Server, ready to be bound and listening on a port
+    // - ServerThreadPoolCount < 0 would use a single thread to rule them all
+    // - ServerThreadPoolCount = 0 would create one thread per connection
+    // - ServerThreadPoolCount > 0 would leverage the thread pool, and create
+    // one thread only for kept-alive or upgraded connections
+    constructor Create(const aPort: RawUtf8;
+      const OnStart, OnStop: TOnNotifyThread; const ProcessName: RawUtf8;
+      ServerThreadPoolCount: integer = 32; KeepAliveTimeOut: integer = 30000;
+      ProcessOptions: THttpServerOptions = []); override;
+    /// release all memory and handlers
+    destructor Destroy; override;
+    /// low-level callback called before OnBeforeBody and allow quick execution
+    // directly from THttpServerSocket.GetRequest
+    property OnHeaderParsed: TOnHttpServerHeaderParsed
+      read fOnHeaderParsed write fOnHeaderParsed;
+    /// low-level callback called every few seconds of inactive Accept()
+    // - is called every 5 seconds by default, but could be every second
+    // if hsoBan40xIP option (i.e. the Banned property) has been set
+    // - on Windows, requires some requests to trigger the event, because it
+    // seems that accept() has timeout only on POSIX systems
+    property OnAcceptIdle: TOnPollSocketsIdle
+      read fOnAcceptIdle write fOnAcceptIdle;
+  published
+    /// will contain the current number of connections to the server
+    property ServerConnectionActive: integer
+      read fServerConnectionActive write fServerConnectionActive;
+    /// will contain the total number of connections to the server
+    // - it's the global count since the server started
+    property ServerConnectionCount: integer
+      read fServerConnectionCount write fServerConnectionCount;
+    /// the associated thread pool
+    // - may be nil if ServerThreadPoolCount was 0 on constructor
+    property ThreadPool: TSynThreadPoolTHttpServer
+      read fThreadPool;
+    /// set if hsoBan40xIP has been defined
+    // - indicates e.g. how many accept() have been rejected from their IP
+    // - you can customize its behavior once the server is started by resetting
+    // its Seconds/Max/WhiteIP properties, before any connections are made
+    property Banned: THttpAcceptBan
+      read fBanned;
+  end;
+
+
+const
+  // kept-alive or big HTTP requests will create a dedicated THttpServerResp
+  // - each thread reserves 2 MB of memory so it may break the server
+  // - keep the value to a decent number, to let resources be constrained up to 1GB
+  // - is the default value to TSynThreadPoolTHttpServer.MaxBodyThreadCount
+  THREADPOOL_MAXWORKTHREADS = 512;
+
+  /// if HTTP body length is bigger than 16 MB, creates a dedicated THttpServerResp
+  // - is the default value to TSynThreadPoolTHttpServer.BigBodySize
+  THREADPOOL_BIGBODYSIZE = 16 * 1024 * 1024;
+
+function ToText(res: THttpServerSocketGetRequestResult): PShortString; overload;
+
+
+{ ******************** THttpPeerCache Local Peer-to-peer Cache }
+
+{
+  TODO:
+  - Peer push during initial GET from a main server (no wait for whole content).
+  - Daemon/Service background mode for the mget tool.
+  - Get Peer addresses from a file or central server instead of broadcasting?
+  - Asymmetric security using ECDH shared secret?
+  - Frame signature using ECDHE with ephemeral keys?
+  - Allow binding to several network interfaces? (e.g. wifi to/from ethernet)
+}
+
+type
+  /// the content of a binary THttpPeerCacheMessage
+  // - would eventually be extended in the future for frame versioning
+  THttpPeerCacheMessageKind = (
+    pcfPing,
+    pcfPong,
+    pcfRequest,
+    pcfResponseNone,
+    pcfResponseOverloaded,
+    pcfResponseFull,
+    pcfBearer);
+
+  /// store a hash value and its algorithm, for THttpPeerCacheMessage.Hash
+  THttpPeerCacheHash = packed record
+    /// the algorithm used for Hash
+    Algo: THashAlgo;
+    /// up to 512-bit of raw binary hash, according to Algo
+    Hash: THash512Rec;
+  end;
+  THttpPeerCacheHashs = array of THttpPeerCacheHash;
+
+  /// one UDP request frame used during THttpPeerCache discovery
+  // - requests and responses have the same binary layout
+  // - some fields may be void or irrelevant, and the structure is padded
+  // with random up to 192 bytes
+  // - over the wire, packets are encrypted and authenticated via AES-GCM-128
+  // with an ending salted checksum for quick anti-fuzzing
+  THttpPeerCacheMessage = packed record
+    /// the content of this binary frame
+    Kind: THttpPeerCacheMessageKind;
+    /// 32-bit sequence number
+    Seq: cardinal;
+    /// the UUID of the Sender
+    Uuid: TGuid;
+    /// the Operating System of the Sender
+    Os: TOperatingSystemVersion;
+    /// the local IPv4 which sent this frame
+    // - e.g. 192.168.1.1
+    IP4: cardinal;
+    /// the destination IPv4 of this frame
+    // - contains 0 for a broadcast
+    // - allows to filter response frames when broadcasted on POSIX
+    DestIP4: cardinal;
+    /// the IPv4 network mask of the local network interface
+    // - e.g. 255.255.255.0
+    MaskIP4: cardinal;
+    /// the IPv4 broadcast address the local network interface
+    // - e.g. 192.168.1.255
+    BroadcastIP4: cardinal;
+    /// the link speed in bits per second of the local network interface
+    Speed: cardinal;
+    /// the hardware model of this network interface
+    Hardware: TMacAddressKind;
+    /// the local UnixTimeMinimalUtc value
+    Timestamp: cardinal;
+    /// number of background download connections currently on this server
+    Connections: word;
+    /// the binary Hash (and algo) of the requested file content
+    Hash: THttpPeerCacheHash;
+    /// the known full size of this file
+    Size: Int64;
+    /// the Range offset of the requested file content
+    RangeStart: Int64;
+    /// the Range ending position of the file content (included)
+    RangeEnd: Int64;
+    /// some internal state representation, e.g. sent back as pcfBearer
+    Opaque: QWord;
+    /// some random padding up to 192 bytes, used for future content revisions
+    // - e.g. for a TEccPublicKey (ECDHE) and additional fields
+    Padding: array[0 .. 42] of byte;
+  end;
+  THttpPeerCacheMessageDynArray = array of THttpPeerCacheMessage;
+
+  /// each THttpPeerCacheSettings.Options item
+  // - pcoCacheTempSubFolders will create 16 sub-folders (from first 0-9/a-z
+  // hash nibble) within CacheTempPath to reduce folder fragmentation
+  // - pcoUseFirstResponse will accept the first positive response, and don't
+  // wait for the BroadcastTimeoutMS delay for all responses to be received
+  // - pcoTryLastPeer will first check the latest peer with HTTP/TCP before
+  // making any broadcast - to be used if the files are likely to come in batch;
+  // can be forced by TWGetAlternateOptions from a given WGet() call
+  // - pcoBroadcastNotAlone will disable broadcasting for up to one second if
+  // no response at all was received within BroadcastTimeoutMS delay
+  // - pcoSelfSignedHttps enables HTTPS communication with a self-signed server
+  // (warning: this option should be set on all peers)
+  // - pcoVerboseLog will log all details, e.g. raw UDP frames
+  THttpPeerCacheOption = (
+    pcoCacheTempSubFolders,
+    pcoUseFirstResponse,
+    pcoTryLastPeer,
+    pcoBroadcastNotAlone,
+    pcoSelfSignedHttps,
+    pcoVerboseLog);
+
+  /// THttpPeerCacheSettings.Options values
+  THttpPeerCacheOptions = set of THttpPeerCacheOption;
+
+  /// define how THttpPeerCache handles its process
+  THttpPeerCacheSettings = class(TSynPersistent)
+  protected
+    fPort: TNetPort;
+    fInterfaceFilter: TMacAddressFilter;
+    fOptions: THttpPeerCacheOptions;
+    fLimitMBPerSec, fLimitClientCount,
+    fBroadcastTimeoutMS, fBroadcastMaxResponses, fHttpTimeoutMS,
+    fRejectInstablePeersMin,
+    fCacheTempMaxMB, fCacheTempMaxMin,
+    fCacheTempMinBytes, fCachePermMinBytes: integer;
+    fInterfaceName: RawUtf8;
+    fCacheTempPath, fCachePermPath: TFileName;
+  public
+    /// set the default settings
+    // - i.e. Port=8089, LimitMBPerSec=10, LimitClientCount=32,
+    // RejectInstablePeersMin=4, CacheTempMaxMB=1000, CacheTempMaxMin=60,
+    // CacheTempMinBytes=CachePermMinBytes=2048,
+    // BroadcastTimeoutMS=10 HttpTimeoutMS=50 and BroadcastMaxResponses=24
+    constructor Create; override;
+  published
+    /// the local port used for UDP and TCP process
+    // - value should match on all peers for proper discovery
+    // - UDP for discovery, TCP for HTTP/HTTPS content delivery
+    // - is 8089 by default, which is unassigned by IANA
+    property Port: TNetPort
+      read fPort write fPort;
+    /// allow to customize the process
+    property Options: THttpPeerCacheOptions
+      read fOptions write fOptions;
+    /// local TMacAddress.Name, Address or IP to be used for UDP and TCP
+    // - Name and Address will be searched case-insensitive
+    // - IP could be exact or eventually a bitmask pattern (e.g. 192.168.1.255)
+    // - if not set, will fallback to the best local makEthernet/makWifi network
+    // with broadcasting abilities
+    // - matching TMacAddress.IP will be used with the Port property value to
+    // bind the TCP/HTTP server and broadcast the UDP discovery packets, so that
+    // only this network interface will be involved to find cache peers
+    property InterfaceName: RawUtf8
+      read fInterfaceName write fInterfaceName;
+    /// how GetMacAddress() should find the network, if InterfaceName is not set
+    property InterfaceFilter: TMacAddressFilter
+      read fInterfaceFilter write fInterfaceFilter;
+    /// can limit the peer bandwidth used, in data MegaBytes per second
+    // - will be assigned to each TStreamRedirect.LimitPerSecond instance
+    // - default is 10 MB/s of data, i.e. aroung 100-125 MBit/s on network
+    // - you may set 0 to disable any bandwidth limitation
+    // - you may set -1 to use the default TStreamRedirect.LimitPerSecond value
+    property LimitMBPerSec: integer
+      read fLimitMBPerSec write fLimitMBPerSec;
+    /// can limit how many peer clients can be served content at the same time
+    // - would prevent any overload, to avoid Denial of Service
+    // - default is 32, which means 32 threads with the default THttpServer
+    property LimitClientCount: integer
+      read fLimitClientCount write fLimitClientCount;
+    /// RejectInstablePeersMin will set a delay (in minutes) to ignore any peer
+    // which sent invalid UDP frames or HTTP/HTTPS requests
+    // - should be a positive small power of two <= 128
+    // - default is 4, for a 4 minutes time-to-live of IP banishments
+    // - you may set 0 to disable the whole safety mechanism
+    property RejectInstablePeersMin: integer
+      read fRejectInstablePeersMin write fRejectInstablePeersMin;
+    /// how many milliseconds UDP broadcast should wait for a response
+    // - default is 10 ms which seems enough on a local network
+    // - on Windows, this value is indicative, likely to have 15ms resolution
+    property BroadcastTimeoutMS: integer
+      read fBroadcastTimeoutMS write fBroadcastTimeoutMS;
+    /// how many responses UDP broadcast should take into account
+    // - default is 24
+    property BroadcastMaxResponses: integer
+      read fBroadcastMaxResponses write fBroadcastMaxResponses;
+    /// the socket level timeout for HTTP requests
+    // - default to very low 50 ms because should be local
+    property HttpTimeoutMS: integer
+      read fHttpTimeoutMS write fHttpTimeoutMS;
+    /// location of the temporary cached files, available for remote requests
+    // - the files are cached using their THttpPeerCacheHash values as filename
+    // - this folder will be purged according to CacheTempMaxMB/CacheTempMaxMin
+    // - if this value is '', temporary caching would be disabled
+    property CacheTempPath: TFileName
+      read fCacheTempPath write fCacheTempPath;
+    /// above how many bytes the peer network should be asked for a temporary file
+    // - there is no size limitation if the file is already in the temporary
+    // cache, or if the waoNoMinimalSize option is specified by WGet()
+    // - default is 2048 bytes, i.e. 2KB
+    property CacheTempMinBytes: integer
+      read fCacheTempMinBytes  write fCacheTempMinBytes;
+    /// after how many MB in CacheTempPath the folder should be cleaned
+    // - default is 1000, i.e. just below 1 GB
+    // - THttpPeerCache.Create will also always ensure that this value won't
+    // take more than 25% of the CacheTempPath folder available space
+    property CacheTempMaxMB: integer
+      read fCacheTempMaxMB write fCacheTempMaxMB;
+    /// after how many minutes files in CacheTempPath could be cleaned
+    // - i.e. the Time-To-Live (TTL) of temporary files
+    // - default is 60 minutes, i.e. 1 hour
+    property CacheTempMaxMin: integer
+      read fCacheTempMaxMin write fCacheTempMaxMin;
+    /// location of the permanent cached files, available for remote requests
+    // - in respect to CacheTempPath, this folder won't be purged
+    // - the files are cached using their THttpPeerCacheHash values as filename
+    // - if this value is '', permanent caching would be disabled
+    property CachePermPath: TFileName
+      read fCachePermPath write fCachePermPath;
+    /// above how many bytes the peer network should be asked for a permanent file
+    // - there is no size limitation if the file is already in the permanent
+    // cache, or if the waoNoMinimalSize option is specified by WGet()
+    // - default is 2048 bytes, i.e. 2KB
+    property CachePermMinBytes: integer
+      read fCachePermMinBytes  write fCachePermMinBytes;
+  end;
+
+  THttpPeerCache = class;
+
+  /// abstract parent to THttpPeerCache for its cryptographic core
+  THttpPeerCrypt = class(TInterfacedObjectWithCustomCreate)
+  protected
+    fSettings: THttpPeerCacheSettings;
+    fSharedMagic, fFrameSeqLow: cardinal;
+    fFrameSeq: integer;
+    fIP4, fMaskIP4, fBroadcastIP4, fClientIP4: cardinal;
+    fAesSafe: TLightLock;
+    fAesEnc, fAesDec: TAesGcmAbstract;
+    fLog: TSynLogClass;
+    fPort, fIpPort: RawUtf8;
+    fClientSafe: TLightLock;
+    fClient: THttpClientSocket;
+    fInstable: THttpAcceptBan; // from Settings.RejectInstablePeersMin
+    fMac: TMacAddress;
+    fUuid: TGuid;
+    procedure AfterSettings; virtual;
+    function CurrentConnections: integer; virtual;
+    procedure MessageInit(aKind: THttpPeerCacheMessageKind; aSeq: cardinal;
+      out aMsg: THttpPeerCacheMessage); virtual;
+    function MessageEncode(const aMsg: THttpPeerCacheMessage): RawByteString;
+    function MessageDecode(aFrame: PAnsiChar; aFrameLen: PtrInt;
+      out aMsg: THttpPeerCacheMessage): boolean;
+    function BearerDecode(const aBearerToken: RawUtf8;
+      out aMsg: THttpPeerCacheMessage): boolean; virtual;
+    function SendRespToClient(const aRequest: THttpPeerCacheMessage;
+      var aResp : THttpPeerCacheMessage; const aUrl: RawUtf8;
+      aOutStream: TStreamRedirect; aRetry: boolean): integer;
+  public
+    /// initialize the cryptography of this peer-to-peer node instance
+    // - warning: inherited class should also call AfterSettings once
+    // fSettings is defined
+    constructor Create(const aSharedSecret: RawByteString); reintroduce;
+    /// finalize this class instance
+    destructor Destroy; override;
+  end;
+
+  /// exception class raised on THttpPeerCache issues
+  EHttpPeerCache = class(ESynException);
+
+  /// background UDP server thread, associated to a THttpPeerCache instance
+  THttpPeerCacheThread = class(TUdpServerThread)
+  protected
+    fOwner: THttpPeerCache;
+    fMsg: THttpPeerCacheMessage;
+    fSent, fResponses: integer;
+    fRespSafe: TLightLock;
+    fResp: THttpPeerCacheMessageDynArray;
+    fRespCount: integer;
+    fCurrentSeq: cardinal;
+    fBroadcastEvent: TSynEvent;   // <> nil for pcoUseFirstResponse
+    fAddr: TNetAddr;              // from fBroadcastIP4 + fSettings.Port
+    fBroadcastSafe: TOSLightLock; // non-rentrant, to serialize Broadcast()
+    procedure OnFrameReceived(len: integer; var remote: TNetAddr); override;
+    procedure OnIdle(tix64: Int64); override;
+    procedure OnShutdown; override; // = Destroy
+    function Broadcast(const aReq: THttpPeerCacheMessage;
+      out aAlone: boolean): THttpPeerCacheMessageDynArray;
+    procedure AddResponse(const aMessage: THttpPeerCacheMessage);
+    function GetResponses(aSeq: cardinal): THttpPeerCacheMessageDynArray;
+  public
+    /// initialize the background UDP server thread
+    constructor Create(Owner: THttpPeerCache); reintroduce;
+    /// finalize this instance
+    destructor Destroy; override;
+  published
+    property Sent: integer
+      read fSent;
+  end;
+
+  THttpPeerCacheLocalFileName = set of (lfnSetDate, lfnEnsureDirectoryExists);
+
+  /// implement a local peer-to-peer download cache via UDP and TCP
+  // - UDP broadcasting is used for local peers discovery
+  // - TCP is bound to a local THttpServer content delivery
+  // - will maintain its own local folders of cached files, stored by hash
+  THttpPeerCache = class(THttpPeerCrypt, IWGetAlternate)
+  protected
+    fHttpServer: THttpServerGeneric;
+    fUdpServer: THttpPeerCacheThread;
+    fPermFilesPath, fTempFilesPath: TFileName;
+    fTempFilesMaxSize: Int64; // from Settings.CacheTempMaxMB
+    fTempCurrentSize: Int64;
+    fTempFilesDeleteDeprecatedTix, fInstableTix, fBroadcastTix: cardinal;
+    fSettingsOwned, fVerboseLog: boolean;
+    fFilesSafe: TOSLock; // concurrent cached files access
+    // most of these internal methods are virtual for proper customization
+    procedure StartHttpServer(aHttpServerClass: THttpServerSocketGenericClass;
+      aHttpServerThreadCount: integer; const aIP: RawUtf8); virtual;
+    function CurrentConnections: integer; override;
+    function ComputeFileName(const aHash: THttpPeerCacheHash): TFileName; virtual;
+    function PermFileName(const aFileName: TFileName;
+      aFlags: THttpPeerCacheLocalFileName): TFileName; virtual;
+    function LocalFileName(
+      const aMessage: THttpPeerCacheMessage; aFlags: THttpPeerCacheLocalFileName;
+      aFileName: PFileName; aSize: PInt64): integer;
+    function CachedFileName(const aParams: THttpClientSocketWGet;
+      aFlags: THttpPeerCacheLocalFileName;
+      out aLocal: TFileName; out isTemp: boolean): boolean;
+    function TooSmallFile(const aParams: THttpClientSocketWGet;
+      aSize: Int64; const aCaller: shortstring): boolean;
+  public
+    /// initialize this peer-to-peer cache instance
+    // - any supplied aSettings should be owned by the caller (e.g from a main
+    // settings class instance)
+    // - aSharedSecret is used to cipher and authenticate each UDP frame between
+    // all peer nodes, and also generate HTTP authentication bearers
+    // - if aSettings = nil, default values will be used by this instance
+    // - you can supply THttpAsyncServer class to replace default THttpServer
+    // - may raise some exceptions if the HTTP server cannot be started
+    constructor Create(aSettings: THttpPeerCacheSettings;
+      const aSharedSecret: RawByteString;
+      aHttpServerClass: THttpServerSocketGenericClass = nil;
+      aHttpServerThreadCount: integer = 2); reintroduce;
+    /// finalize this peer-to-peer cache instance
+    destructor Destroy; override;
+    /// IWGetAlternate main processing method, as used by THttpClientSocketWGet
+    // - will transfer Sender.Server/Port/RangeStart/RangeEnd into OutStream
+    // - OutStream.LimitPerSecond will be overriden during the call
+    // - could return 0 to fallback to a regular GET (e.g. not cached)
+    function OnDownload(Sender: THttpClientSocket;
+      const Params: THttpClientSocketWGet; const Url: RawUtf8;
+      ExpectedFullSize: Int64; OutStream: TStreamRedirect): integer; virtual;
+    /// IWGetAlternate main processing method, as used by THttpClientSocketWGet
+    // - if a file has been downloaded from the main repository, this method
+    // should be called to copy the content into this instance files cache
+    procedure OnDowloaded(const Params: THttpClientSocketWGet;
+      const Source: TFileName); virtual;
+    /// IWGetAlternate main processing method, as used by THttpClientSocketWGet
+    // - OnDownload() may have returned corrupted data: local cache file is
+    // likely to be deleted, for safety
+    procedure OnDownloadFailed(const Params: THttpClientSocketWGet);
+    /// broadcast a pcfPing on the network interface and return the responses
+    function Ping: THttpPeerCacheMessageDynArray;
+    /// method called by the HttpServer before any request is processed
+    // - will reject anything but a GET with a proper bearer, from the right IP
+    function OnBeforeBody(var aUrl, aMethod, aInHeaders,
+      aInContentType, aRemoteIP, aBearerToken: RawUtf8; aContentLength: Int64;
+      aFlags: THttpServerRequestFlags): cardinal; virtual;
+    /// method called by the HttpServer to process a request
+    // - statically serve a local file from decoded bearer hash
+    function OnRequest(Ctxt: THttpServerRequestAbstract): cardinal; virtual;
+    /// is called on a regular basis for background regular process
+    // - is called from THttpPeerCacheThread.OnIdle
+    // - e.g. to implement optional CacheTempMaxMin disk space release,
+    // actually reading and purging the CacheTempPath folder every minute
+    // - could call Instable.DoRotate every minute to refresh IP banishments
+    procedure OnIdle(tix64: Int64);
+    /// the network interface used for UDP and TCP process
+    property Mac: TMacAddress
+      read fMac;
+    /// the UUID used to identify this node
+    // - is filled by GetComputerUuid() from SMBios by default
+    // - could be customized if necessary after Create()
+    property Uuid: TGuid
+      read fUuid write fUuid;
+  published
+    /// define how this instance handles its process
+    property Settings: THttpPeerCacheSettings
+      read fSettings;
+    /// which network interface is used for UDP and TCP process
+    property NetworkInterface: RawUtf8
+      read fMac.Name;
+    /// the IP used for UDP and TCP process broadcast
+    property NetworkBroadcast: RawUtf8
+      read fMac.Broadcast;
+    /// the associated HTTP/HTTPS server delivering cached context
+    property HttpServer: THttpServerGeneric
+      read fHttpServer;
+    /// the current state of banned IP from incorrect UDP/HTTP requests
+    // - follow RejectInstablePeersMin settings
+    property Instable: THttpAcceptBan
+      read fInstable;
+  end;
+
+  /// one THttpPeerCache.OnDownload instance
+  THttpPeerCacheProcess = class(TSynPersistent)
+  protected
+    fOwner: THttpPeerCache;
+  public
+  published
+    property Owner: THttpPeerCache
+      read fOwner;
+  end;
+
+const
+  PCF_RESPONSE = [
+    pcfPong,
+    pcfResponseNone,
+    pcfResponseOverloaded,
+    pcfResponseFull];
+
+  PEER_CACHE_PATTERN = '*.cache';
+
+function ToText(pcf: THttpPeerCacheMessageKind): PShortString; overload;
+function ToText(const msg: THttpPeerCacheMessage): shortstring; overload;
+
+
+{$ifdef USEWININET}
+
+{ **************** THttpApiServer HTTP/1.1 Server Over Windows http.sys Module }
+
+type
+  THttpApiServer = class;
+
+  THttpApiServers = array of THttpApiServer;
+
+  /// HTTP server using fast http.sys kernel-mode server
+  // - The HTTP Server API enables applications to communicate over HTTP without
+  // using Microsoft Internet Information Server (IIS). Applications can register
+  // to receive HTTP requests for particular URLs, receive HTTP requests, and send
+  // HTTP responses. The HTTP Server API includes TLS support so that applications
+  // can exchange data over secure HTTP connections without IIS. It is also
+  // designed to work with I/O completion ports.
+  // - The HTTP Server API is supported on Windows Server 2003 operating systems
+  // and on Windows XP with Service Pack 2 (SP2). Be aware that Microsoft IIS 5
+  // running on Windows XP with SP2 is not able to share port 80 with other HTTP
+  // applications running simultaneously.
+  THttpApiServer = class(THttpServerGeneric)
+  protected
+    /// the internal request queue
+    fReqQueue: THandle;
+    /// contain list of THttpApiServer cloned instances
+    fClones: THttpApiServers;
+    // if cloned, fOwner contains the main THttpApiServer instance
+    fOwner: THttpApiServer;
+    /// list of all registered URL
+    fRegisteredUnicodeUrl: TSynUnicodeDynArray;
+    fServerSessionID: HTTP_SERVER_SESSION_ID;
+    fUrlGroupID: HTTP_URL_GROUP_ID;
+    fLogData: pointer;
+    fLogDataStorage: TBytes;
+    fLoggingServiceName: RawUtf8;
+    fAuthenticationSchemes: THttpApiRequestAuthentications;
+    fReceiveBufferSize: cardinal;
+    procedure SetReceiveBufferSize(Value: cardinal);
+    function GetRegisteredUrl: SynUnicode;
+    function GetCloned: boolean;
+    function GetHttpQueueLength: cardinal; override;
+    function GetConnectionsActive: cardinal; override;
+    procedure SetHttpQueueLength(aValue: cardinal); override;
+    function GetMaxBandwidth: cardinal;
+    procedure SetMaxBandwidth(aValue: cardinal);
+    function GetMaxConnections: cardinal;
+    procedure SetMaxConnections(aValue: cardinal);
+    procedure SetOnTerminate(const Event: TOnNotifyThread); override;
+    function GetApiVersion: RawUtf8; override;
+    function GetLogging: boolean;
+    procedure SetServerName(const aName: RawUtf8); override;
+    procedure SetOnRequest(const aRequest: TOnHttpServerRequest); override;
+    procedure SetOnBeforeBody(const aEvent: TOnHttpServerBeforeBody); override;
+    procedure SetOnBeforeRequest(const aEvent: TOnHttpServerRequest); override;
+    procedure SetOnAfterRequest(const aEvent: TOnHttpServerRequest); override;
+    procedure SetOnAfterResponse(const aEvent: TOnHttpServerAfterResponse); override;
+    procedure SetMaximumAllowedContentLength(aMax: cardinal); override;
+    procedure SetRemoteIPHeader(const aHeader: RawUtf8); override;
+    procedure SetRemoteConnIDHeader(const aHeader: RawUtf8); override;
+    procedure SetLoggingServiceName(const aName: RawUtf8);
+    procedure DoAfterResponse(Ctxt: THttpServerRequest; const Referer: RawUtf8;
+      StatusCode: cardinal; Elapsed, Received, Sent: QWord); virtual;
+    /// server main loop - don't change directly
+    // - will call the Request public virtual method with the appropriate
+    // parameters to retrive the content
+    procedure Execute; override;
+    /// retrieve flags for SendHttpResponse
+   // - if response content type is not STATICFILE_CONTENT_TYPE
+    function GetSendResponseFlags(Ctxt: THttpServerRequest): integer; virtual;
+    /// free resources (for not cloned server)
+    procedure DestroyMainThread; virtual;
+  public
+    /// initialize the HTTP Service
+    // - will raise an exception if http.sys is not available e.g. before
+    // Windows XP SP2) or if the request queue creation failed
+    // - if you override this contructor, put the AddUrl() methods within,
+    // and you can set CreateSuspended to FALSE
+    // - if you will call AddUrl() methods later, set CreateSuspended to TRUE,
+    // then call explicitly the Resume method, after all AddUrl() calls, in
+    // order to start the server
+    constructor Create(QueueName: SynUnicode = '';
+      const OnStart: TOnNotifyThread = nil; const OnStop: TOnNotifyThread = nil;
+      const ProcessName: RawUtf8 = ''; ProcessOptions: THttpServerOptions = []);
+        reintroduce;
+    /// create a HTTP/1.1 processing clone from the main thread
+    // - do not use directly - is called during thread pool creation
+    constructor CreateClone(From: THttpApiServer); virtual;
+    /// release all associated memory and handles
+    destructor Destroy; override;
+    /// will clone this thread into multiple other threads
+    // - could speed up the process on multi-core CPU
+    // - will work only if the OnProcess property was set (this is the case
+    // e.g. in TRestHttpServer.Create() constructor)
+    // - maximum value is 256 - higher should not be worth it
+    procedure Clone(ChildThreadCount: integer);
+    /// register the URLs to Listen On
+    // - e.g. AddUrl('root','888')
+    // - aDomainName could be either a fully qualified case-insensitive domain
+    // name, an IPv4 or IPv6 literal string, or a wildcard ('+' will bound
+    // to all domain names for the specified port, '*' will accept the request
+    // when no other listening hostnames match the request for that port)
+    // - return 0 (NO_ERROR) on success, an error code if failed: under Vista
+    // and Seven, you could have ERROR_ACCESS_DENIED if the process is not
+    // running with enough rights (by default, UAC requires administrator rights
+    // for adding an URL to http.sys registration list) - solution is to call
+    // the THttpApiServer.AddUrlAuthorize class method during program setup
+    // - if this method is not used within an overridden constructor, default
+    // Create must have be called with CreateSuspended = TRUE and then call the
+    // Resume method after all Url have been added
+    // - if aRegisterUri is TRUE, the URI will be registered (need adminitrator
+    // rights) - default is FALSE, as defined by Windows security policy
+    function AddUrl(const aRoot, aPort: RawUtf8; Https: boolean = false;
+      const aDomainName: RawUtf8 = '*'; aRegisterUri: boolean = false;
+      aContext: Int64 = 0): integer;
+    /// un-register the URLs to Listen On
+    // - this method expect the same parameters as specified to AddUrl()
+    // - return 0 (NO_ERROR) on success, an error code if failed (e.g.
+    // -1 if the corresponding parameters do not match any previous AddUrl)
+    function RemoveUrl(const aRoot, aPort: RawUtf8; Https: boolean = false;
+      const aDomainName: RawUtf8 = '*'): integer;
+    /// will authorize a specified URL prefix
+    // - will allow to call AddUrl() later for any user on the computer
+    // - if aRoot is left '', it will authorize any root for this port
+    // - must be called with Administrator rights: this class function is to be
+    // used in a Setup program for instance, especially under Vista or Seven,
+    // to reserve the Url for the server
+    // - add a new record to the http.sys URL reservation store
+    // - return '' on success, an error message otherwise
+    // - will first delete any matching rule for this URL prefix
+    // - if OnlyDelete is true, will delete but won't add the new authorization;
+    // in this case, any error message at deletion will be returned
+    class function AddUrlAuthorize(const aRoot, aPort: RawUtf8; Https: boolean = false;
+      const aDomainName: RawUtf8 = '*'; OnlyDelete: boolean = false): string;
+    /// will register a compression algorithm
+    // - overridden method which will handle any cloned instances
+    procedure RegisterCompress(aFunction: THttpSocketCompress;
+      aCompressMinSize: integer = 1024; aPriority: integer = 10); override;
+    /// access to the internal THttpApiServer list cloned by this main instance
+    // - as created by Clone() method
+    property Clones: THttpApiServers
+      read fClones;
+  public { HTTP API 2.0 methods and properties }
+    /// can be used to check if the HTTP API 2.0 is available
+    function HasApi2: boolean;
+    /// enable HTTP API 2.0 advanced timeout settings
+    // - all those settings are set for the current URL group
+    // - will raise an EHttpApiServer exception if the old HTTP API 1.x is used
+    // so you should better test the availability of the method first:
+    // ! if aServer.HasApi2 then
+    // !   SetTimeOutLimits(....);
+    // - aEntityBody is the time, in seconds, allowed for the request entity
+    // body to arrive - default value is 2 minutes
+    // - aDrainEntityBody is the time, in seconds, allowed for the HTTP Server
+    // API to drain the entity body on a Keep-Alive connection - default value
+    // is 2 minutes
+    // - aRequestQueue is the time, in seconds, allowed for the request to
+    // remain in the request queue before the application picks it up - default
+    // value is 2 minutes
+    // - aIdleConnection is the time, in seconds, allowed for an idle connection;
+    // is similar to THttpServer.ServerKeepAliveTimeOut - default value is
+    // 2 minutes
+    // - aHeaderWait is the time, in seconds, allowed for the HTTP Server API
+    // to parse the request header - default value is 2 minutes
+    // - aMinSendRate is the minimum send rate, in bytes-per-second, for the
+    // response - default value is 150 bytes-per-second
+    // - any value set to 0 will set the HTTP Server API default value
+    procedure SetTimeOutLimits(aEntityBody, aDrainEntityBody,
+      aRequestQueue, aIdleConnection, aHeaderWait, aMinSendRate: cardinal);
+    /// enable HTTP API 2.0 logging
+    // - will raise an EHttpApiServer exception if the old HTTP API 1.x is used
+    // so you should better test the availability of the method first:
+    // ! if aServer.HasApi2 then
+    // !   LogStart(....);
+    // - this method won't do anything on the cloned instances, but the main
+    // instance logging state will be replicated to all cloned instances
+    // - you can select the output folder and the expected logging layout
+    // - aSoftwareName will set the optional W3C-only software name string
+    // - aRolloverSize will be used only when aRolloverType is hlroSize
+    procedure LogStart(const aLogFolder: TFileName;
+      aType: THttpApiLoggingType = hltW3C;
+      const aSoftwareName: TFileName = '';
+      aRolloverType: THttpApiLoggingRollOver = hlroDaily;
+      aRolloverSize: cardinal = 0;
+      aLogFields: THttpApiLogFields = [hlfDate..hlfSubStatus];
+      aFlags: THttpApiLoggingFlags = [hlfUseUtf8Conversion]);
+    /// disable HTTP API 2.0 logging
+    // - this method won't do anything on the cloned instances, but the main
+    // instance logging state will be replicated to all cloned instances
+    procedure LogStop;
+    /// enable HTTP API 2.0 server-side authentication
+    // - once enabled, the client sends an unauthenticated request: it is up to
+    // the server application to generate the initial 401 challenge with proper
+    // WWW-Authenticate headers; any further authentication steps will be
+    // perform in kernel mode, until the authentication handshake is finalized;
+    // later on, the application can check the AuthenticationStatus property
+    // of THttpServerRequest and its associated AuthenticatedUser value
+    // see https://msdn.microsoft.com/en-us/library/windows/desktop/aa364452
+    // - will raise an EHttpApiServer exception if the old HTTP API 1.x is used
+    // so you should better test the availability of the method first:
+    // ! if aServer.HasApi2 then
+    // !   SetAuthenticationSchemes(....);
+    // - this method will work on the current group, for all instances
+    // - see HTTPAPI_AUTH_ENABLE_ALL constant to set all available schemes
+    // - optional Realm parameters can be used when haBasic scheme is defined
+    // - optional DomainName and Realm parameters can be used for haDigest
+    procedure SetAuthenticationSchemes(schemes: THttpApiRequestAuthentications;
+      const DomainName: SynUnicode = ''; const Realm: SynUnicode = '');
+    /// read-only access to HTTP API 2.0 server-side enabled authentication schemes
+    property AuthenticationSchemes: THttpApiRequestAuthentications
+      read fAuthenticationSchemes;
+    /// read-only access to check if the HTTP API 2.0 logging is enabled
+    // - use LogStart/LogStop methods to change this property value
+    property Logging: boolean
+      read GetLogging;
+    /// the current HTTP API 2.0 logging Service name
+    // - should be UTF-8 encoded, if LogStart(aFlags=[hlfUseUtf8Conversion])
+    // - this value is dedicated to one instance, so the main instance won't
+    // propagate the change to all cloned instances
+    property LoggingServiceName: RawUtf8
+      read fLoggingServiceName write SetLoggingServiceName;
+    /// read-only access to the low-level HTTP API 2.0 Session ID
+    property ServerSessionID: HTTP_SERVER_SESSION_ID
+      read fServerSessionID;
+    /// read-only access to the low-level HTTP API 2.0 URI Group ID
+    property UrlGroupID: HTTP_URL_GROUP_ID
+      read fUrlGroupID;
+    /// how many bytes are retrieved in a single call to ReceiveRequestEntityBody
+    // - set by default to 1048576, i.e. 1 MB - practical limit is around 20 MB
+    // - you may customize this value if you encounter HTTP error HTTP_NOTACCEPTABLE
+    // (406) from client, corresponding to an ERROR_NO_SYSTEM_RESOURCES (1450)
+    // exception on server side, when uploading huge data content
+    property ReceiveBufferSize: cardinal
+      read fReceiveBufferSize write SetReceiveBufferSize;
+  published
+    /// TRUE if this instance is in fact a cloned instance for the thread pool
+    property Cloned: boolean
+      read GetCloned;
+    /// return the list of registered URL on this server instance
+    property RegisteredUrl: SynUnicode
+      read GetRegisteredUrl;
+    /// the maximum allowed bandwidth rate in bytes per second (via HTTP API 2.0)
+    // - Setting this value to 0 allows an unlimited bandwidth
+    // - by default Windows not limit bandwidth (actually limited to 4 Gbit/sec).
+    // - will return 0 if the system does not support HTTP API 2.0 (i.e.
+    // under Windows XP or Server 2003)
+    property MaxBandwidth: cardinal
+      read GetMaxBandwidth write SetMaxBandwidth;
+    /// the maximum number of HTTP connections allowed (via HTTP API 2.0)
+    // - Setting this value to 0 allows an unlimited number of connections
+    // - by default Windows does not limit number of allowed connections
+    // - will return 0 if the system does not support HTTP API 2.0 (i.e.
+    // under Windows XP or Server 2003)
+    property MaxConnections: cardinal
+      read GetMaxConnections write SetMaxConnections;
+  end;
+
+
+{ ****************** THttpApiWebSocketServer Over Windows http.sys Module }
+
+type
+  TSynThreadPoolHttpApiWebSocketServer = class;
+  TSynWebSocketGuard = class;
+  THttpApiWebSocketServer = class;
+  THttpApiWebSocketServerProtocol = class;
+
+  /// current state of a THttpApiWebSocketConnection
+  TWebSocketState = (
+    wsConnecting,
+    wsOpen,
+    wsClosing,
+    wsClosedByClient,
+    wsClosedByServer,
+    wsClosedByGuard,
+    wsClosedByShutdown);
+
+  /// structure representing a single WebSocket connection
+  {$ifdef USERECORDWITHMETHODS}
+  THttpApiWebSocketConnection = record
+  {$else}
+  THttpApiWebSocketConnection = object
+  {$endif USERECORDWITHMETHODS}
+  private
+    fOverlapped: TOverlapped;
+    fState: TWebSocketState;
+    fProtocol: THttpApiWebSocketServerProtocol;
+    fOpaqueHTTPRequestId: HTTP_REQUEST_ID;
+    fWSHandle: WEB_SOCKET_HANDLE;
+    fLastActionContext: Pointer;
+    fLastReceiveTickCount: Int64;
+    fPrivateData: pointer;
+    fBuffer: RawByteString;
+    fCloseStatus: WEB_SOCKET_CLOSE_STATUS;
+    fIndex: integer;
+    function ProcessActions(ActionQueue: cardinal): boolean;
+    function ReadData(const WebsocketBufferData): integer;
+    procedure WriteData(const WebsocketBufferData);
+    procedure BeforeRead;
+    procedure DoOnMessage(aBufferType: WEB_SOCKET_BUFFER_TYPE;
+      aBuffer: Pointer; aBufferSize: ULONG);
+    procedure DoOnConnect;
+    procedure DoOnDisconnect;
+    procedure InternalSend(aBufferType: WEB_SOCKET_BUFFER_TYPE; WebsocketBufferData: pointer);
+    procedure Ping;
+    procedure Disconnect;
+    procedure CheckIsActive;
+    // call onAccept Method of protocol, and if protocol not accept connection or
+    // can not be accepted from other reasons return false else return true
+    function TryAcceptConnection(aProtocol: THttpApiWebSocketServerProtocol;
+      Ctxt: THttpServerRequestAbstract; aNeedHeader: boolean): boolean;
+  public
+    /// Send data to client
+    procedure Send(aBufferType: WEB_SOCKET_BUFFER_TYPE;
+      aBuffer: Pointer; aBufferSize: ULONG);
+    /// Close connection
+    procedure Close(aStatus: WEB_SOCKET_CLOSE_STATUS;
+      aBuffer: Pointer; aBufferSize: ULONG);
+    /// Index of connection in protocol's connection list
+    property Index: integer
+      read fIndex;
+    /// Protocol of connection
+    property Protocol: THttpApiWebSocketServerProtocol
+       read fProtocol;
+    /// Custom user data
+    property PrivateData: pointer
+      read fPrivateData write fPrivateData;
+    /// Access to the current state of this connection
+    property State: TWebSocketState
+      read fState;
+  end;
+
+  PHttpApiWebSocketConnection = ^THttpApiWebSocketConnection;
+
+  THttpApiWebSocketConnectionVector =
+    array[0..MaxInt div SizeOf(PHttpApiWebSocketConnection) - 1] of
+    PHttpApiWebSocketConnection;
+
+  PHttpApiWebSocketConnectionVector = ^THttpApiWebSocketConnectionVector;
+
+  /// Event handler on THttpApiWebSocketServerProtocol Accepted connection
+  TOnHttpApiWebSocketServerAcceptEvent = function(Ctxt: THttpServerRequest;
+    var Conn: THttpApiWebSocketConnection): boolean of object;
+  /// Event handler on THttpApiWebSocketServerProtocol Message received
+  TOnHttpApiWebSocketServerMessageEvent = procedure(var Conn: THttpApiWebSocketConnection;
+    aBufferType: WEB_SOCKET_BUFFER_TYPE; aBuffer: Pointer; aBufferSize: ULONG) of object;
+  /// Event handler on THttpApiWebSocketServerProtocol connection
+  TOnHttpApiWebSocketServerConnectEvent = procedure(
+    var Conn: THttpApiWebSocketConnection) of object;
+  /// Event handler on THttpApiWebSocketServerProtocol disconnection
+  TOnHttpApiWebSocketServerDisconnectEvent = procedure(var Conn: THttpApiWebSocketConnection;
+    aStatus: WEB_SOCKET_CLOSE_STATUS; aBuffer: Pointer; aBufferSize: ULONG) of object;
+
+  /// Protocol Handler of websocket endpoints events
+  // - maintains a list of all WebSockets clients for a given protocol
+  THttpApiWebSocketServerProtocol = class
+  private
+    fName: RawUtf8;
+    fManualFragmentManagement: boolean;
+    fOnAccept: TOnHttpApiWebSocketServerAcceptEvent;
+    fOnMessage: TOnHttpApiWebSocketServerMessageEvent;
+    fOnFragment: TOnHttpApiWebSocketServerMessageEvent;
+    fOnConnect: TOnHttpApiWebSocketServerConnectEvent;
+    fOnDisconnect: TOnHttpApiWebSocketServerDisconnectEvent;
+    fConnections: PHttpApiWebSocketConnectionVector;
+    fConnectionsCapacity: integer;
+    //Count of used connections. Some of them can be nil(if not used more)
+    fConnectionsCount: integer;
+    fFirstEmptyConnectionIndex: integer;
+    fServer: THttpApiWebSocketServer;
+    fSafe: TRTLCriticalSection;
+    fPendingForClose: TSynList;
+    fIndex: integer;
+    function AddConnection(aConn: PHttpApiWebSocketConnection): integer;
+    procedure RemoveConnection(index: integer);
+    procedure doShutdown;
+  public
+    /// initialize the WebSockets process
+    // - if aManualFragmentManagement is true, onMessage will appear only for whole
+    // received messages, otherwise OnFragment handler must be passed (for video
+    // broadcast, for example)
+    constructor Create(const aName: RawUtf8; aManualFragmentManagement: boolean;
+      aServer: THttpApiWebSocketServer;
+      const aOnAccept: TOnHttpApiWebSocketServerAcceptEvent;
+      const aOnMessage: TOnHttpApiWebSocketServerMessageEvent;
+      const aOnConnect: TOnHttpApiWebSocketServerConnectEvent;
+      const aOnDisconnect: TOnHttpApiWebSocketServerDisconnectEvent;
+      const aOnFragment: TOnHttpApiWebSocketServerMessageEvent = nil);
+    /// finalize the process
+    destructor Destroy; override;
+    /// text identifier
+    property Name: RawUtf8
+      read fName;
+    /// identify the endpoint instance
+    property Index: integer
+      read fIndex;
+    /// OnFragment event will be called for each fragment
+    property ManualFragmentManagement: boolean
+      read fManualFragmentManagement;
+    /// event triggerred when a WebSockets client is initiated
+    property OnAccept: TOnHttpApiWebSocketServerAcceptEvent
+      read fOnAccept;
+    /// event triggerred when a WebSockets message is received
+    property OnMessage: TOnHttpApiWebSocketServerMessageEvent
+      read fOnMessage;
+    /// event triggerred when a WebSockets client is connected
+    property OnConnect: TOnHttpApiWebSocketServerConnectEvent
+      read fOnConnect;
+    /// event triggerred when a WebSockets client is gracefully disconnected
+    property OnDisconnect: TOnHttpApiWebSocketServerDisconnectEvent
+      read fOnDisconnect;
+    /// event triggerred when a non complete frame is received
+    // - required if ManualFragmentManagement is true
+    property OnFragment: TOnHttpApiWebSocketServerMessageEvent
+      read fOnFragment;
+
+    /// Send message to the WebSocket connection identified by its index
+    function Send(index: integer; aBufferType: ULONG;
+      aBuffer: Pointer; aBufferSize: ULONG): boolean;
+    /// Send message to all connections of this protocol
+    function Broadcast(aBufferType: ULONG;
+      aBuffer: Pointer; aBufferSize: ULONG): boolean;
+    /// Close WebSocket connection identified by its index
+    function Close(index: integer; aStatus: WEB_SOCKET_CLOSE_STATUS;
+      aBuffer: Pointer; aBufferSize: ULONG): boolean;
+  end;
+
+  THttpApiWebSocketServerProtocolDynArray =
+    array of THttpApiWebSocketServerProtocol;
+  PHttpApiWebSocketServerProtocolDynArray =
+    ^THttpApiWebSocketServerProtocolDynArray;
+
+  /// HTTP & WebSocket server using fast http.sys kernel-mode server
+  // - can be used like simple THttpApiServer
+  // - when AddUrlWebSocket is called WebSocket support are added
+  // in this case WebSocket will receiving the frames in asynchronous
+  THttpApiWebSocketServer = class(THttpApiServer)
+  private
+    fThreadPoolServer: TSynThreadPoolHttpApiWebSocketServer;
+    fGuard: TSynWebSocketGuard;
+    fLastConnection: PHttpApiWebSocketConnection;
+    fPingTimeout: integer;
+    fRegisteredProtocols: PHttpApiWebSocketServerProtocolDynArray;
+    fOnWSThreadStart: TOnNotifyThread;
+    fOnWSThreadTerminate: TOnNotifyThread;
+    fSendOverlaped: TOverlapped;
+    fServiceOverlaped: TOverlapped;
+    fOnServiceMessage: TThreadMethod;
+    procedure SetOnWSThreadTerminate(const Value: TOnNotifyThread);
+    function GetProtocol(index: integer): THttpApiWebSocketServerProtocol;
+    function getProtocolsCount: integer;
+    procedure SetOnWSThreadStart(const Value: TOnNotifyThread);
+  protected
+    function UpgradeToWebSocket(Ctxt: THttpServerRequestAbstract): cardinal;
+    procedure DoAfterResponse(Ctxt: THttpServerRequest; const Referer: RawUtf8;
+      StatusCode: cardinal; Elapsed, Received, Sent: QWord); override;
+    function GetSendResponseFlags(Ctxt: THttpServerRequest): integer; override;
+    procedure DestroyMainThread; override;
+  public
+    /// initialize the HTTPAPI based Server with WebSocket support
+    // - will raise an exception if http.sys or websocket.dll is not available
+    // (e.g. before Windows 8) or if the request queue creation failed
+    // - for aPingTimeout explanation see PingTimeout property documentation
+    constructor Create(aSocketThreadsCount: integer = 1;
+      aPingTimeout: integer = 0; const QueueName: SynUnicode = '';
+      const aOnWSThreadStart: TOnNotifyThread = nil;
+      const aOnWSThreadTerminate: TOnNotifyThread = nil;
+      ProcessOptions: THttpServerOptions = []); reintroduce;
+    /// create a WebSockets processing clone from the main thread
+    // - do not use directly - is called during thread pool creation
+    constructor CreateClone(From: THttpApiServer); override;
+    /// prepare the process for a given THttpApiWebSocketServerProtocol
+    procedure RegisterProtocol(const aName: RawUtf8; aManualFragmentManagement: boolean;
+      const aOnAccept: TOnHttpApiWebSocketServerAcceptEvent;
+      const aOnMessage: TOnHttpApiWebSocketServerMessageEvent;
+      const aOnConnect: TOnHttpApiWebSocketServerConnectEvent;
+      const aOnDisconnect: TOnHttpApiWebSocketServerDisconnectEvent;
+      const aOnFragment: TOnHttpApiWebSocketServerMessageEvent = nil);
+    /// register the URLs to Listen on using WebSocket
+    // - aProtocols is an array of a recond with callbacks, server call during
+    // WebSocket activity
+    function AddUrlWebSocket(const aRoot, aPort: RawUtf8; Https: boolean = false;
+      const aDomainName: RawUtf8 = '*'; aRegisterUri: boolean = false): integer;
+    /// handle the HTTP request
+    function Request(Ctxt: THttpServerRequestAbstract): cardinal; override;
+    /// Ping timeout in seconds. 0 mean no ping.
+    // - if connection not receive messages longer than this timeout
+    // TSynWebSocketGuard will send ping frame
+    // - if connection not receive any messages longer than double of
+    // this timeout it will be closed
+    property PingTimeout: integer
+      read fPingTimeout;
+    /// access to the associated endpoints
+    property Protocols[index: integer]: THttpApiWebSocketServerProtocol
+      read GetProtocol;
+    /// access to the associated endpoints count
+    property ProtocolsCount: integer
+      read getProtocolsCount;
+    /// event called when the processing thread starts
+    property OnWSThreadStart: TOnNotifyThread
+      read FOnWSThreadStart write SetOnWSThreadStart;
+    /// event called when the processing thread termintes
+    property OnWSThreadTerminate: TOnNotifyThread
+      read FOnWSThreadTerminate write SetOnWSThreadTerminate;
+    /// send a "service" message to a WebSocketServer to wake up a WebSocket thread
+    // - can be called from any thread
+    // - when a webSocket thread receives such a message it will call onServiceMessage
+    // in the thread context
+    procedure SendServiceMessage;
+    /// event called when a service message is raised
+    property OnServiceMessage: TThreadMethod
+      read fOnServiceMessage write fOnServiceMessage;
+  end;
+
+  /// a Thread Pool, used for fast handling of WebSocket requests
+  TSynThreadPoolHttpApiWebSocketServer = class(TSynThreadPool)
+  protected
+    fServer: THttpApiWebSocketServer;
+    procedure OnThreadStart(Sender: TThread);
+    procedure OnThreadTerminate(Sender: TThread);
+    function NeedStopOnIOError: boolean; override;
+    // aContext is a PHttpApiWebSocketConnection, or fServer.fServiceOverlaped
+    // (SendServiceMessage) or fServer.fSendOverlaped (WriteData)
+    procedure Task(aCaller: TSynThreadPoolWorkThread;
+      aContext: Pointer); override;
+  public
+    /// initialize the thread pool
+    constructor Create(Server: THttpApiWebSocketServer;
+      NumberOfThreads: integer = 1); reintroduce;
+  end;
+
+  /// Thread for closing deprecated WebSocket connections
+  // - i.e. which have not responsed after PingTimeout interval
+  TSynWebSocketGuard = class(TThread)
+  protected
+    fServer: THttpApiWebSocketServer;
+    fSmallWait, fWaitCount: integer;
+    procedure Execute; override;
+  public
+    /// initialize the thread
+    constructor Create(Server: THttpApiWebSocketServer); reintroduce;
+  end;
+
+{$endif USEWININET}
+
+
+implementation
+
+
+{ ******************** Abstract UDP Server }
+
+{ TUdpServerThread }
+
+procedure TUdpServerThread.OnIdle(tix64: Int64);
+begin
+  // do nothing by default
+end;
+
+constructor TUdpServerThread.Create(LogClass: TSynLogClass;
+  const BindAddress, BindPort, ProcessName: RawUtf8; TimeoutMS: integer);
+var
+  ident: RawUtf8;
+  res: TNetResult;
+begin
+  GetMem(fFrame, SizeOf(fFrame^));
+  ident := ProcessName;
+  if ident = '' then
+    FormatUtf8('udp%srv', [BindPort], ident);
+   LogClass.Add.Log(sllTrace, 'Create: bind %:% for input requests on %',
+     [BindAddress, BindPort, ident], self);
+  res := NewSocket(BindAddress, BindPort, nlUdp, {bind=}true,
+    TimeoutMS, TimeoutMS, TimeoutMS, 10, fSock, @fSockAddr);
+  if res <> nrOk then
+    // on binding error, raise exception before the thread is actually created
+    raise EUdpServer.Create('%s.Create binding error on %s:%s',
+      [ClassNameShort(self)^, BindAddress, BindPort], res);
+  AfterBind;
+  inherited Create({suspended=}false, LogClass, ident);
+end;
+
+destructor TUdpServerThread.Destroy;
+var
+  sock: TNetSocket;
+begin
+  fLogClass.Add.Log(sllDebug, 'Destroy: ending %', [fProcessName], self);
+  // try to release fSock.WaitFor(1000) in DoExecute
+  Terminate;
+  if fProcessing and
+     (fSock <> nil) then
+  {$ifdef OSPOSIX} // a broadcast address won't reach DoExecute
+  if (fSockAddr.IP4 and $ff000000) = $ff000000 then // check x.x.x.255
+    fSock.ShutdownAndClose({rdwr=}true) // will release acept() ASAP
+  else
+  {$endif OSPOSIX}
+  begin
+    sock := fSockAddr.NewSocket(nlUdp);
+    if sock <> nil then
+    begin
+      fLogClass.Add.Log(sllTrace, 'Destroy: send final packet', self);
+      sock.SetSendTimeout(10);
+      sock.SendTo(pointer(UDP_SHUTDOWN), length(UDP_SHUTDOWN), fSockAddr);
+      sock.ShutdownAndClose(false);
+    end;
+  end;
+  // finalize this thread process
+  TerminateAndWaitFinished;
+  inherited Destroy;
+  if fSock <> nil then
+    fSock.ShutdownAndClose({rdwr=}true);
+  FreeMem(fFrame);
+end;
+
+function TUdpServerThread.GetIPWithPort: RawUtf8;
+begin
+  result := fSockAddr.IPWithPort;
+end;
+
+procedure TUdpServerThread.AfterBind;
+begin
+  // do nothing by default
+end;
+
+procedure TUdpServerThread.DoExecute;
+var
+  len: integer;
+  tix64: Int64;
+  tix, lasttix: cardinal;
+  remote: TNetAddr;
+  res: TNetResult;
+begin
+  fProcessing := true;
+  lasttix := 0;
+  // main server process loop
+  try
+    if fSock = nil then // paranoid check
+      raise EUdpServer.CreateFmt('%s.Execute: Bind failed', [ClassNameShort(self)^]);
+    while not Terminated do
+    begin
+      if fSock.WaitFor(1000, [neRead]) <> [] then
+      begin
+        if Terminated then
+        begin
+          fLogClass.Add.Log(sllDebug, 'DoExecute: Terminated', self);
+          break;
+        end;
+        res := fSock.RecvPending(len);
+        if (res = nrOk) and
+           (len >= 4) then
+        begin
+          PInteger(fFrame)^ := 0;
+          len := fSock.RecvFrom(fFrame, SizeOf(fFrame^), remote);
+          if Terminated then
+            break;
+          if (len >= 0) and // -1=error, 0=shutdown
+             (CompareBuf(UDP_SHUTDOWN, fFrame, len) <> 0) then // paranoid
+          begin
+            inc(fReceived);
+            OnFrameReceived(len, remote);
+          end;
+        end
+        else if res <> nrRetry then
+          SleepHiRes(100); // don't loop with 100% cpu on failure
+      end;
+      if Terminated then
+        break;
+      tix64 := mormot.core.os.GetTickCount64;
+      tix := tix64 shr 9; // div 512
+      if tix <> lasttix then
+      begin
+        lasttix := tix;
+        OnIdle(tix64); // called every 512 ms at most
+      end;
+    end;
+    OnShutdown; // should close all connections
+  except
+    on E: Exception do
+      // any exception would break and release the thread
+      FormatUtf8('% [%]', [E, E.Message], fExecuteMessage);
+  end;
+  fProcessing := false;
+end;
+
+
+{ ******************** Custom URI Routing using an efficient Radix Tree }
+
+function UriMethod(const Text: RawUtf8; out Method: TUriRouterMethod): boolean;
+begin
+  result := false;
+  if Text = '' then
+    exit;
+  case PCardinal(Text)^ of // case-sensitive test in occurence order
+    ord('G') + ord('E') shl 8 + ord('T') shl 16:
+      Method := urmGet;
+    ord('P') + ord('O') shl 8 + ord('S') shl 16 + ord('T') shl 24:
+      Method := urmPost;
+    ord('P') + ord('U') shl 8 + ord('T') shl 16:
+      Method := urmPut;
+    ord('H') + ord('E') shl 8 + ord('A') shl 16 + ord('D') shl 24:
+      Method := urmHead;
+    ord('D') + ord('E') shl 8 + ord('L') shl 16 + ord('E') shl 24:
+      Method := urmDelete;
+    ord('O') + ord('P') shl 8 + ord('T') shl 16 + ord('I') shl 24:
+      Method := urmOptions;
+  else
+    exit;
+  end;
+  result := true;
+end;
+
+function IsValidUriRoute(p: PUtf8Char): boolean;
+begin
+  result := false;
+  if p = nil then
+    exit;
+  repeat
+    if p^ = '<' then // parse <param> or <path:param> place-holders
+    begin
+      inc(p);
+      while p^ <> '>' do
+        if p^ = #0 then
+          exit
+        else
+          inc(p);
+    end
+    else if not (p^ in ['/', '_', '-', '.', '$', '0'..'9', 'a'..'z', 'A'..'Z']) then
+      exit; // not a valid plain URI character
+    inc(p);
+  until p^ = #0;
+  result := true;
+end;
+
+
+{ TUriTreeNode }
+
+function TUriTreeNode.Split(const Text: RawUtf8): TRadixTreeNode;
+begin
+  result := inherited Split(Text);
+  TUriTreeNode(result).Data := Data;
+  Finalize(Data);
+  FillCharFast(Data, SizeOf(Data), 0);
+end;
+
+function TUriTreeNode.LookupParam(Ctxt: TObject; Pos: PUtf8Char; Len: integer): boolean;
+var
+  req: THttpServerRequest absolute Ctxt;
+  n: PtrInt;
+  v: PIntegerArray;
+begin
+  result := false;
+  if Len < 0 then // Pos^ = '?par=val&par=val&...'
+  begin
+    req.fUrlParamPos := Pos; // for faster req.UrlParam()
+    exit;
+  end;
+  req.fRouteName := pointer(Names); // fast assignment as pointer reference
+  n := length(Names) * 2; // length(Names[]) = current parameter index
+  if length(req.fRouteValuePosLen) < n then
+    SetLength(req.fRouteValuePosLen, n + 24); // alloc once by 12 params
+  v := @req.fRouteValuePosLen[n - 2];
+  n := Pos - pointer(req.Url);
+  if PtrUInt(n) > PtrUInt(length(req.Url)) then
+    exit; // paranoid check to avoid any overflow
+  v[0] := n;   // value position (0-based) in Ctxt.Url
+  v[1] := Len; // value length in Ctxt.Url
+  result := true;
+end;
+
+procedure TUriTreeNode.RewriteUri(Ctxt: THttpServerRequestAbstract);
+var
+  n: TDALen;
+  len: integer;
+  t, v: PIntegerArray;
+  p: PUtf8Char;
+  new: pointer; // fast temporary RawUtf8
+begin
+  // compute length of the new URI with injected values
+  t := pointer(Data.ToUriPosLen); // [pos1,len1,valndx1,...] trio rules
+  n := PDALen(PAnsiChar(t) - _DALEN)^ + _DAOFF;
+  v := pointer(THttpServerRequest(Ctxt).fRouteValuePosLen); // [pos,len] pairs
+  if v = nil then
+     exit; // paranoid
+  len := Data.ToUriStaticLen;
+  repeat
+    if t[2] >= 0 then            // t[2]=valndx in v=fRouteValuePosLen[]
+      inc(len, v[t[2] * 2 + 1]); // add value length
+    t := @t[3];
+    dec(n, 3)
+  until n = 0;
+  // compute the new URI with injected values
+  new := FastNewString(len, CP_UTF8);
+  t := pointer(Data.ToUriPosLen);
+  n := PDALen(PAnsiChar(t) - _DALEN)^ + _DAOFF;
+  p := new; // write new URI
+  repeat
+    if t[1] <> 0 then    // t[1]=len
+    begin
+      MoveFast(PByteArray(Data.ToUri)[t[0]], p^, t[1]); // static
+      inc(p, t[1]);
+    end;
+    if t[2] >= 0 then    // t[2]=valndx in fRouteValuePosLen[]
+    begin
+      v := @THttpServerRequest(Ctxt).fRouteValuePosLen[t[2] * 2];
+      MoveFast(PByteArray(Ctxt.Url)[v[0]], p^, v[1]); // value [pos,len] pair
+      inc(p, v[1]);
+    end;
+    t := @t[3];
+    dec(n, 3)
+  until n = 0;
+  FastAssignNew(THttpServerRequest(Ctxt).fUrl, new); // replace
+  //if p - new <> len then raise EUriRouter.Create('??');
+end;
+
+
+{ TUriTree }
+
+function TUriTree.Root: TUriTreeNode;
+begin
+  result := fRoot as TUriTreeNode;
+end;
+
+
+{ TUriRouter }
+
+destructor TUriRouter.Destroy;
+var
+  m: TUriRouterMethod;
+begin
+  inherited Destroy;
+  for m := low(fTree) to high(fTree) do
+    fTree[m].Free;
+end;
+
+procedure TUriRouter.Clear(aMethods: TUriRouterMethods);
+var
+  m: TUriRouterMethod;
+begin
+  if self = nil then
+    exit; // avoid unexpected GPF
+  fSafe.WriteLock;
+  try
+    FillCharFast(fEntries, SizeOf(fEntries), 0);
+    for m := low(fTree) to high(fTree) do
+      if m in aMethods then
+        FreeAndNil(fTree[m]);
+  finally
+    fSafe.WriteUnLock;
+  end;
+end;
+
+procedure TUriRouter.Setup(aFrom: TUriRouterMethod; const aFromUri: RawUtf8;
+  aTo: TUriRouterMethod; const aToUri: RawUtf8;
+  const aExecute: TOnHttpServerRequest);
+var
+  n: TUriTreeNode;
+  u: PUtf8Char;
+  fromU, toU, item: RawUtf8;
+  names: TRawUtf8DynArray;
+  pos: PtrInt;
+begin
+  if self = nil then
+    exit; // avoid unexpected GPF
+  fromU := StringReplaceAll(aFromUri, '*', '<path:path>');
+  toU := StringReplaceAll(aToUri, '*', '<path:path>');
+  if not IsValidUriRoute(pointer(fromU)) then
+    raise EUriRouter.CreateUtf8('Invalid char in %.Setup(''%'')',
+      [self, aFromUri]);
+  fSafe.WriteLock;
+  try
+    if fTree[aFrom] = nil then
+      fTree[aFrom] := TUriTree.Create(fTreeNodeClass, fTreeOptions);
+    n := fTree[aFrom].Setup(fromU, names) as TUriTreeNode;
+    if n = nil then
+      exit;
+    // the leaf should have the Rewrite/Run information to process on match
+    if n.Data.ToUri <> '' then
+      if toU = n.Data.ToUri then
+        exit // same redirection: do nothing
+      else
+        raise EUriRouter.CreateUtf8('%.Setup(''%''): already redirect to %',
+          [self, aFromUri, n.Data.ToUri]);
+    if Assigned(n.Data.Execute) then
+      if CompareMem(@n.Data.Execute, @aExecute, SizeOf(TMethod)) then
+        exit // same callback: do nothing
+      else
+        raise EUriRouter.CreateUtf8('%.Setup(''%''): already registered',
+          [self, aFromUri]);
+    if Assigned(aExecute) then
+      // this URI should redirect to a TOnHttpServerRequest callback
+      n.Data.Execute := aExecute
+    else
+    begin
+      n.Data.ToUriMethod := aTo;
+      n.Data.ToUri := toU;
+      n.Data.ToUriPosLen := nil; // store [pos1,len1,valndx1,...] trios
+      n.Data.ToUriStaticLen := 0;
+      n.Data.ToUriErrorStatus := Utf8ToInteger(toU, 200, 599, 0);
+      if n.Data.ToUriErrorStatus = 0 then // a true URI, not an HTTP error code
+      begin
+        // pre-compute the rewritten URI into Data.ToUriPosLen[]
+        u := pointer(toU);
+        if u = nil then
+          raise EUriRouter.CreateUtf8('No ToUri in %.Setup(''%'')',
+            [self, aFromUri]);
+        if PosExChar('<', toU) <> 0 then // n.Data.ToUriPosLen=nil to use ToUri
+          repeat
+            pos := u - pointer(toU);
+            GetNextItem(u, '<', item); // static
+            AddInteger(n.Data.ToUriPosLen, pos);          // position
+            AddInteger(n.Data.ToUriPosLen, length(item)); // length (may be 0)
+            inc(n.Data.ToUriStaticLen, length(item));
+            if (u = nil) or
+               (u^ = #0) then
+              pos := -1
+            else
+            begin
+              GetNextItem(u, '>', item); // <name>
+              pos := PosExChar(':', item);
+              if pos <> 0 then
+                system.delete(item, 1, pos);
+              if item = '' then
+                raise EUriRouter.CreateUtf8('Void <> in %.Setup(''%'')',
+                  [self, aToUri]);
+              pos := FindRawUtf8(names, item);
+              if pos < 0 then
+                raise EUriRouter.CreateUtf8('Unknown <%> in %.Setup(''%'')',
+                  [item, self, aToUri]);
+            end;
+            AddInteger(n.Data.ToUriPosLen, pos);  // value index in Names[]
+          until (u = nil) or
+                (u^ = #0);
+      end;
+    end;
+    inc(fEntries[aFrom]);
+  finally
+    fSafe.WriteUnLock;
+  end;
+end;
+
+constructor TUriRouter.Create(aNodeClass: TRadixTreeNodeClass;
+  aOptions: TRadixTreeOptions);
+begin
+  if aNodeClass = nil then
+    raise EUriRouter.CreateUtf8('%.Create with aNodeClass=nil', [self]);
+  fTreeNodeClass := aNodeClass;
+  fTreeOptions := aOptions;
+  inherited Create;
+end;
+
+procedure TUriRouter.Rewrite(aFrom: TUriRouterMethod; const aFromUri: RawUtf8;
+  aTo: TUriRouterMethod; const aToUri: RawUtf8);
+begin
+  Setup(aFrom, aFromUri, aTo, aToUri, nil);
+end;
+
+procedure TUriRouter.Run(aFrom: TUriRouterMethods; const aFromUri: RawUtf8;
+  const aExecute: TOnHttpServerRequest);
+var
+  m: TUriRouterMethod;
+begin
+  for m := low(fTree) to high(fTree) do
+    if m in aFrom then
+      Setup(m, aFromUri, m, '', aExecute);
+end;
+
+procedure TUriRouter.Get(const aFrom, aTo: RawUtf8; aToMethod: TUriRouterMethod);
+begin
+  Rewrite(urmGet, aFrom, aToMethod, aTo);
+end;
+
+procedure TUriRouter.Post(const aFrom, aTo: RawUtf8; aToMethod: TUriRouterMethod);
+begin
+  Rewrite(urmPost, aFrom, aToMethod, aTo);
+end;
+
+procedure TUriRouter.Put(const aFrom, aTo: RawUtf8; aToMethod: TUriRouterMethod);
+begin
+  Rewrite(urmPut, aFrom, aToMethod, aTo);
+end;
+
+procedure TUriRouter.Delete(const aFrom, aTo: RawUtf8; aToMethod: TUriRouterMethod);
+begin
+  Rewrite(urmDelete, aFrom, aToMethod, aTo);
+end;
+
+procedure TUriRouter.Options(const aFrom, aTo: RawUtf8;
+  aToMethod: TUriRouterMethod);
+begin
+  Rewrite(urmOptions, aFrom, aToMethod, aTo);
+end;
+
+procedure TUriRouter.Head(const aFrom, aTo: RawUtf8; aToMethod: TUriRouterMethod);
+begin
+  Rewrite(urmHead, aFrom, aToMethod, aTo);
+end;
+
+procedure TUriRouter.Get(const aUri: RawUtf8;
+  const aExecute: TOnHttpServerRequest);
+begin
+  Run([urmGet], aUri, aExecute);
+end;
+
+procedure TUriRouter.Post(const aUri: RawUtf8;
+  const aExecute: TOnHttpServerRequest);
+begin
+  Run([urmPost], aUri, aExecute);
+end;
+
+procedure TUriRouter.Put(const aUri: RawUtf8;
+  const aExecute: TOnHttpServerRequest);
+begin
+  Run([urmPut], aUri, aExecute);
+end;
+
+procedure TUriRouter.Delete(const aUri: RawUtf8;
+  const aExecute: TOnHttpServerRequest);
+begin
+  Run([urmDelete], aUri, aExecute);
+end;
+
+procedure TUriRouter.Options(const aUri: RawUtf8;
+  const aExecute: TOnHttpServerRequest);
+begin
+  Run([urmOptions], aUri, aExecute);
+end;
+
+procedure TUriRouter.Head(const aUri: RawUtf8;
+  const aExecute: TOnHttpServerRequest);
+begin
+  Run([urmHead], aUri, aExecute);
+end;
+
+procedure TUriRouter.RunMethods(RouterMethods: TUriRouterMethods;
+  Instance: TObject; const Prefix: RawUtf8);
+var
+  met: TPublishedMethodInfoDynArray;
+  m: PtrInt;
+begin
+  if (self <> nil) and
+     (Instance <> nil) and
+     (RouterMethods <> []) then
+    for m := 0 to GetPublishedMethods(Instance, met) - 1 do
+      Run(RouterMethods, Prefix + StringReplaceChars(met[m].Name, '_', '-'),
+        TOnHttpServerRequest(met[m].Method));
+end;
+
+function TUriRouter.Process(Ctxt: THttpServerRequestAbstract): integer;
+var
+  m: TUriRouterMethod;
+  t: TUriTree;
+  found: TUriTreeNode;
+begin
+  result := 0; // nothing to process
+  if (self = nil) or
+     (Ctxt = nil) or
+     (Ctxt.Url = '') or
+     not UriMethod(Ctxt.Method, m) then
+    exit;
+  THttpServerRequest(Ctxt).fRouteName := nil; // paranoid: if called w/o Prepare
+  THttpServerRequest(Ctxt).fRouteNode := nil;
+  t := fTree[m];
+  if t = nil then
+    exit; // this method has no registration yet
+  fSafe.ReadLock;
+  {$ifdef HASFASTTRYFINALLY}
+  try
+  {$else}
+  begin
+  {$endif HASFASTTRYFINALLY}
+    // fast recursive parsing - may return nil, but never raises exception
+    found := pointer(TUriTreeNode(t.fRoot).Lookup(pointer(Ctxt.Url), Ctxt));
+  {$ifdef HASFASTTRYFINALLY}
+  finally
+  {$endif HASFASTTRYFINALLY}
+    fSafe.ReadUnLock;
+  end;
+  if found <> nil then
+    // there is something to react on
+    if Assigned(found.Data.Execute) then
+    begin
+      // request is implemented via a method
+      THttpServerRequest(Ctxt).fRouteNode := found;
+      result := found.Data.Execute(Ctxt);
+    end
+    else if found.Data.ToUri <> '' then
+    begin
+      // request is not implemented here, but the Url should be rewritten
+      if m <> found.Data.ToUriMethod then
+        Ctxt.Method := URIROUTERMETHOD[found.Data.ToUriMethod];
+      if found.Data.ToUriErrorStatus <> 0 then
+        result := found.Data.ToUriErrorStatus // redirect to an error code
+      else if found.Data.ToUriPosLen = nil then
+        Ctxt.Url := found.Data.ToUri    // only static -> just replace URI
+      else
+        found.RewriteUri(Ctxt);         // compute new URI with injected values
+    end;
+end;
+
+function TUriRouter.Lookup(const aUri, aUriMethod: RawUtf8): TUriTreeNode;
+var
+  m: TUriRouterMethod;
+  t: TUriTree;
+begin
+  result := nil;
+  if (self = nil) or
+     (aUri = '') or
+     not UriMethod(aUriMethod, m) then
+    exit;
+  t := fTree[m];
+  if t = nil then
+    exit; // this method has no registration yet
+  fSafe.ReadLock;
+  {$ifdef HASFASTTRYFINALLY}
+  try
+  {$else}
+  begin
+  {$endif HASFASTTRYFINALLY}
+    result := pointer(TUriTreeNode(t.fRoot).Lookup(pointer(aUri), nil));
+  {$ifdef HASFASTTRYFINALLY}
+  finally
+  {$endif HASFASTTRYFINALLY}
+    fSafe.ReadUnLock;
+  end;
+end;
+
+
+{ ******************** Shared Server-Side HTTP Process }
+
+{ THttpServerRequest }
+
+constructor THttpServerRequest.Create(aServer: THttpServerGeneric;
+  aConnectionID: THttpServerConnectionID; aConnectionThread: TSynThread;
+  aConnectionFlags: THttpServerRequestFlags;
+  aConnectionOpaque: PHttpServerConnectionOpaque);
+begin
+  inherited Create;
+  fServer := aServer;
+  fConnectionID := aConnectionID;
+  fConnectionThread := aConnectionThread;
+  fConnectionFlags := aConnectionFlags;
+  fConnectionOpaque := aConnectionOpaque;
+end;
+
+procedure THttpServerRequest.Recycle(aConnectionID: THttpServerConnectionID;
+  aConnectionThread: TSynThread; aConnectionFlags: THttpServerRequestFlags;
+  aConnectionOpaque: PHttpServerConnectionOpaque);
+begin
+  fConnectionID := aConnectionID;
+  fConnectionThread := aConnectionThread;
+  fConnectionFlags := aConnectionFlags;
+  fConnectionOpaque := aConnectionOpaque;
+  // reset fields as Create() does
+  fHost := '';
+  fAuthBearer := '';
+  fUserAgent := '';
+  fRespStatus := 0;
+  fOutContent := '';
+  fOutContentType := '';
+  fOutCustomHeaders := '';
+  fAuthenticationStatus := hraNone;
+  fAuthenticatedUser := '';
+  fErrorMessage := '';
+  fUrlParamPos := nil;
+  fRouteNode := nil;
+  fRouteName := nil; // no fRouteValuePosLen := nil (to reuse allocated array)
+  // Prepare() will set the other fields
+end;
+
+const
+  _CMD_200: array[boolean, boolean] of string[31] = (
+   ('HTTP/1.1 200 OK'#13#10,
+    'HTTP/1.0 200 OK'#13#10),
+   ('HTTP/1.1 206 Partial Content'#13#10,
+    'HTTP/1.0 206 Partial Content'#13#10));
+  _CMD_XXX: array[boolean] of string[15] = (
+    'HTTP/1.1 ',
+    'HTTP/1.0 ');
+
+function THttpServerRequest.SetupResponse(var Context: THttpRequestContext;
+  CompressGz, MaxSizeAtOnce: integer): PRawByteStringBuffer;
+
+  procedure ProcessStaticFile;
+  var
+    fn: TFileName;
+  begin
+    ExtractHeader(fOutCustomHeaders, 'CONTENT-TYPE:', fOutContentType);
+    Utf8ToFileName(OutContent, fn);
+    if (not Assigned(fServer.OnSendFile)) or
+       (not fServer.OnSendFile(self, fn)) then
+      if Context.ContentFromFile(fn, CompressGz) then
+        OutContent := Context.Content
+      else
+      begin
+        FormatString('Impossible to find %', [fn], fErrorMessage);
+        fRespStatus := HTTP_NOTFOUND;
+      end;
+  end;
+
+  procedure ProcessErrorMessage;
+  begin
+    OutCustomHeaders := '';
+    OutContentType := 'text/html; charset=utf-8'; // create message to display
+    StatusCodeToReason(fRespStatus, fRespReason);
+    FormatUtf8(
+      '<!DOCTYPE html><html><body style="font-family:verdana">' +
+      '<h1>% Server Error %</h1><hr><p>HTTP % %</p><p>%</p><small>%</small></body></html>',
+      [
+        fServer.ServerName, fRespStatus, fRespStatus,
+        fRespReason, HtmlEscapeString(fErrorMessage), XPOWEREDVALUE
+      ],
+      RawUtf8(fOutContent));
+  end;
+
+var
+  P, PEnd: PUtf8Char;
+  len: PtrInt;
+  h: PRawByteStringBuffer;
+begin
+  // note: caller should have set hfConnectionClose in Context.HeaderFlags
+  // process content
+  Context.ContentLength := 0;
+  if (OutContentType <> '') and
+     (OutContentType[1] = '!') then
+    if OutContentType = NORESPONSE_CONTENT_TYPE then
+      OutContentType := '' // true HTTP always expects a response
+    else if (OutContent <> '') and
+            (OutContentType = STATICFILE_CONTENT_TYPE) then
+      ProcessStaticFile;
+  if fErrorMessage <> '' then
+    ProcessErrorMessage;
+  // append Command
+  h := @Context.Head;
+  h^.Reset;
+  if fRespStatus = HTTP_SUCCESS then // optimistic approach
+    h^.AppendShort(_CMD_200[
+      rfWantRange in Context.ResponseFlags, // HTTP_PARTIALCONTENT=206 support
+      rfHttp10 in Context.ResponseFlags])   // HTTP/1.0 support
+  else
+  begin // other less common cases
+    h^.AppendShort(_CMD_XXX[rfHttp10 in Context.ResponseFlags]);
+    StatusCodeToReason(fRespStatus, fRespReason);
+    h^.Append(fRespStatus);
+    h^.Append(' ');
+    h^.Append(fRespReason);
+    h^.AppendCRLF;
+  end;
+  // append (and sanitize) custom headers from Request() method
+  P := pointer(OutCustomHeaders);
+  if P <> nil then
+  begin
+    PEnd := P + length(OutCustomHeaders);
+    repeat
+      len := BufferLineLength(P, PEnd); // use fast SSE2 assembly on x86-64 CPU
+      if len > 0 then // no void line (means headers ending)
+      begin
+        if (PCardinal(P)^ or $20202020 =
+             ord('c') + ord('o') shl 8 + ord('n') shl 16 + ord('t') shl 24) and
+           (PCardinal(P + 4)^ or $20202020 =
+             ord('e') + ord('n') shl 8 + ord('t') shl 16 + ord('-') shl 24) and
+           (PCardinal(P + 8)^ or $20202020 =
+             ord('e') + ord('n') shl 8 + ord('c') shl 16 + ord('o') shl 24) and
+           (PCardinal(P + 12)^ or $20202020 =
+             ord('d') + ord('i') shl 8 + ord('n') shl 16 + ord('g') shl 24) and
+           (P[16] = ':') then
+          // custom CONTENT-ENCODING: don't compress
+          integer(Context.CompressAcceptHeader) := 0;
+        h^.Append(P, len);
+        h^.AppendCRLF; // normalize CR/LF endings
+        inc(P, len);
+      end;
+      while P^ in [#10, #13] do
+        inc(P);
+    until P^ = #0;
+  end;
+  // generic headers
+  h^.Append(fServer.fRequestHeaders); // Server: and X-Powered-By:
+  if hsoIncludeDateHeader in fServer.Options then
+    fServer.AppendHttpDate(h^);
+  Context.Content := OutContent;
+  Context.ContentType := OutContentType;
+  OutContent := ''; // dec RefCnt to release body memory ASAP
+  result := Context.CompressContentAndFinalizeHead(MaxSizeAtOnce); // set State
+  // now TAsyncConnectionsSockets.Write(result) should be called
+end;
+
+procedure THttpServerRequest.SetErrorMessage(const Fmt: RawUtf8;
+  const Args: array of const);
+begin
+  FormatString(Fmt, Args, fErrorMessage);
+end;
+
+procedure THttpServerRequest.SetOutJson(Value: pointer; TypeInfo: PRttiInfo);
+begin
+  SaveJson(Value^, TypeInfo, [twoNoSharedStream], RawUtf8(fOutContent), []);
+  fOutContentType := JSON_CONTENT_TYPE_VAR;
+end;
+
+procedure THttpServerRequest.SetOutJson(Value: TObject);
+begin
+  ObjectToJson(Value, RawUtf8(fOutContent), []);
+  fOutContentType := JSON_CONTENT_TYPE_VAR;
+end;
+
+function THttpServerRequest.SetAsyncResponse: integer;
+begin
+  if not Assigned(fOnAsyncResponse) then
+    raise EHttpServer.CreateUtf8(
+      '%.SetAsyncResponse with no OnAsyncResponse callback', [self]);
+  result := HTTP_ASYNCRESPONSE;
+end;
+
+{$ifdef USEWININET}
+
+function THttpServerRequest.GetFullURL: SynUnicode;
+begin
+  if fHttpApiRequest = nil then
+    result := ''
+  else
+    // fHttpApiRequest^.CookedUrl.FullUrlLength is in bytes -> use ending #0
+    result := fHttpApiRequest^.CookedUrl.pFullUrl;
+end;
+
+{$endif USEWININET}
+
+
+{ THttpServerGeneric }
+
+constructor THttpServerGeneric.Create(const OnStart, OnStop: TOnNotifyThread;
+  const ProcessName: RawUtf8; ProcessOptions: THttpServerOptions);
+begin
+  fOptions := ProcessOptions; // should be set before SetServerName
+  SetServerName('mORMot2 (' + OS_TEXT + ')');
+  if hsoEnableLogging in fOptions then
+  begin
+    fLogger := THttpLogger.Create;
+    fLogger.Format := LOGFORMAT_COMBINED; // same default output as nginx
+    fOnAfterResponse := fLogger.Append;   // redirect requests to the logger
+  end;
+  inherited Create(hsoCreateSuspended in fOptions, OnStart, OnStop, ProcessName);
+end;
+
+destructor THttpServerGeneric.Destroy;
+begin
+  inherited Destroy;
+  FreeAndNil(fRoute);
+  FreeAndNil(fLogger);
+end;
+
+function THttpServerGeneric.Route: TUriRouter;
+begin
+  if self = nil then
+    result := nil // avoid GPF
+  else
+  begin
+    if fRoute = nil then
+    begin
+      GlobalLock; // paranoid thread-safety
+      try
+        if fRoute = nil then
+        begin
+          if fRouterClass = nil then
+            fRouterClass := TUriTreeNode;
+          fRoute := TUriRouter.Create(fRouterClass);
+        end;
+      finally
+        GlobalUnLock;
+      end;
+    end;
+    result := fRoute;
+  end;
+end;
+
+procedure THttpServerGeneric.SetFavIcon(const FavIconContent: RawByteString);
+begin
+  if FavIconContent = 'default' then
+    fFavIcon := FavIconBinary
+  else
+    fFavIcon := FavIconContent;
+  if fFavIconRouted then
+    exit; // need to register the route once, but allow custom icon
+  Route.Get('/favicon.ico', GetFavIcon);
+  fFavIconRouted := true;
+end;
+
+function THttpServerGeneric.GetFavIcon(Ctxt: THttpServerRequestAbstract): cardinal;
+begin
+  if fFavIcon = '' then
+    result := HTTP_NOTFOUND
+  else begin
+    Ctxt.OutContent := fFavIcon;
+    Ctxt.OutContentType := 'image/x-icon';
+    result := HTTP_SUCCESS;
+  end;
+end;
+
+function THttpServerGeneric.NextConnectionID: integer;
+begin
+  result := InterlockedIncrement(fCurrentConnectionID);
+  if result = maxInt - 2048 then
+    fCurrentConnectionID := 0; // paranoid keep ID in positive 31-bit range
+end;
+
+procedure THttpServerGeneric.RegisterCompress(aFunction: THttpSocketCompress;
+  aCompressMinSize, aPriority: integer);
+begin
+  RegisterCompressFunc(
+    fCompress, aFunction, fCompressAcceptEncoding, aCompressMinSize, aPriority);
+end;
+
+procedure THttpServerGeneric.Shutdown;
+begin
+  if self <> nil then
+    fShutdownInProgress := true;
+end;
+
+function THttpServerGeneric.Request(Ctxt: THttpServerRequestAbstract): cardinal;
+begin
+  if (self = nil) or
+     fShutdownInProgress then
+    result := HTTP_NOTFOUND
+  else
+  begin
+    if Assigned(Ctxt.ConnectionThread) and
+       Ctxt.ConnectionThread.InheritsFrom(TSynThread) and
+       (not Assigned(TSynThread(Ctxt.ConnectionThread).StartNotified)) then
+      NotifyThreadStart(TSynThread(Ctxt.ConnectionThread));
+    if Assigned(OnRequest) then
+      result := OnRequest(Ctxt)
+    else
+      result := HTTP_NOTFOUND;
+  end;
+end;
+
+function THttpServerGeneric.{%H-}Callback(Ctxt: THttpServerRequest;
+  aNonBlocking: boolean): cardinal;
+begin
+  raise EHttpServer.CreateUtf8('%.Callback is not implemented: try to use ' +
+    'another communication protocol, e.g. WebSockets', [self]);
+end;
+
+procedure THttpServerGeneric.ParseRemoteIPConnID(const Headers: RawUtf8;
+  var RemoteIP: RawUtf8; var RemoteConnID: THttpServerConnectionID);
+var
+  P: PUtf8Char;
+begin
+  if self = nil then // = nil e.g. from TRtspOverHttpServer
+    exit;
+  // real Internet IP (replace RemoteIP='127.0.0.1' from a proxy)
+  if fRemoteIPHeaderUpper <> '' then
+    FindNameValue(Headers, pointer(fRemoteIPHeaderUpper),
+      RemoteIP, {keepnotfound=}true);
+  // real proxy connection ID
+  if fRemoteConnIDHeaderUpper <> '' then
+  begin
+    P := FindNameValue(pointer(Headers), pointer(fRemoteConnIDHeaderUpper));
+    if P <> nil then
+      SetQWord(P, PQWord(@RemoteConnID)^);
+  end;
+  if RemoteConnID = 0 then
+    // fallback to 31-bit sequence
+    RemoteConnID := NextConnectionID;
+end;
+
+procedure THttpServerGeneric.AppendHttpDate(var Dest: TRawByteStringBuffer);
+begin
+  // overriden in THttpAsyncServer.AppendHttpDate with its own per-second cache
+  Dest.AppendShort(HttpDateNowUtc);
+end;
+
+function THttpServerGeneric.CanNotifyCallback: boolean;
+begin
+  result := (self <> nil) and
+            (fCallbackSendDelay <> nil);
+end;
+
+procedure THttpServerGeneric.SetRouterClass(aRouter: TRadixTreeNodeClass);
+begin
+  if fRouterClass <> nil then
+    raise EHttpServer.CreateUtf8('%.RouterClass already set', [self]);
+  fRouterClass := aRouter;
+end;
+
+procedure THttpServerGeneric.SetServerName(const aName: RawUtf8);
+begin
+  fServerName := aName;
+  FormatUtf8('Server: %'#13#10, [fServerName], fRequestHeaders);
+  if not (hsoNoXPoweredHeader in fOptions) then
+    Append(fRequestHeaders, XPOWEREDNAME + ': ' + XPOWEREDVALUE + #13#10);
+end;
+
+procedure THttpServerGeneric.SetOptions(opt: THttpServerOptions);
+begin
+  if fOptions = opt then
+    exit;
+  fOptions := opt;
+  SetServerName(fServerName); // recompute fRequestHeaders
+end;
+
+procedure THttpServerGeneric.SetOnRequest(
+  const aRequest: TOnHttpServerRequest);
+begin
+  fOnRequest := aRequest;
+end;
+
+procedure THttpServerGeneric.SetOnBeforeBody(
+  const aEvent: TOnHttpServerBeforeBody);
+begin
+  fOnBeforeBody := aEvent;
+end;
+
+procedure THttpServerGeneric.SetOnBeforeRequest(
+  const aEvent: TOnHttpServerRequest);
+begin
+  fOnBeforeRequest := aEvent;
+end;
+
+procedure THttpServerGeneric.SetOnAfterRequest(
+  const aEvent: TOnHttpServerRequest);
+begin
+  fOnAfterRequest := aEvent;
+end;
+
+procedure THttpServerGeneric.SetOnAfterResponse(
+  const aEvent: TOnHttpServerAfterResponse);
+begin
+  fOnAfterResponse := aEvent;
+end;
+
+function THttpServerGeneric.DoBeforeRequest(Ctxt: THttpServerRequest): cardinal;
+begin
+  if Assigned(fOnBeforeRequest) then
+    result := fOnBeforeRequest(Ctxt)
+  else
+    result := 0;
+end;
+
+function THttpServerGeneric.DoAfterRequest(Ctxt: THttpServerRequest): cardinal;
+begin
+  if Assigned(fOnAfterRequest) then
+    result := fOnAfterRequest(Ctxt)
+  else
+    result := 0;
+end;
+
+procedure THttpServerGeneric.SetMaximumAllowedContentLength(aMax: cardinal);
+begin
+  fMaximumAllowedContentLength := aMax;
+end;
+
+procedure THttpServerGeneric.SetRemoteIPHeader(const aHeader: RawUtf8);
+begin
+  fRemoteIPHeader := aHeader;
+  fRemoteIPHeaderUpper := UpperCase(aHeader);
+end;
+
+procedure THttpServerGeneric.SetRemoteConnIDHeader(const aHeader: RawUtf8);
+begin
+  fRemoteConnIDHeader := aHeader;
+  fRemoteConnIDHeaderUpper := UpperCase(aHeader);
+end;
+
+
+const
+  // was generated from InitNetTlsContextSelfSignedServer commented lines
+  PRIVKEY_PFX: array[0..2400] of byte = (
+    $30, $82, $09, $5D, $02, $01, $03, $30, $82, $09, $27, $06, $09, $2A, $86, $48,
+    $86, $F7, $0D, $01, $07, $01, $A0, $82, $09, $18, $04, $82, $09, $14, $30, $82,
+    $09, $10, $30, $82, $03, $C7, $06, $09, $2A, $86, $48, $86, $F7, $0D, $01, $07,
+    $06, $A0, $82, $03, $B8, $30, $82, $03, $B4, $02, $01, $00, $30, $82, $03, $AD,
+    $06, $09, $2A, $86, $48, $86, $F7, $0D, $01, $07, $01, $30, $1C, $06, $0A, $2A,
+    $86, $48, $86, $F7, $0D, $01, $0C, $01, $06, $30, $0E, $04, $08, $D4, $F9, $E6,
+    $DE, $12, $70, $DD, $EE, $02, $02, $08, $00, $80, $82, $03, $80, $3A, $91, $73,
+    $2F, $46, $F9, $49, $00, $B6, $90, $5B, $59, $8F, $37, $6F, $19, $6F, $85, $EF,
+    $01, $97, $1D, $CD, $A6, $C5, $04, $DF, $0A, $0F, $87, $28, $59, $80, $9A, $88,
+    $5F, $7F, $8B, $B2, $97, $A5, $13, $6E, $3E, $AB, $04, $B2, $5F, $62, $12, $0B,
+    $30, $A5, $A7, $CC, $54, $9A, $8A, $6B, $6B, $8A, $7F, $0C, $CD, $AF, $BB, $EA,
+    $78, $A5, $7F, $11, $85, $13, $6F, $DB, $61, $40, $D2, $26, $7C, $EB, $99, $A2,
+    $6F, $1B, $A4, $71, $77, $44, $7A, $10, $EC, $02, $3D, $26, $48, $72, $77, $10,
+    $07, $9E, $FE, $75, $20, $7A, $3B, $F2, $D8, $74, $74, $E8, $5C, $FF, $12, $DF,
+    $6C, $ED, $54, $C1, $76, $29, $D7, $2D, $DD, $FA, $3A, $32, $26, $7D, $F0, $31,
+    $CF, $2D, $06, $37, $83, $9B, $39, $92, $2B, $78, $1D, $17, $1A, $D3, $4B, $24,
+    $70, $00, $9F, $66, $8D, $3D, $BE, $05, $E3, $63, $7C, $2E, $58, $F7, $DB, $6D,
+    $4F, $3E, $36, $CF, $0B, $C5, $5F, $B1, $AE, $6D, $E2, $61, $63, $12, $4C, $99,
+    $24, $3E, $C9, $CF, $B9, $97, $20, $4A, $55, $41, $35, $F1, $6C, $43, $9F, $67,
+    $63, $DA, $14, $31, $57, $D2, $13, $B2, $AB, $59, $6B, $30, $D7, $1D, $2C, $54,
+    $ED, $73, $0C, $2D, $AA, $F9, $11, $13, $64, $88, $56, $D8, $B6, $16, $F9, $E7,
+    $9C, $03, $DA, $87, $2F, $7B, $4B, $C2, $EE, $1B, $2C, $53, $06, $74, $D2, $11,
+    $7F, $81, $31, $E8, $EE, $84, $40, $27, $1C, $18, $FA, $66, $02, $B1, $67, $42,
+    $4A, $B9, $4D, $8B, $96, $95, $6B, $AB, $1A, $48, $47, $44, $0E, $63, $2C, $26,
+    $27, $7C, $C1, $C8, $7C, $74, $B8, $1C, $F5, $9D, $6F, $09, $0F, $27, $F0, $B0,
+    $46, $68, $0C, $99, $03, $80, $E5, $81, $2B, $74, $E6, $B4, $02, $12, $AD, $EF,
+    $A8, $E6, $BE, $36, $BF, $24, $2B, $AB, $B5, $4D, $33, $7D, $CD, $A0, $DB, $6D,
+    $19, $68, $C9, $00, $DB, $A3, $D7, $02, $A8, $8A, $FB, $2F, $71, $4A, $A7, $82,
+    $06, $CD, $BC, $E3, $88, $12, $CA, $35, $66, $66, $36, $CF, $2D, $E9, $97, $F8,
+    $C1, $03, $48, $9C, $7A, $F4, $5F, $F5, $BC, $FD, $67, $62, $90, $19, $25, $62,
+    $03, $B2, $B1, $AE, $27, $FF, $A0, $D5, $47, $0E, $A1, $21, $29, $C8, $A5, $19,
+    $D3, $D5, $F1, $0C, $51, $5B, $4A, $DB, $FB, $D8, $A6, $49, $DB, $3A, $8E, $9D,
+    $64, $BE, $24, $01, $80, $F0, $35, $4E, $DA, $83, $5A, $DB, $83, $D7, $7C, $01,
+    $1B, $5C, $8F, $B3, $D7, $B7, $49, $9F, $AF, $C7, $29, $87, $4D, $73, $EF, $D0,
+    $D7, $BE, $BF, $C2, $09, $60, $BB, $FC, $5B, $64, $24, $04, $E6, $09, $9A, $19,
+    $68, $61, $9C, $DA, $62, $5E, $A4, $8A, $38, $5D, $DE, $BD, $4F, $BF, $78, $04,
+    $6D, $CE, $9A, $E2, $E4, $E7, $93, $A1, $E9, $CA, $F1, $3D, $9B, $E5, $14, $C8,
+    $98, $FB, $29, $B0, $1F, $01, $48, $40, $80, $67, $2B, $F2, $30, $21, $1E, $A9,
+    $4A, $B4, $8C, $BE, $DD, $9B, $3E, $2D, $82, $37, $63, $51, $24, $17, $AC, $9A,
+    $49, $BD, $AF, $DF, $2C, $CE, $BC, $D5, $A9, $43, $1F, $7A, $9A, $BF, $7B, $5A,
+    $3E, $F3, $12, $55, $67, $7D, $97, $9B, $B6, $35, $4F, $D4, $97, $DF, $2C, $D9,
+    $40, $32, $1B, $92, $8E, $25, $6E, $F0, $7A, $48, $41, $2B, $9F, $55, $7E, $D2,
+    $E5, $58, $85, $BA, $73, $51, $5C, $3F, $95, $18, $F6, $9B, $6A, $8D, $85, $25,
+    $A2, $5E, $F0, $4F, $F7, $96, $51, $CA, $AC, $FF, $C9, $CC, $96, $4F, $C6, $B0,
+    $63, $60, $C1, $50, $9A, $5B, $0D, $CA, $8F, $19, $CC, $87, $89, $6A, $31, $0F,
+    $10, $DF, $C8, $26, $64, $09, $2E, $59, $94, $22, $24, $E7, $5B, $59, $EB, $86,
+    $F9, $99, $EE, $39, $28, $14, $0C, $A7, $C4, $1F, $B5, $69, $93, $C1, $CC, $DC,
+    $14, $35, $DE, $A8, $EA, $14, $6F, $C0, $D3, $13, $98, $2A, $A9, $55, $D6, $B6,
+    $D4, $84, $0C, $92, $B2, $64, $28, $B5, $0F, $89, $A4, $F2, $7F, $3B, $3C, $35,
+    $5D, $0B, $4A, $42, $6B, $CF, $B4, $70, $78, $B3, $5E, $3E, $3D, $6E, $86, $29,
+    $5F, $F0, $27, $9A, $31, $A5, $6F, $94, $AB, $22, $8D, $E7, $FB, $21, $72, $DA,
+    $5A, $CF, $7B, $6A, $23, $F7, $6C, $05, $6D, $E1, $17, $24, $36, $7C, $3F, $56,
+    $A7, $F4, $96, $8D, $B1, $9E, $D1, $90, $F0, $9D, $F8, $32, $4B, $24, $B5, $5B,
+    $30, $B6, $B1, $3E, $9D, $D0, $FC, $56, $19, $41, $0A, $90, $CB, $E2, $BF, $E4,
+    $55, $D1, $F1, $14, $AF, $90, $B2, $13, $4E, $16, $2A, $1B, $43, $D9, $34, $14,
+    $17, $C8, $8A, $FE, $1C, $A0, $66, $40, $5E, $6B, $9F, $EE, $15, $BF, $90, $D7,
+    $6D, $87, $E2, $03, $10, $2A, $FF, $18, $E5, $A1, $DA, $00, $9B, $B7, $E6, $1E,
+    $3C, $5C, $8A, $36, $1E, $33, $E9, $4D, $89, $DA, $6C, $49, $2F, $0D, $7B, $54,
+    $68, $30, $B3, $AC, $AF, $5F, $6F, $FF, $CB, $EE, $D7, $21, $28, $73, $7D, $32,
+    $32, $D5, $C2, $74, $08, $C3, $01, $7E, $80, $C1, $F4, $CB, $AC, $91, $05, $5D,
+    $B3, $D2, $B6, $95, $D4, $D0, $19, $B8, $25, $46, $D2, $EA, $17, $3A, $BF, $D3,
+    $FF, $DC, $A1, $85, $A8, $56, $01, $1C, $24, $55, $BB, $2D, $6D, $7A, $07, $AC,
+    $C3, $1A, $DC, $93, $97, $60, $9B, $6F, $AA, $4C, $2E, $61, $86, $30, $82, $05,
+    $41, $06, $09, $2A, $86, $48, $86, $F7, $0D, $01, $07, $01, $A0, $82, $05, $32,
+    $04, $82, $05, $2E, $30, $82, $05, $2A, $30, $82, $05, $26, $06, $0B, $2A, $86,
+    $48, $86, $F7, $0D, $01, $0C, $0A, $01, $02, $A0, $82, $04, $EE, $30, $82, $04,
+    $EA, $30, $1C, $06, $0A, $2A, $86, $48, $86, $F7, $0D, $01, $0C, $01, $03, $30,
+    $0E, $04, $08, $04, $E0, $0A, $B0, $D6, $79, $A5, $44, $02, $02, $08, $00, $04,
+    $82, $04, $C8, $7F, $48, $8D, $D1, $AB, $5E, $A1, $D8, $D0, $63, $62, $6A, $D2,
+    $AF, $DD, $20, $DE, $91, $4D, $9A, $2F, $78, $20, $0C, $84, $A2, $C9, $38, $69,
+    $FE, $8A, $AA, $8E, $B6, $3E, $4E, $D7, $CA, $F4, $2E, $6B, $D6, $9D, $C0, $3B,
+    $5A, $4E, $7B, $89, $B8, $86, $38, $29, $87, $08, $A4, $B0, $2A, $ED, $CA, $13,
+    $B2, $FE, $15, $3E, $87, $BD, $1D, $AD, $43, $1F, $62, $93, $C1, $B8, $9F, $93,
+    $46, $74, $B3, $F4, $34, $D3, $9C, $97, $E1, $38, $09, $4C, $F4, $19, $35, $81,
+    $34, $27, $93, $C7, $B3, $FA, $AF, $58, $46, $73, $CC, $56, $91, $9F, $C8, $DC,
+    $6B, $04, $AF, $F1, $67, $65, $3D, $2C, $8E, $D1, $CC, $AC, $B7, $94, $41, $EA,
+    $56, $C4, $45, $ED, $C9, $2C, $BB, $C1, $0F, $05, $06, $73, $03, $33, $D1, $C2,
+    $BC, $34, $B2, $D5, $EA, $78, $5A, $22, $CA, $C3, $B4, $31, $43, $47, $92, $E8,
+    $B4, $21, $F2, $70, $0E, $B5, $1B, $9A, $07, $86, $45, $66, $8F, $DD, $90, $2E,
+    $9B, $AF, $9F, $D4, $04, $42, $EC, $07, $78, $C8, $66, $0F, $19, $AE, $64, $F6,
+    $99, $11, $6C, $71, $DB, $58, $F2, $CE, $13, $29, $FF, $C2, $4A, $C7, $4A, $02,
+    $D8, $28, $F7, $54, $DC, $A8, $FB, $30, $DF, $53, $98, $85, $6D, $3C, $CF, $16,
+    $93, $B9, $8B, $F5, $39, $80, $CD, $84, $36, $0A, $0F, $2F, $A2, $9E, $CB, $9B,
+    $83, $F0, $49, $C5, $34, $B9, $4B, $1D, $5A, $46, $56, $8F, $A8, $05, $E0, $4C,
+    $51, $41, $A4, $6B, $07, $38, $AF, $F4, $43, $81, $8D, $7D, $54, $DD, $85, $DA,
+    $39, $2B, $0E, $EF, $44, $90, $E8, $99, $67, $65, $32, $5B, $F1, $CA, $1F, $CD,
+    $58, $2D, $B3, $1E, $10, $4F, $B5, $6E, $23, $A0, $26, $D3, $22, $A7, $D9, $BD,
+    $CC, $E6, $25, $52, $FE, $00, $70, $B3, $A8, $E6, $BE, $42, $AE, $09, $7A, $AD,
+    $46, $EC, $03, $A5, $12, $D4, $07, $23, $A7, $9E, $7E, $42, $00, $48, $13, $96,
+    $E5, $3B, $55, $13, $2B, $A6, $E6, $6C, $9A, $25, $E0, $53, $27, $B5, $E7, $5F,
+    $2B, $96, $B3, $7C, $77, $A9, $D7, $F7, $14, $C7, $A8, $E1, $19, $0F, $5C, $88,
+    $E4, $F2, $1C, $AD, $71, $E8, $8F, $B2, $F6, $88, $B9, $2A, $57, $63, $EF, $B5,
+    $D7, $CA, $7C, $95, $14, $5E, $9D, $21, $6C, $6F, $87, $37, $88, $B5, $5E, $F1,
+    $8E, $0C, $33, $4B, $32, $A5, $AD, $3C, $B8, $E1, $BC, $1C, $74, $C2, $36, $D4,
+    $14, $37, $96, $1F, $3D, $93, $EF, $23, $5A, $59, $B5, $13, $CD, $34, $C7, $D6,
+    $78, $F5, $DE, $1B, $38, $EC, $70, $D3, $9E, $D4, $08, $EF, $B7, $9C, $34, $14,
+    $12, $9A, $7D, $D0, $7A, $09, $74, $16, $5F, $0E, $88, $CF, $F4, $D7, $F7, $30,
+    $97, $D7, $D2, $18, $FF, $C7, $62, $8D, $37, $D0, $77, $66, $FD, $B3, $EE, $86,
+    $D9, $1B, $9E, $7C, $D0, $D5, $B8, $D7, $F1, $3C, $57, $BE, $51, $07, $A5, $25,
+    $37, $E4, $73, $5E, $60, $B7, $98, $99, $6A, $C1, $F0, $35, $FF, $F6, $D7, $12,
+    $44, $7B, $1E, $70, $BF, $32, $E2, $49, $58, $78, $41, $22, $EE, $B5, $99, $2B,
+    $08, $C6, $A3, $E2, $C6, $65, $06, $8E, $D1, $FB, $CB, $2D, $D9, $0B, $92, $D2,
+    $05, $AB, $91, $EA, $43, $62, $16, $B3, $4B, $73, $7A, $BD, $C5, $41, $A0, $2D,
+    $6D, $28, $44, $A2, $93, $62, $2E, $67, $6B, $4A, $A0, $AB, $5E, $20, $A2, $F3,
+    $00, $56, $B4, $A8, $E8, $A3, $DA, $08, $99, $83, $C2, $AD, $8A, $7F, $85, $70,
+    $3E, $CE, $2F, $39, $06, $77, $A8, $77, $3E, $BF, $E5, $C8, $38, $DC, $68, $28,
+    $35, $49, $C8, $A8, $E3, $FD, $9D, $05, $DC, $70, $4C, $A2, $0D, $2C, $44, $37,
+    $F4, $F3, $B8, $0A, $99, $3C, $97, $10, $92, $77, $58, $B2, $E3, $00, $A2, $0E,
+    $34, $AF, $5F, $C6, $1D, $22, $DD, $34, $57, $DC, $5B, $F1, $F1, $6E, $03, $12,
+    $C2, $6C, $AD, $75, $03, $BF, $CD, $7A, $CD, $52, $0A, $75, $A1, $31, $B5, $19,
+    $DF, $52, $09, $3B, $94, $76, $EE, $1A, $5A, $A8, $8D, $3B, $EE, $B7, $86, $C6,
+    $65, $C7, $E8, $0B, $3C, $B9, $EE, $7D, $80, $22, $89, $3D, $F8, $6C, $9E, $4F,
+    $6E, $C8, $F8, $3A, $54, $76, $B5, $89, $6B, $05, $A5, $C9, $68, $68, $0B, $33,
+    $E5, $55, $E8, $B2, $F9, $39, $DC, $C8, $0A, $13, $94, $01, $D2, $A1, $0A, $42,
+    $F5, $37, $A4, $18, $C9, $97, $BB, $A4, $93, $4C, $49, $BB, $FB, $B0, $F5, $4E,
+    $C5, $D3, $3B, $BD, $A0, $37, $10, $9F, $8F, $E7, $BB, $8A, $6D, $FE, $C3, $6C,
+    $36, $A6, $3D, $C6, $ED, $D0, $7D, $68, $37, $11, $22, $16, $82, $AB, $C4, $02,
+    $EC, $EB, $A0, $7D, $0E, $22, $79, $CE, $6A, $39, $45, $31, $5C, $99, $75, $C3,
+    $6A, $B9, $A1, $00, $2D, $4D, $4D, $F5, $AC, $CC, $1E, $0D, $36, $A7, $36, $40,
+    $53, $6C, $A8, $6C, $B0, $F8, $27, $30, $68, $AE, $06, $39, $A5, $89, $86, $CC,
+    $BB, $B0, $CA, $43, $62, $1D, $71, $6A, $30, $62, $B9, $BC, $DC, $8A, $D1, $23,
+    $04, $6F, $35, $4B, $6F, $81, $B8, $31, $91, $26, $83, $28, $E6, $2E, $D3, $84,
+    $FB, $53, $F9, $6F, $B0, $0E, $37, $E1, $CE, $4D, $6F, $35, $14, $37, $4B, $EE,
+    $31, $46, $EE, $85, $DF, $04, $0D, $3D, $F0, $AC, $D2, $B7, $EF, $AE, $87, $7A,
+    $A8, $C0, $9F, $98, $4E, $E9, $C0, $A6, $7C, $E9, $FF, $D7, $76, $72, $82, $CA,
+    $89, $FB, $94, $9C, $67, $7A, $47, $47, $5C, $2C, $17, $61, $96, $15, $D6, $26,
+    $BB, $0F, $EF, $F0, $C7, $23, $BA, $39, $8A, $08, $B5, $F3, $68, $DE, $54, $80,
+    $15, $A3, $43, $A5, $DA, $0B, $60, $FE, $F9, $BF, $54, $FE, $21, $34, $08, $AB,
+    $0D, $59, $A8, $DC, $8E, $7B, $54, $46, $4D, $F7, $B6, $AC, $DF, $1D, $6F, $50,
+    $9C, $3C, $17, $5D, $19, $4C, $48, $21, $D2, $5B, $F0, $6F, $A7, $2B, $D4, $B0,
+    $87, $FD, $42, $D0, $87, $D3, $BE, $7A, $01, $61, $16, $8A, $A3, $BC, $83, $1D,
+    $BB, $6A, $FB, $51, $EB, $6B, $37, $F9, $1E, $E8, $FF, $0A, $4F, $46, $14, $1C,
+    $04, $EE, $CD, $8D, $4A, $33, $CD, $8D, $4F, $0B, $24, $2C, $E1, $25, $48, $42,
+    $A2, $EB, $04, $F4, $7E, $30, $62, $AE, $CC, $20, $1A, $A6, $38, $5C, $D5, $F3,
+    $27, $07, $81, $75, $9C, $F4, $D0, $87, $79, $6F, $0A, $28, $3D, $A5, $22, $B8,
+    $EC, $C7, $B3, $C0, $F5, $DE, $77, $6C, $7F, $C3, $01, $1E, $FA, $88, $83, $BB,
+    $D0, $9C, $29, $82, $11, $DB, $D0, $99, $C7, $D8, $E0, $2F, $E0, $22, $22, $0D,
+    $2A, $E7, $29, $64, $B3, $72, $A2, $08, $5A, $FA, $08, $86, $D4, $E5, $FE, $05,
+    $08, $64, $CC, $C3, $53, $7F, $9A, $2E, $93, $21, $C2, $FA, $16, $37, $3E, $28,
+    $CF, $CA, $57, $DA, $BB, $15, $1A, $C6, $41, $39, $BE, $D7, $F9, $9E, $78, $1B,
+    $83, $A7, $6D, $1E, $22, $BE, $49, $7F, $64, $41, $5D, $A8, $11, $40, $D7, $AD,
+    $43, $F6, $C3, $9E, $7E, $3A, $95, $2D, $27, $04, $80, $95, $02, $60, $A6, $A6,
+    $55, $25, $BD, $64, $E2, $D0, $99, $B5, $D9, $4B, $42, $F5, $69, $CE, $9A, $FE,
+    $26, $D1, $C4, $9E, $29, $3D, $AF, $85, $2F, $8E, $E0, $0A, $69, $F2, $69, $EE,
+    $66, $C2, $F7, $AB, $81, $BC, $82, $01, $22, $B6, $45, $31, $25, $30, $23, $06,
+    $09, $2A, $86, $48, $86, $F7, $0D, $01, $09, $15, $31, $16, $04, $14, $11, $9C,
+    $AB, $D1, $44, $93, $91, $54, $3C, $52, $A0, $66, $4C, $A5, $99, $DB, $42, $62,
+    $D2, $43, $30, $2D, $30, $21, $30, $09, $06, $05, $2B, $0E, $03, $02, $1A, $05,
+    $00, $04, $14, $E0, $D8, $41, $1F, $76, $85, $94, $B5, $64, $2D, $FD, $59, $27,
+    $CE, $EA, $3B, $B1, $E2, $25, $11, $04, $08, $01, $3E, $2B, $1B, $94, $CF, $41,
+    $11);
+
+function PrivKeyCertPfx: RawByteString;
+begin
+  FastSetRawByteString(result, @PRIVKEY_PFX, SizeOf(PRIVKEY_PFX));
+end;
+
+procedure InitNetTlsContextSelfSignedServer(var TLS: TNetTlsContext;
+  Algo: TCryptAsymAlgo; UsePreComputed: boolean);
+var
+  cert: ICryptCert;
+  certfile, keyfile: TFileName;
+  keypass: RawUtf8;
+begin
+  certfile := TemporaryFileName;
+  if UsePreComputed or
+     (CryptCertOpenSsl[Algo] = nil) then
+     // we can't use CryptCertX509[] because SSPI requires PFX binary format
+  begin
+    FileFromString(PrivKeyCertPfx, certfile); // use pre-computed key
+    keypass := 'pass';
+  end
+  else
+  begin
+    keyfile := TemporaryFileName;
+    keypass := CardinalToHexLower(Random32);
+    cert := CryptCertOpenSsl[Algo].
+              Generate(CU_TLS_SERVER, '127.0.0.1', nil, 3650);
+    cert.SaveToFile(certfile, cccCertOnly, '', ccfPem);
+    cert.SaveToFile(keyfile, cccPrivateKeyOnly, keypass, ccfPem);
+    //writeln(BinToSource('PRIVKEY_PFX', '',
+    //  cert.Save(cccCertWithPrivateKey, 'pass', ccfBinary)));
+  end;
+  InitNetTlsContext(TLS, {server=}true, certfile, keyfile, keypass);
+end;
+
+const
+  // RLE-encoded /favicon.ico, as decoded into FavIconBinary function result
+  // - using Base64 encoding is the easiest with Delphi and RawByteString :)
+  _FAVICON_BINARY: RawUtf8 =
+    'aQOi9AjOyJ+H/gMAAAEAAQAYGBAAAQAEAOgBAAAWAAAAKAAAABgAAAAwAAAAAQAEWhEAEFoH' +
+    'AAEC7wAFBQgAVVVVAAMDwwCMjIwA////AG1tcQCjo6sACQmbADU1NgAAACsACAhPAMvLywAA' +
+    'AHEADy34AABu/QBaEFVXYiJnWgdVUmd8zHdmWgVVVmRCERESRGRaBFUiYVoEERlmZVVVUiIR' +
+    'ERqqERESJlVVdiERq93d26ERIsVVZBEa2DMziNoRFiVUdhGtgzAAM42hFHzCQRG4MAAAADix' +
+    'EUJCYRrTWgQAM9oRYiIhG4MAAOAAA4oRIpKRG4MAD/4AA4oRIpKRG4MADv4AA4oRIiIhGoMA' +
+    'AAAOA9oRKUlhStMwAAAAONERKVJhmbgzDuADOLF5ZlxEERuDMzMzixmUZVVEkRG9Z3eNsREk' +
+    'RVVWQRGWu7u2kRlGVVVcJJGUzMzEESQlVVVVwndaBBGXcsVaBFVnd3REd3RlWgZVR3zMdEVV' +
+    'VVX///8A/4D/AP4APwD4AA8A8AAHAOAAAwDAAAEAwAABAIBaHwCAAAAAgAABAMAAAQDgAAMA' +
+    '4AAHAPAABwD8AB8A/wB/AA==';
+
+var
+  _FavIconBinary: RawByteString;
+
+function FavIconBinary: RawByteString;
+begin
+  if _FavIconBinary = '' then
+    _FavIconBinary := AlgoRle.Decompress(Base64ToBin(_FAVICON_BINARY));
+  result := _FavIconBinary;
+end;
+
+var
+  GetMacAddressSafe: TLightLock; // to protect the filter global variable
+  GetMacAddressFilter: TMacAddressFilter;
+
+const
+  NETHW_ORDER: array[TMacAddressKind] of byte = ( // Kind to sort priority
+    2,  // makUndefined
+    0,  // makEthernet
+    1,  // makWifi
+    4,  // makTunnel
+    3,  // makPpp
+    5); // makSoftware
+
+function SortByMacAddressFilter(const A, B): integer;
+var
+  ma: TMacAddress absolute A;
+  mb: TMacAddress absolute B;
+begin
+  // sort by kind
+  if not (mafIgnoreKind in GetMacAddressFilter) then
+  begin
+    result := CompareCardinal(NETHW_ORDER[ma.Kind], NETHW_ORDER[mb.Kind]);
+    if result <> 0 then
+      exit;
+  end;
+  // sort with gateway first
+  if not (mafIgnoreGateway in GetMacAddressFilter) then
+  begin
+    result := ord(ma.Gateway = '') - ord(mb.Gateway = '');
+    if result <> 0 then
+      exit;
+  end;
+  // sort by speed within this kind and gateway
+  if not (mafIgnoreSpeed in GetMacAddressFilter) then
+  begin
+    result := CompareCardinal(mb.Speed, ma.Speed);
+    if result <> 0 then
+      exit;
+  end;
+  // fallback to sort by IfIndex
+  result := CompareCardinal(ma.IfIndex, mb.IfIndex);
+end;
+
+function GetMainMacAddress(out Mac: TMacAddress; Filter: TMacAddressFilter): boolean;
+var
+  allowed: TMacAddressKinds;
+  all: TMacAddressDynArray;
+  arr: TDynArray;
+  i: PtrInt;
+begin
+  result := false;
+  all := copy(GetMacAddresses({upanddown=}false));
+  if all = nil then
+    exit;
+  arr.Init(TypeInfo(TMacAddressDynArray), all);
+  allowed := [];
+  if mafLocalOnly in Filter then
+    allowed := [makEthernet, makWifi]
+  else if mafEthernetOnly in Filter then
+    include(allowed, makEthernet);
+  if allowed <> [] then
+    for i := high(all) downto 0 do
+      if not (all[i].Kind in allowed) then
+        arr.Delete(i);
+  if mafRequireBroadcast in Filter then
+    for i := high(all) downto 0 do
+      if all[i].Broadcast = '' then
+        arr.Delete(i);
+  if all = nil then
+    exit;
+  if length(all) > 1 then
+  begin
+    GetMacAddressSafe.Lock;
+    try
+      GetMacAddressFilter := Filter;
+      arr.Sort(SortByMacAddressFilter);
+    finally
+      GetMacAddressSafe.UnLock;
+    end;
+  end;
+  Mac := all[0];
+  result := true;
+end;
+
+function GetMainMacAddress(out Mac: TMacAddress;
+  const InterfaceNameAddressOrIP: RawUtf8; UpAndDown: boolean): boolean;
+var
+  i: PtrInt;
+  all: TMacAddressDynArray;
+  pattern, ip4: cardinal;
+  m, fnd: ^TMacAddress;
+begin
+  // retrieve the current network interfaces
+  result := false;
+  if InterfaceNameAddressOrIP = '' then
+    exit;
+  all := GetMacAddresses(UpAndDown); // from cache
+  if all = nil then
+    exit;
+  // search for exact Name / Address / IP
+  m := pointer(all);
+  for i := 1 to length(all) do
+    if IdemPropNameU(m^.Name, InterfaceNameAddressOrIP) or
+       IdemPropNameU(m^.Address, InterfaceNameAddressOrIP) or
+       (m^.IP = InterfaceNameAddressOrIP) then
+    begin
+      Mac := m^;
+      result := true;
+      exit;
+    end
+    else
+      inc(m);
+  // fallback to search as network bitmask pattern
+  if not IPToCardinal(InterfaceNameAddressOrIP, pattern) then
+    exit;
+  fnd := nil;
+  m := pointer(all);
+  for i := 1 to length(all) do
+  begin
+    if IPToCardinal(m^.IP, ip4) and
+       (ip4 and pattern = ip4) and // e.g. 192.168.1.2 and 192.168.1.255
+       ((fnd = nil) or
+        (NETHW_ORDER[m^.Kind] < NETHW_ORDER[fnd^.Kind])) then
+      fnd := m; // pickup the interface with the best hardware (paranoid)
+    inc(m);
+  end;
+  if fnd = nil then
+    exit;
+  Mac := fnd^;
+  result := true;
+end;
+
+
+{ ******************** THttpServerSocket/THttpServer HTTP/1.1 Server }
+
+{ THttpServerSocketGeneric }
+
+constructor THttpServerSocketGeneric.Create(const aPort: RawUtf8;
+  const OnStart, OnStop: TOnNotifyThread; const ProcessName: RawUtf8;
+  ServerThreadPoolCount: integer; KeepAliveTimeOut: integer;
+  ProcessOptions: THttpServerOptions);
+begin
+  fSockPort := aPort;
+  fCompressGz := -1;
+  SetServerKeepAliveTimeOut(KeepAliveTimeOut); // 30 seconds by default
+  // event handlers set before inherited Create to be visible in childs
+  fOnThreadStart := OnStart;
+  SetOnTerminate(OnStop);
+  fProcessName := ProcessName; // TSynThreadPoolTHttpServer needs it now
+  inherited Create(OnStart, OnStop, ProcessName, ProcessOptions);
+end;
+
+function THttpServerSocketGeneric.GetApiVersion: RawUtf8;
+begin
+  result := SocketApiVersion;
+end;
+
+function THttpServerSocketGeneric.GetRegisterCompressGzStatic: boolean;
+begin
+  result := fCompressGz >= 0;
+end;
+
+procedure THttpServerSocketGeneric.SetRegisterCompressGzStatic(Value: boolean);
+begin
+  if Value then
+    fCompressGz := CompressIndex(fCompress, @CompressGzip)
+  else
+    fCompressGz := -1;
+end;
+
+function THttpServerSocketGeneric.{%H-}WebSocketsEnable(const aWebSocketsURI,
+  aWebSocketsEncryptionKey: RawUtf8; aWebSocketsAjax: boolean;
+  aWebSocketsBinaryOptions: TWebSocketProtocolBinaryOptions): pointer;
+begin
+  raise EHttpServer.CreateUtf8('Unexpected %.WebSocketEnable: requires ' +
+    'HTTP_BIDIR (useBidirSocket or useBidirAsync) kind of server', [self]);
+end;
+
+procedure THttpServerSocketGeneric.WaitStarted(Seconds: integer;
+  const CertificateFile, PrivateKeyFile: TFileName;
+  const PrivateKeyPassword: RawUtf8; const CACertificatesFile: TFileName);
+var
+  tls: TNetTlsContext;
+begin
+  InitNetTlsContext(tls, {server=}true,
+    CertificateFile, PrivateKeyFile, PrivateKeyPassword, CACertificatesFile);
+  WaitStarted(Seconds, @tls);
+end;
+
+procedure THttpServerSocketGeneric.WaitStarted(
+  Seconds: integer; TLS: PNetTlsContext);
+var
+  tix: Int64;
+begin
+  tix := mormot.core.os.GetTickCount64 + Seconds * 1000; // never wait forever
+  repeat
+    if Terminated then
+      exit;
+    case GetExecuteState of
+      esRunning:
+        break;
+      esFinished:
+        raise EHttpServer.CreateUtf8('%.Execute aborted due to %',
+          [self, fExecuteMessage]);
+    end;
+    Sleep(1); // warning: waits typically 1-15 ms on Windows
+    if mormot.core.os.GetTickCount64 > tix then
+      raise EHttpServer.CreateUtf8('%.WaitStarted timeout after % seconds [%]',
+        [self, Seconds, fExecuteMessage]);
+  until false;
+  // now the server socket has been bound, and is ready to accept connections
+  if (hsoEnableTls in fOptions) and
+     (TLS <> nil) and
+     (TLS^.CertificateFile <> '') and
+     ((fSock = nil) or
+      not fSock.TLS.Enabled) then
+  begin
+    if fSock = nil then
+      Sleep(5); // paranoid on some servers which propagate the pointer
+    if (fSock <> nil) and
+       not fSock.TLS.Enabled then // call InitializeTlsAfterBind once
+    begin
+      fSock.TLS := TLS^;
+      InitializeTlsAfterBind; // validate TLS certificate(s) now
+      Sleep(1); // let some warmup happen
+    end;
+  end;
+end;
+
+procedure THttpServerSocketGeneric.WaitStartedHttps(Seconds: integer;
+  UsePreComputed: boolean);
+var
+  net: TNetTlsContext;
+begin
+  InitNetTlsContextSelfSignedServer(net, caaRS256, UsePreComputed);
+  try
+    WaitStarted(Seconds, @net);
+  finally
+    DeleteFile(Utf8ToString(net.CertificateFile));
+    DeleteFile(Utf8ToString(net.PrivateKeyFile));
+  end;
+end;
+
+function THttpServerSocketGeneric.GetStat(
+  one: THttpServerSocketGetRequestResult): integer;
+begin
+  result := fStats[one];
+end;
+
+procedure THttpServerSocketGeneric.IncStat(
+  one: THttpServerSocketGetRequestResult);
+begin
+  if not (hsoNoStats in fOptions) then
+    LockedInc32(@fStats[one]);
+end;
+
+function THttpServerSocketGeneric.HeaderRetrieveAbortTix: Int64;
+begin
+  result := fHeaderRetrieveAbortDelay;
+  if result <> 0 then
+    inc(result, mormot.core.os.GetTickCount64()); // FPC requires () on Windows
+end;
+
+function THttpServerSocketGeneric.DoRequest(Ctxt: THttpServerRequest): boolean;
+var
+  cod: integer;
+begin
+  result := false; // error
+  try
+    // first try any URI rewrite or direct callback execution
+    if fRoute <> nil then
+    begin
+      cod := fRoute.Process(Ctxt);
+      if cod <> 0 then
+      begin
+        Ctxt.RespStatus := cod;
+        if (Ctxt.OutContent = '') and
+           (Ctxt.RespStatus <> HTTP_ASYNCRESPONSE) and
+           not StatusCodeIsSuccess(Ctxt.RespStatus) then
+        begin
+          Ctxt.fErrorMessage := 'Wrong route';
+          IncStat(grRejected);
+        end;
+        result := true; // a callback was executed
+        exit;
+      end;
+    end;
+    // fallback to Request() / OnRequest main processing callback
+    cod := DoBeforeRequest(Ctxt);
+    if cod <> 0 then
+    begin
+      Ctxt.RespStatus := cod;
+      if Ctxt.OutContent = '' then
+        Ctxt.fErrorMessage := 'Rejected request';
+      IncStat(grRejected);
+    end
+    else
+    begin
+      Ctxt.RespStatus := Request(Ctxt); // calls OnRequest event handler
+      Ctxt.InContent := ''; // release memory ASAP
+      cod := DoAfterRequest(Ctxt);
+      if cod > 0 then
+        Ctxt.RespStatus := cod;
+    end;
+    result := true; // success
+  except
+    on E: Exception do
+      begin
+        // intercept and return Internal Server Error 500
+        Ctxt.RespStatus := HTTP_SERVERERROR;
+        Ctxt.SetErrorMessage('%: %', [E, E.Message]);
+        IncStat(grException);
+        // will keep soClose as result to shutdown the connection
+      end;
+  end;
+end;
+
+procedure THttpServerSocketGeneric.SetServerKeepAliveTimeOut(Value: cardinal);
+begin
+  fServerKeepAliveTimeOut := Value;
+  fServerKeepAliveTimeOutSec := Value div 1000;
+end;
+
+function THttpServerSocketGeneric.OnNginxAllowSend(
+  Context: THttpServerRequestAbstract; const LocalFileName: TFileName): boolean;
+var
+  match, i, f: PtrInt;
+  folderlefttrim: ^TFileName;
+begin
+  match := 0;
+  folderlefttrim := pointer(fNginxSendFileFrom);
+  if LocalFileName <> '' then
+    for f := 1 to length(fNginxSendFileFrom) do
+    begin
+      match := length(folderlefttrim^);
+      for i := 1 to match do // case sensitive left search
+        if LocalFileName[i] <> folderlefttrim^[i] then
+        begin
+          match := 0;
+          break;
+        end;
+      if match <> 0 then
+        break; // found matching folderlefttrim
+      inc(folderlefttrim);
+    end;
+  result := match <> 0;
+  if not result then
+    exit; // no match -> manual send
+  Context.OutContent :=
+    copy(Context.OutContent, match + 1, 1024); // remove '/var/www'
+  Context.OutCustomHeaders := TrimU(Context.OutCustomHeaders + #13#10 +
+    'X-Accel-Redirect: ' + Context.OutContent);
+  Context.OutContent := '';
+end;
+
+procedure THttpServerSocketGeneric.NginxSendFileFrom(
+  const FileNameLeftTrim: TFileName);
+var
+  n: PtrInt;
+begin
+  n := length(fNginxSendFileFrom);
+  SetLength(fNginxSendFileFrom, n + 1);
+  fNginxSendFileFrom[n] := FileNameLeftTrim;
+  fOnSendFile := OnNginxAllowSend;
+end;
+
+procedure THttpServerSocketGeneric.InitializeTlsAfterBind;
+begin
+  if fSock.TLS.Enabled then
+    exit;
+  fSafe.Lock; // load certificates once from first connected thread
+  try
+    fSock.DoTlsAfter(cstaBind);  // validate certificates now
+  finally
+    fSafe.UnLock;
+  end;
+end;
+
+procedure THttpServerSocketGeneric.SetAuthorizeNone;
+begin
+  fAuthorize := hraNone;
+  fAuthorizerBasic := nil;
+  fAuthorizerDigest := nil;
+  fAuthorizeBasic := nil;
+  fAuthorizeBasicRealm := '';
+end;
+
+procedure THttpServerSocketGeneric.SetAuthorizeDigest(
+  const Digest: IDigestAuthServer);
+begin
+  SetAuthorizeNone;
+  if Digest = nil then
+    exit;
+  fAuthorizerDigest := Digest;
+  fAuthorize := hraDigest;
+end;
+
+procedure THttpServerSocketGeneric.SetAuthorizeBasic(
+  const Basic: IBasicAuthServer);
+begin
+  SetAuthorizeNone;
+  if Basic = nil then
+    exit;
+  fAuthorizerBasic := Basic;
+  fAuthorize := hraBasic;
+  fAuthorizeBasicRealm := Basic.BasicInit;
+end;
+
+procedure THttpServerSocketGeneric.SetAuthorizeBasic(const BasicRealm: RawUtf8;
+  const OnBasicAuth: TOnHttpServerBasicAuth);
+begin
+  SetAuthorizeNone;
+  if not Assigned(OnBasicAuth) then
+    exit;
+  fAuthorize := hraBasic;
+  fAuthorizeBasic := OnBasicAuth;
+  FormatUtf8('WWW-Authenticate: Basic realm="%"'#13#10, [BasicRealm],
+    fAuthorizeBasicRealm);
+end;
+
+function THttpServerSocketGeneric.AuthorizeServerMem: TDigestAuthServerMem;
+begin
+  result := nil;
+  if self = nil then
+    exit;
+  if (fAuthorizerDigest <> nil) and
+     fAuthorizerDigest.Instance.InheritsFrom(TDigestAuthServerMem) then
+    result := TDigestAuthServerMem(fAuthorizerDigest.Instance)
+  else if (fAuthorizerBasic <> nil) and
+           fAuthorizerBasic.Instance.InheritsFrom(TDigestAuthServerMem) then
+    result := TDigestAuthServerMem(fAuthorizerBasic.Instance)
+end;
+
+function THttpServerSocketGeneric.ComputeWwwAuthenticate(Opaque: Int64): RawUtf8;
+begin
+  result := '';
+  case fAuthorize of
+    hraBasic:
+      result := fAuthorizeBasicRealm;
+    hraDigest:
+      if fAuthorizerDigest <> nil then
+        result := fAuthorizerDigest.DigestInit(Opaque, 0);
+  end;
+end;
+
+function THttpServerSocketGeneric.Authorization(var Http: THttpRequestContext;
+  Opaque: Int64): TAuthServerResult;
+var
+  auth: PUtf8Char;
+  user, pass, url: RawUtf8;
+begin
+  result := asrRejected;
+  auth := FindNameValue(pointer(Http.Headers), 'AUTHORIZATION: ');
+  if auth = nil then
+    exit;
+  case fAuthorize of
+    hraBasic:
+      if IdemPChar(auth, 'BASIC ') and
+         BasicServerAuth(auth + 6, user, pass) then
+        try
+          if Assigned(fAuthorizeBasic) then
+            if fAuthorizeBasic(self, user, pass) then
+              result := asrMatch
+            else
+              result := asrIncorrectPassword
+          else if Assigned(fAuthorizerBasic) then
+            result := fAuthorizerBasic.CheckCredential(user, pass);
+        finally
+          FillZero(pass);
+        end;
+    hraDigest:
+      if (fAuthorizerDigest <> nil) and
+         IdemPChar(auth, 'DIGEST ') then
+      begin
+        result := fAuthorizerDigest.DigestAuth(
+           auth + 7, Http.CommandMethod, Opaque, 0, user, url);
+        if (result = asrMatch) and
+           (url <> http.CommandUri) then
+          result := asrRejected;
+      end;
+  end;
+  if result = asrMatch then
+    Http.BearerToken := user;
+end;
+
+function THttpServerSocketGeneric.SetRejectInCommandUri(
+  var Http: THttpRequestContext; Opaque: Int64; Status: integer): boolean;
+var
+  reason, auth, body: RawUtf8;
+begin
+  StatusCodeToReason(status, reason);
+  FormatUtf8('<!DOCTYPE html><html><head><title>%</title></head>' +
+             '<body style="font-family:verdana"><h1>%</h1>' +
+             '<p>Server rejected % request as % %.</body></html>',
+    [reason, reason, Http.CommandUri, status, reason], body);
+  result := (status = HTTP_UNAUTHORIZED) and
+            (fAuthorize <> hraNone);
+  if result then // don't close the connection but set grWwwAuthenticate
+    auth := ComputeWwwAuthenticate(Opaque);
+  FormatUtf8('HTTP/1.% % %'#13#10'%' + HTML_CONTENT_TYPE_HEADER +
+    #13#10'Content-Length: %'#13#10#13#10'%',
+    [ord(result), status, reason, auth, length(body), body], Http.CommandUri);
+end;
+
+
+
+{ THttpServer }
+
+constructor THttpServer.Create(const aPort: RawUtf8;
+  const OnStart, OnStop: TOnNotifyThread; const ProcessName: RawUtf8;
+  ServerThreadPoolCount: integer; KeepAliveTimeOut: integer;
+  ProcessOptions: THttpServerOptions);
+begin
+  if fThreadPool <> nil then
+    fThreadPool.ContentionAbortDelay := 5000; // 5 seconds default
+  fInternalHttpServerRespList := TSynObjectListLocked.Create({ownobject=}false);
+  if fThreadRespClass = nil then
+    fThreadRespClass := THttpServerResp;
+  if fSocketClass = nil then
+    fSocketClass := THttpServerSocket;
+  fServerSendBufferSize := 256 shl 10; // 256KB of is fine on Windows + POSIX
+  inherited Create(aPort, OnStart, OnStop, ProcessName, ServerThreadPoolCount,
+    KeepAliveTimeOut, ProcessOptions);
+  if hsoBan40xIP in ProcessOptions then
+    fBanned := THttpAcceptBan.Create;
+  if ServerThreadPoolCount > 0 then
+  begin
+    fThreadPool := TSynThreadPoolTHttpServer.Create(self, ServerThreadPoolCount);
+    fHttpQueueLength := 1000;
+    if hsoThreadCpuAffinity in ProcessOptions then
+      SetServerThreadsAffinityPerCpu(nil, TThreadDynArray(fThreadPool.WorkThread))
+    else if hsoThreadSocketAffinity in ProcessOptions then
+      SetServerThreadsAffinityPerSocket(nil, TThreadDynArray(fThreadPool.WorkThread));
+  end
+  else if ServerThreadPoolCount < 0 then
+    fMonoThread := true; // accept() + recv() + send() in a single thread
+    // setting fHeaderRetrieveAbortDelay may be a good idea
+end;
+
+destructor THttpServer.Destroy;
+var
+  endtix: Int64;
+  i: PtrInt;
+  dummy: TNetSocket; // touch-and-go to the server to release main Accept()
+begin
+  Terminate; // set Terminated := true for THttpServerResp.Execute
+  if fThreadPool <> nil then
+    fThreadPool.fTerminated := true; // notify background process
+  if (fExecuteState = esRunning) and
+     (Sock <> nil) then
+  begin
+    if Sock.SocketLayer <> nlUnix then
+      Sock.Close; // shutdown TCP/UDP socket to unlock Accept() in Execute
+    if NewSocket(Sock.Server, Sock.Port, Sock.SocketLayer,
+       {dobind=}false, 10, 10, 10, 0, dummy) = nrOK then
+      // Windows TCP/UDP socket may not release Accept() until something happen
+      dummy.ShutdownAndClose({rdwr=}false);
+    if Sock.SockIsDefined then
+      Sock.Close; // nlUnix expects shutdown after accept() returned
+  end;
+  endtix := mormot.core.os.GetTickCount64 + 20000;
+  try
+    if fInternalHttpServerRespList <> nil then // HTTP/1.1 long running threads
+    begin
+      fInternalHttpServerRespList.Safe.ReadOnlyLock; // notify
+      for i := 0 to fInternalHttpServerRespList.Count - 1 do
+        THttpServerResp(fInternalHttpServerRespList.List[i]).Shutdown;
+      fInternalHttpServerRespList.Safe.ReadOnlyUnLock;
+      repeat
+        // wait for all THttpServerResp.Execute to be finished
+        fInternalHttpServerRespList.Safe.ReadOnlyLock;
+        try
+          if (fInternalHttpServerRespList.Count = 0) and
+             (fExecuteState <> esRunning) then
+            break;
+        finally
+          fInternalHttpServerRespList.Safe.ReadOnlyUnLock;
+        end;
+        SleepHiRes(10);
+      until mormot.core.os.GetTickCount64 > endtix;
+      FreeAndNilSafe(fInternalHttpServerRespList);
+    end;
+  finally
+    FreeAndNilSafe(fThreadPool); // release all associated threads
+    FreeAndNilSafe(fSock);
+    FreeAndNil(fBanned);
+    inherited Destroy;       // direct Thread abort, no wait till ended
+  end;
+end;
+
+function THttpServer.GetExecuteState: THttpServerExecuteState;
+begin
+  result := fExecuteState;
+end;
+
+function THttpServer.GetHttpQueueLength: cardinal;
+begin
+  result := fHttpQueueLength;
+end;
+
+procedure THttpServer.SetHttpQueueLength(aValue: cardinal);
+begin
+  fHttpQueueLength := aValue;
+end;
+
+function THttpServer.GetConnectionsActive: cardinal;
+begin
+  result := fServerConnectionActive;
+end;
+
+procedure THttpServer.Execute;
+var
+  cltsock: TNetSocket;
+  cltaddr: TNetAddr;
+  cltservsock: THttpServerSocket;
+  res: TNetResult;
+  banlen, tix, bantix: integer;
+  tix64: QWord;
+begin
+  // THttpServerGeneric thread preparation: launch any OnHttpThreadStart event
+  fExecuteState := esBinding;
+  NotifyThreadStart(self);
+  bantix := 0;
+  // main server process loop
+  try
+    // BIND + LISTEN (TLS is done later)
+    fSock := TCrtSocket.Bind(fSockPort, nlTcp, 5000, hsoReusePort in fOptions);
+    fExecuteState := esRunning;
+    if not fSock.SockIsDefined then // paranoid check
+      raise EHttpServer.CreateUtf8('%.Execute: %.Bind failed', [self, fSock]);
+    // main ACCEPT loop
+    while not Terminated do
+    begin
+      res := Sock.Sock.Accept(cltsock, cltaddr, {async=}false);
+      if not (res in [nrOK, nrRetry]) then
+      begin
+        if Terminated then
+          break;
+        SleepHiRes(1); // failure (too many clients?) -> wait and retry
+        continue;
+      end;
+      if Terminated or
+         (Sock = nil) then
+      begin
+        if res = nrOk then
+          cltsock.ShutdownAndClose({rdwr=}true);
+        break; // don't accept input if server is down, and end thread now
+      end;
+      tix64 := 0;
+      if Assigned(fBanned) and
+         {$ifdef OSPOSIX}
+         (res = nrRetry) and // Windows does not implement timeout on accept()
+         {$endif OSPOSIX}
+         (fBanned.Count <> 0) then
+      begin
+        // call fBanned.DoRotate exactly every second
+        tix64 := mormot.core.os.GetTickCount64;
+        tix := tix64 div 1000;
+        {$ifdef OSPOSIX} // Windows would require some activity - not an issue
+        if bantix = 0 then
+          fSock.ReceiveTimeout := 1000 // accept() to exit after one second
+        else
+        {$endif OSPOSIX}
+        if bantix <> tix then
+          fBanned.DoRotate; // update internal THttpAcceptBan lists
+        bantix := tix;
+      end;
+      if res = nrRetry then // accept() timeout after 1 or 5 seconds
+      begin
+        if tix64 = 0 then
+          tix64 := mormot.core.os.GetTickCount64;
+        if Assigned(fOnAcceptIdle) then
+          fOnAcceptIdle(self, tix64); // e.g. TAcmeLetsEncryptServer.OnAcceptIdle
+        if Assigned(fLogger) then
+          fLogger.OnIdle(tix64); // flush log file(s) on idle server
+        continue;
+      end;
+      if fBanned.IsBanned(cltaddr) then // IP filtering from blacklist
+      begin
+        banlen := ord(HTTP_BANIP_RESPONSE[0]);
+        cltsock.Send(@HTTP_BANIP_RESPONSE[1], banlen); // 418 I'm a teapot
+        cltsock.ShutdownAndClose({rdwr=}false);
+        continue; // abort even before TLS or HTTP start
+      end;
+      OnConnect;
+      if fMonoThread then
+        // ServerThreadPoolCount < 0 would use a single thread to rule them all
+        // - may be defined when the server is expected to have very low usage,
+        // e.g. for port 80 to 443 redirection or to implement Let's Encrypt
+        // HTTP-01 challenges (on port 80) using OnHeaderParsed callback
+        try
+          cltservsock := fSocketClass.Create(self);
+          try
+            cltservsock.AcceptRequest(cltsock, @cltaddr);
+            if hsoEnableTls in fOptions then
+              cltservsock.DoTlsAfter(cstaAccept);
+            case cltservsock.GetRequest({withbody=}true, HeaderRetrieveAbortTix) of
+              grBodyReceived,
+              grHeaderReceived:
+                begin
+                  include(cltservsock.Http.HeaderFlags, hfConnectionClose);
+                  Process(cltservsock, 0, self);
+                end;
+              grIntercepted:
+                ; // handled by OnHeaderParsed event -> no ban
+            else
+              if fBanned.BanIP(cltaddr.IP4) then // e.g. after grTimeout
+                IncStat(grBanned);
+            end;
+            OnDisconnect;
+          finally
+            cltservsock.Free;
+          end;
+        except
+          on E: Exception do
+            // do not stop thread on TLS or socket error
+            if Assigned(fSock.OnLog) then
+              fSock.OnLog(sllTrace, 'Execute: % [%]', [E, E.Message], self);
+        end
+      else if Assigned(fThreadPool) then
+      begin
+        // ServerThreadPoolCount > 0 will use the thread pool to process the
+        // request header, and probably its body unless kept-alive or upgraded
+        // - this is the most efficient way of using this server class
+        cltservsock := fSocketClass.Create(self);
+        // note: we tried to reuse the fSocketClass instance -> no perf benefit
+        cltservsock.AcceptRequest(cltsock, @cltaddr);
+        if not fThreadPool.Push(pointer(cltservsock), {waitoncontention=}true) then
+          // was false if there is no idle thread in the pool, and queue is full
+          cltservsock.Free; // will call DirectShutdown(cltsock)
+      end
+      else
+        // ServerThreadPoolCount = 0 is a (somewhat resource hungry) fallback
+        // implementation with one thread for each incoming socket
+        fThreadRespClass.Create(cltsock, cltaddr, self);
+    end;
+  except
+    on E: Exception do
+      // any exception would break and release the thread
+      FormatUtf8('% [%]', [E, E.Message], fExecuteMessage);
+  end;
+  fSafe.Lock;
+  fExecuteState := esFinished;
+  fSafe.UnLock;
+end;
+
+procedure THttpServer.OnConnect;
+begin
+  LockedInc32(@fServerConnectionCount);
+  LockedInc32(@fServerConnectionActive);
+end;
+
+procedure THttpServer.OnDisconnect;
+begin
+  LockedDec32(@fServerConnectionActive);
+end;
+
+procedure THttpServer.Process(ClientSock: THttpServerSocket;
+  ConnectionID: THttpServerConnectionID; ConnectionThread: TSynThread);
+var
+  req: THttpServerRequest;
+  output: PRawByteStringBuffer;
+  dest: TRawByteStringBuffer;
+  started: Int64;
+  ctx: TOnHttpServerAfterResponseContext;
+begin
+  if (ClientSock = nil) or
+     (ClientSock.Http.Headers = '') or
+     Terminated then
+    // we didn't get the request = socket read error
+    exit; // -> send will probably fail -> nothing to send back
+  // compute and send back the response
+  if Assigned(fOnAfterResponse) then
+    QueryPerformanceMicroSeconds(started);
+  req := THttpServerRequest.Create(self, ConnectionID, ConnectionThread,
+    ClientSock.fRequestFlags, ClientSock.GetConnectionOpaque);
+  try
+    // compute the response
+    req.Prepare(ClientSock.Http, ClientSock.fRemoteIP, fAuthorize);
+    DoRequest(req);
+    output := req.SetupResponse(
+      ClientSock.Http, fCompressGz, fServerSendBufferSize);
+    if fBanned.ShouldBan(req.RespStatus, ClientSock.fRemoteIP) then
+      IncStat(grBanned);
+    // send back the response
+    if Terminated then
+      exit;
+    if hfConnectionClose in ClientSock.Http.HeaderFlags then
+      ClientSock.fKeepAliveClient := false;
+    if ClientSock.TrySndLow(output.Buffer, output.Len) then // header[+body]
+      while not Terminated do
+      begin
+        case ClientSock.Http.State of
+          hrsResponseDone:
+            break; // finished
+          hrsSendBody:
+            begin
+              dest.Clear; // body is retrieved from Content/ContentStream
+              ClientSock.Http.ProcessBody(dest, fServerSendBufferSize);
+              if ClientSock.TrySndLow(dest.Buffer, dest.Len) then
+                continue; // send body by fServerSendBufferSize chunks
+            end;
+        end;
+        ClientSock.fKeepAliveClient := false; // socket close on write error
+        break;
+      end
+    else
+      ClientSock.fKeepAliveClient := false;
+    // the response has been sent: handle optional OnAfterResponse event
+    if Assigned(fOnAfterResponse) then
+      try
+        QueryPerformanceMicroSeconds(ctx.ElapsedMicroSec);
+        dec(ctx.ElapsedMicroSec, started);
+        ctx.Connection := req.ConnectionID;
+        ctx.User := pointer(req.AuthenticatedUser);
+        ctx.Method := pointer(req.Method);
+        ctx.Host := pointer(req.Host);
+        ctx.Url := pointer(req.Url);
+        ctx.Referer := pointer(ClientSock.Http.Referer);
+        ctx.UserAgent := pointer(req.UserAgent);
+        ctx.RemoteIP := pointer(req.RemoteIP);
+        ctx.Flags := req.ConnectionFlags;
+        ctx.StatusCode := req.RespStatus;
+        ctx.Received := ClientSock.BytesIn;
+        ctx.Sent := ClientSock.BytesOut;
+        fOnAfterResponse(ctx); // e.g. THttpLogger or THttpAnalyzer
+      except
+        on E: Exception do // paranoid
+        begin
+          fOnAfterResponse := nil; // won't try again
+          if Assigned(ClientSock.OnLog) then
+            ClientSock.OnLog(sllWarning,
+              'Process: OnAfterResponse raised % -> disabled', [E], self);
+        end;
+      end;
+  finally
+    req.Free;
+    ClientSock.Http.ProcessDone;   // ContentStream.Free
+  end;
+  // add transfert stats to main socket
+  if Sock <> nil then
+  begin
+    fSafe.Lock;
+    Sock.BytesIn := Sock.BytesIn + ClientSock.BytesIn;
+    Sock.BytesOut := Sock.BytesOut + ClientSock.BytesOut;
+    fSafe.UnLock;
+  end;
+  ClientSock.fBytesIn := 0;
+  ClientSock.fBytesOut := 0;
+end;
+
+
+{ THttpServerSocket }
+
+procedure THttpServerSocket.TaskProcess(aCaller: TSynThreadPoolWorkThread);
+var
+  freeme: boolean;
+begin
+  // process this THttpServerSocket in the thread pool
+  freeme := true;
+  try
+    if hsoEnableTls in fServer.Options then
+      DoTlsAfter(cstaAccept); // slow TLS handshake done in this sub-thread
+    freeme := TaskProcessBody(aCaller,
+      GetRequest({withbody=}false, fServer.HeaderRetrieveAbortTix));
+  finally
+    if freeme then
+      Free;
+  end;
+end;
+
+function THttpServerSocket.TaskProcessBody(aCaller: TSynThreadPoolWorkThread;
+  aHeaderResult: THttpServerSocketGetRequestResult): boolean;
+var
+  pool: TSynThreadPoolTHttpServer;
+begin
+  result := true; // freeme = true by default
+  if (fServer = nil) or
+     fServer.Terminated  then
+    exit;
+  // properly get the incoming body and process the request
+  repeat
+    fServer.IncStat(aHeaderResult);
+    case aHeaderResult of
+      grHeaderReceived:
+        begin
+          pool := TSynThreadPoolTHttpServer(aCaller.Owner);
+          // connection and header seem valid -> process request further
+          if (fServer.ServerKeepAliveTimeOut > 0) and
+             (fServer.fInternalHttpServerRespList.Count < pool.MaxBodyThreadCount) and
+             (KeepAliveClient or
+              (Http.ContentLength > pool.BigBodySize)) then
+          begin
+            // HTTP/1.1 Keep Alive (including WebSockets) or posted data > 16 MB
+            // -> process in dedicated background thread
+            fServer.fThreadRespClass.Create(self, fServer);
+            result := false; // freeme=false: THttpServerResp will own self
+          end
+          else
+          begin
+            // no Keep Alive = multi-connection -> process in the Thread Pool
+            if not (hfConnectionUpgrade in Http.HeaderFlags) and
+               not HttpMethodWithNoBody(Method) then
+            begin
+              GetBody; // we need to get it now
+              fServer.IncStat(grBodyReceived);
+            end;
+            // multi-connection -> process now
+            fServer.Process(self, fRemoteConnectionID, aCaller);
+            fServer.OnDisconnect;
+            // no Shutdown here: will be done client-side
+          end;
+        end;
+      grIntercepted:
+        ; // response was sent by OnHeaderParsed()
+      grWwwAuthenticate:
+        // return 401 and wait for the "Authorize:" answer in the thread pool
+        aHeaderResult := GetRequest(false, fServer.HeaderRetrieveAbortTix);
+    else
+      begin
+        if Assigned(fServer.Sock.OnLog) then
+          fServer.Sock.OnLog(sllTrace, 'Task: close after GetRequest=% from %',
+              [ToText(aHeaderResult)^, fRemoteIP], self);
+        if fServer.fBanned.BanIP(fRemoteIP) then
+          fServer.IncStat(grBanned);
+      end;
+    end;
+  until aHeaderResult <> grWwwAuthenticate; // continue handshake in this thread
+end;
+
+constructor THttpServerSocket.Create(aServer: THttpServer);
+begin
+  inherited Create(5000);
+  if aServer <> nil then // nil e.g. from TRtspOverHttpServer
+  begin
+    fServer := aServer;
+    Http.Compress := aServer.fCompress;
+    Http.CompressAcceptEncoding := aServer.fCompressAcceptEncoding;
+    fSocketLayer := aServer.Sock.SocketLayer;
+    if hsoEnableTls in aServer.fOptions then
+    begin
+      if not aServer.fSock.TLS.Enabled then // if not already in WaitStarted()
+        aServer.InitializeTlsAfterBind;     // load certificate(s) once
+      TLS.AcceptCert := aServer.Sock.TLS.AcceptCert; // TaskProcess cstaAccept
+    end;
+    OnLog := aServer.Sock.OnLog;
+  end;
+end;
+
+function THttpServerSocket.GetRequest(withBody: boolean;
+  headerMaxTix: Int64): THttpServerSocketGetRequestResult;
+var
+  P: PUtf8Char;
+  status, tix32: cardinal;
+  noheaderfilter, http10: boolean;
+begin
+  result := grError;
+  try
+    // use SockIn with 1KB buffer if not already initialized: 2x faster
+    CreateSockIn;
+    // abort now with no exception if socket is obviously broken
+    if fServer <> nil then
+    begin
+      if (SockInPending(100) < 0) or
+         (fServer = nil) or
+         fServer.Terminated then
+        exit;
+      noheaderfilter := hsoHeadersUnfiltered in fServer.Options;
+    end
+    else
+      noheaderfilter := false;
+    // 1st line is command: 'GET /path HTTP/1.1' e.g.
+    SockRecvLn(Http.CommandResp);
+    P := pointer(Http.CommandResp);
+    if P = nil then
+      exit; // broken
+    GetNextItem(P, ' ', Http.CommandMethod); // 'GET'
+    GetNextItem(P, ' ', Http.CommandUri);    // '/path'
+    if PCardinal(P)^ <>
+         ord('H') + ord('T') shl 8 + ord('T') shl 16 + ord('P') shl 24 then
+      exit;
+    http10 := P[7] = '0';
+    fKeepAliveClient := ((fServer = nil) or
+                         (fServer.ServerKeepAliveTimeOut > 0)) and
+                        not http10;
+    Http.Content := '';
+    // get and parse HTTP request header
+    if not GetHeader(noheaderfilter) then
+    begin
+      SockSendFlush('HTTP/1.0 400 Bad Request'#13#10#13#10'Rejected Headers');
+      result := grRejected;
+      exit;
+    end;
+    fServer.ParseRemoteIPConnID(Http.Headers, fRemoteIP, fRemoteConnectionID);
+    if hfConnectionClose in Http.HeaderFlags then
+      fKeepAliveClient := false;
+    if (Http.ContentLength < 0) and
+       (KeepAliveClient or
+        IsGet(Http.CommandMethod)) then
+      Http.ContentLength := 0; // HTTP/1.1 and no content length -> no eof
+    if (headerMaxTix > 0) and
+       (mormot.core.os.GetTickCount64 > headerMaxTix) then
+    begin
+      result := grTimeout;
+      exit; // allow 10 sec for header -> DOS/TCPSYN Flood
+    end;
+    if fServer <> nil then
+    begin
+      // allow THttpServer.OnHeaderParsed low-level callback
+      if Assigned(fServer.fOnHeaderParsed) then
+      begin
+        result := fServer.fOnHeaderParsed(self);
+        if result <> grHeaderReceived then
+          exit; // the callback made its own SockSend() response
+      end;
+      // validate allowed PayLoad size
+      if (Http.ContentLength > 0) and
+         (fServer.MaximumAllowedContentLength > 0) and
+         (Http.ContentLength > fServer.MaximumAllowedContentLength) then
+      begin
+        // 413 HTTP error (and close connection)
+        fServer.SetRejectInCommandUri(Http, 0, HTTP_PAYLOADTOOLARGE);
+        SockSendFlush(Http.CommandUri);
+        result := grOversizedPayload;
+        exit;
+      end;
+      // support optional Basic/Digest authentication
+      fRequestFlags := HTTP_TLS_FLAGS[TLS.Enabled] +
+                       HTTP_UPG_FLAGS[hfConnectionUpgrade in Http.HeaderFlags] +
+                       HTTP_10_FLAGS[http10];
+      if (hfHasAuthorization in Http.HeaderFlags) and
+         (fServer.fAuthorize <> hraNone) then
+      begin
+        if fServer.Authorization(Http, fRemoteConnectionID) = asrMatch then
+        begin
+          fAuthorized := fServer.fAuthorize;
+          include(fRequestFlags, hsrAuthorized);
+        end
+        else
+        begin
+          tix32 := mormot.core.os.GetTickCount64 shr 12;
+          if fAuthSec = tix32 then
+          begin
+            // 403 HTTP error if not authorized (and close connection)
+            fServer.SetRejectInCommandUri(Http, 0, HTTP_FORBIDDEN);
+            SockSendFlush(Http.CommandUri);
+            result := grRejected;
+            exit;
+          end
+          else
+            // 401 HTTP error to ask for credentials and renew after 4 seconds
+            // (ConnectionID may have changed in-between)
+            fAuthSec := tix32;
+        end;
+      end;
+      // allow OnBeforeBody callback for quick response
+      if Assigned(fServer.OnBeforeBody) then
+      begin
+        HeadersPrepare(fRemoteIP); // will include remote IP to Http.Headers
+        status := fServer.OnBeforeBody(Http.CommandUri, Http.CommandMethod,
+          Http.Headers, Http.ContentType, fRemoteIP, Http.BearerToken,
+          Http.ContentLength, fRequestFlags);
+        {$ifdef SYNCRTDEBUGLOW}
+        TSynLog.Add.Log(sllCustom2,
+          'GetRequest sock=% OnBeforeBody=% Command=% Headers=%', [fSock, status,
+          LogEscapeFull(Command), LogEscapeFull(allheaders)], self);
+        {$endif SYNCRTDEBUGLOW}
+        if status <> HTTP_SUCCESS then
+        begin
+          if fServer.SetRejectInCommandUri(Http, fRemoteConnectionID, status) then
+            result := grWwwAuthenticate
+          else
+            result := grRejected;
+          SockSendFlush(Http.CommandUri);
+          exit;
+        end;
+      end;
+    end;
+    // implement 'Expect: 100-Continue' Header
+    if hfExpect100 in Http.HeaderFlags then
+      // client waits for the server to parse the headers and return 100
+      // before sending the request body
+      SockSendFlush('HTTP/1.1 100 Continue'#13#10#13#10);
+    // now the server could retrieve the HTTP request body
+    if withBody and
+       not (hfConnectionUpgrade in Http.HeaderFlags) then
+    begin
+      if not HttpMethodWithNoBody(Http.CommandMethod) then
+        GetBody;
+      result := grBodyReceived;
+    end
+    else
+      result := grHeaderReceived;
+  except
+    on E: Exception do
+      result := grException;
+  end;
+end;
+
+function THttpServerSocket.GetConnectionOpaque: PHttpServerConnectionOpaque;
+begin
+  if (fServer = nil) or
+     (fServer.fRemoteConnIDHeaderUpper = '') then
+    result := @fConnectionOpaque
+  else
+    result := nil // "opaque" is clearly unsupported behind a proxy
+end;
+
+
+{ THttpServerResp }
+
+constructor THttpServerResp.Create(aSock: TNetSocket; const aSin: TNetAddr;
+  aServer: THttpServer);
+var
+  c: THttpServerSocketClass;
+begin
+  fClientSock := aSock;
+  fClientSin := aSin;
+  if aServer = nil then
+    c := THttpServerSocket
+  else
+    c := aServer.fSocketClass;
+  Create(c.Create(aServer), aServer); // on Linux, Execute raises during Create
+end;
+
+constructor THttpServerResp.Create(aServerSock: THttpServerSocket;
+  aServer: THttpServer);
+begin
+  fServer := aServer;
+  fServerSock := aServerSock;
+  fOnThreadTerminate := fServer.fOnThreadTerminate;
+  fServer.fInternalHttpServerRespList.Add(self);
+  fConnectionID := aServerSock.fRemoteConnectionID;
+  FreeOnTerminate := true;
+  inherited Create(false);
+end;
+
+procedure THttpServerResp.Shutdown;
+begin
+  Terminate;
+  if fServerSock <> nil then
+    fServerSock.Close;
+end;
+
+procedure THttpServerResp.Execute;
+
+  procedure HandleRequestsProcess;
+  var
+    keepaliveendtix, beforetix, headertix, tix: Int64;
+    pending: TCrtSocketPending;
+    res: THttpServerSocketGetRequestResult;
+  begin
+    {$ifdef SYNCRTDEBUGLOW}
+    try
+    {$endif SYNCRTDEBUGLOW}
+    try
+      repeat
+        beforetix := mormot.core.os.GetTickCount64;
+        keepaliveendtix := beforetix + fServer.ServerKeepAliveTimeOut;
+        repeat
+          // within this loop, break=wait for next command, exit=quit
+          if (fServer = nil) or
+             fServer.Terminated or
+             (fServerSock = nil) then
+            // server is down -> close connection
+            exit;
+          pending := fServerSock.SockReceivePending(50); // 50 ms timeout
+          if (fServer = nil) or
+             fServer.Terminated then
+            // server is down -> disconnect the client
+            exit;
+          {$ifdef SYNCRTDEBUGLOW}
+          TSynLog.Add.Log(sllCustom2, 'HandleRequestsProcess: sock=% pending=%',
+            [fServerSock.fSock, _CSP[pending]], self);
+          {$endif SYNCRTDEBUGLOW}
+          case pending of
+            cspSocketError:
+              begin
+                if Assigned(fServer.Sock.OnLog) then
+                  fServer.Sock.OnLog(sllTrace, 'Execute: Socket error from %',
+                    [fServerSock.RemoteIP], self);
+                exit; // disconnect the client
+              end;
+            cspNoData:
+              begin
+                tix := mormot.core.os.GetTickCount64;
+                if tix >= keepaliveendtix then
+                begin
+                  if Assigned(fServer.Sock.OnLog) then
+                    fServer.Sock.OnLog(sllTrace, 'Execute: % KeepAlive=% timeout',
+                      [fServerSock.RemoteIP, keepaliveendtix - tix], self);
+                  exit; // reached keep alive time out -> close connection
+                end;
+                if tix - beforetix < 40 then
+                begin
+                  {$ifdef SYNCRTDEBUGLOW}
+                  // getsockopt(fServerSock.fSock,SOL_SOCKET,SO_ERROR,@error,errorlen) returns 0 :(
+                  TSynLog.Add.Log(sllCustom2,
+                    'HandleRequestsProcess: sock=% LOWDELAY=%',
+                    [fServerSock.fSock, tix - beforetix], self);
+                  {$endif SYNCRTDEBUGLOW}
+                  SleepHiRes(1); // seen only on Windows in practice
+                  if (fServer = nil) or
+                     fServer.Terminated then
+                    // server is down -> disconnect the client
+                    exit;
+                end;
+                beforetix := tix;
+              end;
+            cspDataAvailable:
+              begin
+                // get request and headers
+                headertix := fServer.HeaderRetrieveAbortDelay;
+                if headertix > 0 then
+                  inc(headertix, beforetix);
+                res := fServerSock.GetRequest({withbody=}true, headertix);
+                if (fServer = nil) or
+                   fServer.Terminated then
+                  // server is down -> disconnect the client
+                  exit;
+                fServer.IncStat(res);
+                case res of
+                  grBodyReceived,
+                  grHeaderReceived:
+                    begin
+                      if res = grBodyReceived then
+                        fServer.IncStat(grHeaderReceived);
+                      // calc answer and send response
+                      fServer.Process(fServerSock, ConnectionID, self);
+                      // keep connection only if necessary
+                      if fServerSock.KeepAliveClient then
+                        break
+                      else
+                        exit;
+                    end;
+                  grWwwAuthenticate:
+                    if fServerSock.KeepAliveClient then
+                      break
+                    else
+                      exit;
+                else
+                  begin
+                    if Assigned(fServer.Sock.OnLog) then
+                      fServer.Sock.OnLog(sllTrace,
+                        'Execute: close after GetRequest=% from %',
+                        [ToText(res)^, fServerSock.RemoteIP], self);
+                    if fServer.fBanned.BanIP(fServerSock.RemoteIP) then
+                      fServer.IncStat(grBanned);
+                    exit;
+                  end;
+                end;
+              end;
+          end;
+        until false;
+      until false;
+    except
+      on E: Exception do
+        ; // any exception will silently disconnect the client
+    end;
+    {$ifdef SYNCRTDEBUGLOW}
+    finally
+      TSynLog.Add.Log(sllCustom2, 'HandleRequestsProcess: close sock=%',
+        [fServerSock.fSock], self);
+    end;
+    {$endif SYNCRTDEBUGLOW}
+  end;
+
+var
+  netsock: TNetSocket;
+begin
+  fServer.NotifyThreadStart(self);
+  try
+    try
+      if fClientSock.Socket <> 0 then
+      begin
+        // direct call from incoming socket
+        netsock := fClientSock;
+        fClientSock := nil; // fServerSock owns fClientSock
+        fServerSock.AcceptRequest(netsock, @fClientSin);
+        if fServer <> nil then
+          HandleRequestsProcess;
+      end
+      else
+      begin
+        // call from TSynThreadPoolTHttpServer -> handle first request
+        if not fServerSock.fBodyRetrieved and
+           not HttpMethodWithNoBody(fServerSock.Http.CommandMethod) then
+          fServerSock.GetBody;
+        fServer.Process(fServerSock, ConnectionID, self);
+        if (fServer <> nil) and
+           fServerSock.KeepAliveClient then
+          HandleRequestsProcess; // process further kept alive requests
+      end;
+    finally
+      try
+        if fServer <> nil then
+          try
+            fServer.OnDisconnect;
+            if Assigned(fOnThreadTerminate) then
+              fOnThreadTerminate(self);
+          finally
+            fServer.fInternalHttpServerRespList.Remove(self);
+            fServer := nil;
+            fOnThreadTerminate := nil;
+          end;
+      finally
+        FreeAndNilSafe(fServerSock);
+        // if Destroy happens before fServerSock.GetRequest() in Execute below
+        fClientSock.ShutdownAndClose({rdwr=}false);
+      end;
+    end;
+  except
+    on Exception do
+      ; // just ignore unexpected exceptions here, especially during clean-up
+  end;
+end;
+
+
+{ TSynThreadPoolTHttpServer }
+
+constructor TSynThreadPoolTHttpServer.Create(Server: THttpServer;
+  NumberOfThreads: integer);
+begin
+  fServer := Server;
+  fOnThreadTerminate := fServer.fOnThreadTerminate;
+  fBigBodySize := THREADPOOL_BIGBODYSIZE;
+  fMaxBodyThreadCount := THREADPOOL_MAXWORKTHREADS;
+  inherited Create(NumberOfThreads,
+    {$ifdef USE_WINIOCP} INVALID_HANDLE_VALUE {$else} {queuepending=}true{$endif},
+    Server.ProcessName);
+end;
+
+{$ifndef USE_WINIOCP}
+function TSynThreadPoolTHttpServer.QueueLength: integer;
+begin
+  if fServer = nil then
+    result := 10000
+  else
+    result := fServer.fHttpQueueLength;
+end;
+{$endif USE_WINIOCP}
+
+procedure TSynThreadPoolTHttpServer.Task(
+  aCaller: TSynThreadPoolWorkThread; aContext: pointer);
+begin
+  // process this THttpServerSocket in the thread pool
+  if (fServer = nil) or
+     fServer.Terminated then
+    THttpServerSocket(aContext).Free
+  else
+    THttpServerSocket(aContext).TaskProcess(aCaller);
+end;
+
+procedure TSynThreadPoolTHttpServer.TaskAbort(aContext: Pointer);
+begin
+  THttpServerSocket(aContext).Free;
+end;
+
+
+function ToText(res: THttpServerSocketGetRequestResult): PShortString;
+begin
+  result := GetEnumName(TypeInfo(THttpServerSocketGetRequestResult), ord(res));
+end;
+
+
+
+
+{ ******************** THttpPeerCache Local Peer-to-peer Cache }
+
+{ THttpPeerCrypt }
+
+procedure THttpPeerCrypt.AfterSettings;
+begin
+  if fSettings = nil then
+    raise EHttpPeerCache.CreateUtf8('%.AfterSettings(nil)', [self]);
+  fLog.Add.Log(sllTrace, 'Create: with %', [fSettings], self);
+  if fSettings.InterfaceName <> '' then
+  begin
+    if not GetMainMacAddress(fMac, fSettings.InterfaceName, {UpAndDown=}true) then
+      // allow to pickup "down" interfaces if name is explicit
+      raise EHttpPeerCache.CreateUtf8(
+        '%.Create: impossible to find the [%] network interface',
+        [self, fSettings.InterfaceName]);
+  end
+  else if not GetMainMacAddress(fMac, [mafLocalOnly, mafRequireBroadcast]) then
+    raise EHttpPeerCache.CreateUtf8(
+      '%.Create: impossible to find a local network interface', [self]);
+  IPToCardinal(fMac.IP, fIP4);
+  IPToCardinal(fMac.NetMask, fMaskIP4);
+  IPToCardinal(fMac.Broadcast, fBroadcastIP4);
+  UInt32ToUtf8(fSettings.Port, fPort);
+  FormatUtf8('%:%', [fMac.IP, fPort], fIpPort); // UDP/TCP bound to this network
+  if fSettings.RejectInstablePeersMin > 0 then
+    fInstable := THttpAcceptBan.Create(fSettings.RejectInstablePeersMin);
+  if fInstable <> nil then
+    fInstable.WhiteIP := fIP4; // from localhost: only hsoBan40xIP (4 seconds)
+  fLog.Add.Log(sllDebug, 'Create: network="%" as % (broadcast=%) %',
+    [fMac.Name, fIpPort, fMac.Broadcast, fMac.Address], self);
+end;
+
+function THttpPeerCrypt.CurrentConnections: integer;
+begin
+  result := 0; // to be properly overriden with the HTTP server information
+end;
+
+procedure THttpPeerCrypt.MessageInit(aKind: THttpPeerCacheMessageKind;
+  aSeq: cardinal; out aMsg: THttpPeerCacheMessage);
+var
+  n: cardinal;
+begin
+  FillCharFast(aMsg, SizeOf(aMsg) - SizeOf(aMsg.Padding), 0);
+  RandomBytes(@aMsg.Padding, SizeOf(aMsg.Padding));
+  if aSeq = 0 then
+    aSeq := InterlockedIncrement(fFrameSeq);
+  aMsg.Seq := aSeq;
+  aMsg.Kind := aKind;
+  aMsg.Uuid := fUuid;
+  aMsg.Os := OSVersion32;
+  aMsg.IP4 := fIP4;
+  aMsg.DestIP4 := fBroadcastIP4; // overriden in DoSendResponse()
+  aMsg.MaskIP4 := fMaskIP4;
+  aMsg.BroadcastIP4 := fBroadcastIP4;
+  aMsg.Speed := fMac.Speed;
+  aMsg.Hardware := fMac.Kind;
+  aMsg.Timestamp := UnixTimeMinimalUtc;
+  n := CurrentConnections; // virtual method
+  if n > 65535 then
+    n := 65535;
+  aMsg.Connections := n;
+end;
+
+// UDP frames are AES-GCM encrypted and signed, ending with a 32-bit crc, fixed
+// to crc32c(): md5/sha (without SHA-NI) are slower than AES-GCM-128 itself ;)
+// - on x86_64 THttpPeerCache: 14,003 assertions passed  17.39ms
+//   2000 messages in 413us i.e. 4.6M/s, aver. 206ns, 886.7 MB/s  = AES-GCM-128
+//   10000 altered in 135us i.e. 70.6M/s, aver. 13ns, 13.2 GB/s   = crc32c()
+
+function THttpPeerCrypt.MessageEncode(const aMsg: THttpPeerCacheMessage): RawByteString;
+var
+  tmp: RawByteString;
+  p: PAnsiChar;
+  l: PtrInt;
+begin
+  // AES-GCM-128 encoding and authentication
+  FastSetRawByteString(tmp, @aMsg, SizeOf(aMsg));
+  fAesSafe.Lock;
+  try
+    result := fAesEnc.MacAndCrypt(tmp, {enc=}true, {iv=}true, '', {endsize=}4);
+  finally
+    fAesSafe.UnLock;
+  end;
+  // append salted checksum to quickly reject any fuzzing attempt
+  p := pointer(result);
+  l := length(result) - 4;
+  PCardinal(p + l)^ := crc32c(fSharedMagic, p, l);
+end;
+
+function THttpPeerCrypt.MessageDecode(aFrame: PAnsiChar; aFrameLen: PtrInt;
+  out aMsg: THttpPeerCacheMessage): boolean;
+
+  procedure DoDecode; // sub-function to avoid any hidden try..finally
+  var
+    encoded, plain: RawByteString;
+  begin
+    // AES-GCM-128 decoding and authentication
+    FastSetRawByteString(encoded, aFrame, aFrameLen);
+    fAesSafe.Lock;
+    try
+      plain := fAesDec.MacAndCrypt(encoded, {enc=}false, {iv=}true);
+    finally
+      fAesSafe.UnLock;
+    end;
+    // check consistency of the decoded THttpPeerCacheMessage value
+    if length(plain) <> SizeOf(aMsg) then
+      exit;
+    MoveFast(pointer(plain)^, aMsg, SizeOf(aMsg));
+    if aMsg.Kind in PCF_RESPONSE then
+      if (aMsg.Seq < fFrameSeqLow) or
+         (aMsg.Seq > cardinal(fFrameSeq)) then
+        exit;
+    result := (ord(aMsg.Kind) <= ord(high(aMsg.Kind))) and
+              (ord(aMsg.Hardware) <= ord(high(aMsg.Hardware))) and
+              (ord(aMsg.Hash.Algo) <= ord(high(aMsg.Hash.Algo)));
+  end;
+
+begin
+  result := false;
+  // quickly reject any fuzzing attempt
+  dec(aFrameLen, 4);
+  if (aFrameLen >= SizeOf(aMsg) + SizeOf(TAesBlock) * 2 {iv+padding}) and
+     (PCardinal(aFrame + aFrameLen)^ =
+       crc32c(fSharedMagic, aFrame, aFrameLen)) then
+    DoDecode;
+end;
+
+function THttpPeerCrypt.BearerDecode(const aBearerToken: RawUtf8;
+  out aMsg: THttpPeerCacheMessage): boolean;
+var
+  tok: array[0.. 511] of AnsiChar; // no memory allocation
+  bearerlen, toklen: PtrInt;
+begin
+  bearerlen := length(aBearerToken);
+  toklen := Base64uriToBinLength(bearerlen);
+  result := (toklen > SizeOf(aMsg)) and
+            (toklen < SizeOf(tok)) and
+            Base64uriToBin(pointer(aBearerToken), @tok, bearerlen, toklen) and
+            MessageDecode(@tok, toklen, aMsg) and
+            (aMsg.Kind = pcfBearer);
+end;
+
+function THttpPeerCrypt.SendRespToClient(const aRequest: THttpPeerCacheMessage;
+  var aResp : THttpPeerCacheMessage; const aUrl: RawUtf8;
+  aOutStream: TStreamRedirect; aRetry: boolean): integer;
+
+  procedure SendRespToClientFailed;
+  begin
+    if (fInstable <> nil) and // RejectInstablePeersMin
+       not aRetry then        // not from partial request before broadcast
+      fInstable.BanIP(aResp.IP4);
+    FreeAndNil(fClient);
+    fClientIP4 := 0;
+    result := 0; // will fallback to regular GET on the main repository
+  end;
+
+var
+  tls: boolean;
+  head, ip: RawUtf8;
+begin
+  try
+    // compute the call parameters and the request bearer
+    IP4Text(@aResp.IP4, ip);
+    fLog.Add.Log(sllDebug, 'OnDownload: request %:% %', [ip, fPort, aUrl], self);
+    aResp.Kind := pcfBearer; // authorize OnBeforeBody with response message
+    head := AuthorizationBearer(BinToBase64uri(MessageEncode(aResp)));
+    // ensure we have the expected HTTP/HTTPS connection on the right peer
+    if (fClient <> nil) and
+       (fClientIP4 <> aResp.IP4) then
+      FreeAndNil(fClient);
+    if fClient = nil then
+    begin
+      tls := pcoSelfSignedHttps in fSettings.Options;
+      fClient := THttpClientSocket.Create(fSettings.HttpTimeoutMS);
+      fClient.TLS.IgnoreCertificateErrors := tls; // self-signed
+      fClient.OpenBind(ip, fPort, {bind=}false, tls);
+      fClient.ReceiveTimeout := 5000; // once connected, 5 seconds timeout
+    end;
+    // makes the GET request, optionally with the needed range bytes
+    fClient.RangeStart := aRequest.RangeStart;
+    fClient.RangeEnd := aRequest.RangeEnd;
+    if fSettings.LimitMBPerSec >= 0 then // -1 to keep original value
+      aOutStream.LimitPerSecond := fSettings.LimitMBPerSec shl 20; // bytes/sec
+    result := fClient.Request(
+      aUrl, 'GET', 30000, head, '',  '', aRetry, nil, aOutStream);
+    fLog.Add.Log(sllTrace, 'OnDownload: request=%', [result], self);
+    if result in [HTTP_SUCCESS, HTTP_NOCONTENT, HTTP_PARTIALCONTENT] then
+      fClientIP4 := aResp.IP4 // success or not found (HTTP_NOCONTENT)
+    else
+      SendRespToClientFailed; // error downloading from local peer
+  except
+    on E: Exception do
+    begin
+      fLog.Add.Log(sllWarning, 'OnDownload: % failed as %',
+        [aUrl, E.ClassType], self);
+      SendRespToClientFailed;
+    end;
+  end;
+end;
+
+constructor THttpPeerCrypt.Create(const aSharedSecret: RawByteString);
+var
+  key: THash256Rec;
+begin
+  // setup internal processing status
+  GetComputerUuid(fUuid);
+  fFrameSeqLow := Random32 shr 1; // 31-bit random start value set at startup
+  fFrameSeq := fFrameSeqLow;
+  // setup internal cryptography
+  if aSharedSecret = '' then
+    raise EHttpPeerCache.CreateUtf8('%.Create without aSharedSecret', [self]);
+  HmacSha256('4b0fb62af680447c9d0604fc74b908fa', aSharedSecret, key.b);
+  fAesEnc := TAesFast[mGCM].Create(key.Lo) as TAesGcmAbstract; // lower 128-bit
+  fAesDec := fAesEnc.Clone as TAesGcmAbstract; // two AES-GCM-128 instances
+  HmacSha256(key.b, '2b6f48c3ffe847b9beb6d8de602c9f25', key.b); // paranoid
+  fSharedMagic := key.h.c3; // 32-bit derivation for anti-fuzzing checksum
+  TSynLog.Add.Log(sllTrace, 'Create: Code=%, Seq=#%',
+    [key.b[0], CardinalToHexShort(fFrameSeq)], self); // safe 8-bit fingerprint
+  FillZero(key.b);
+end;
+
+destructor THttpPeerCrypt.Destroy;
+begin
+  FreeAndNilSafe(fClient);
+  FreeAndNil(fInstable);
+  FreeAndNil(fAesEnc);
+  FreeAndNil(fAesDec);
+  fSharedMagic := 0;
+  inherited Destroy;
+end;
+
+
+{ THttpPeerCacheSettings }
+
+constructor THttpPeerCacheSettings.Create;
+begin
+  inherited Create;
+  fPort := 8089;
+  fLimitMBPerSec := 10;
+  fLimitClientCount := 32;
+  fRejectInstablePeersMin := 4;
+  fCacheTempPath := '*';
+  fCacheTempMinBytes := 2048;
+  fCacheTempMaxMB := 1000;
+  fCacheTempMaxMin := 60;
+  fCachePermPath := '*';
+  fCachePermMinBytes := 2048;
+  fBroadcastTimeoutMS := 10;
+  fBroadcastMaxResponses := 24;
+  fHttpTimeoutMS := 50;
+end;
+
+
+{ THttpPeerCacheThread }
+
+constructor THttpPeerCacheThread.Create(Owner: THttpPeerCache);
+begin
+  fBroadcastSafe.Init;
+  fOwner := Owner;
+  fAddr.SetIP4Port(fOwner.fBroadcastIP4, fOwner.Settings.Port);
+  if pcoUseFirstResponse in fOwner.Settings.Options then
+    fBroadcastEvent := TSynEvent.Create;
+  // POSIX requires to bind to the broadcast address to receive brodcasted frames
+  inherited Create(fOwner.fLog,
+    fOwner.fMac.{$ifdef OSPOSIX}Broadcast{$else}IP{$endif}, // OS-specific
+    fOwner.fPort, 'udp-PeerCache', 100);
+end;
+
+destructor THttpPeerCacheThread.Destroy;
+begin
+  inherited Destroy;
+  FreeAndNil(fBroadcastEvent);
+  fBroadcastSafe.Done;
+end;
+
+const
+  _LATE: array[boolean] of string[7] = ('', 'late ');
+
+procedure THttpPeerCacheThread.OnFrameReceived(len: integer;
+  var remote: TNetAddr);
+var
+  resp: THttpPeerCacheMessage;
+
+  procedure DoLog(const Fmt: RawUtf8; const Args: array of const);
+  var
+    ip, msg: shortstring;
+  begin
+    remote.IPShort(ip, {port=}true);
+    FormatShort(Fmt, Args, msg);
+    fOwner.fLog.Add.Log(sllTrace, 'OnFrameReceived: % %', [ip, msg], self)
+  end;
+
+  procedure DoSendResponse;
+  var
+    sock: TNetSocket;
+    frame: RawByteString;
+    res: TNetResult;
+  begin
+    // compute PCF_RESPONSE frame
+    resp.DestIP4 := remote.IP4; // notify actual source IP (over broadcast)
+    frame := fOwner.MessageEncode(resp);
+    // respond on main UDP port and on broadcast (POSIX) or local (Windows) IP
+    if fMsg.Os.os = osWindows then
+      remote.SetPort(fAddr.Port) // local IP is good enough on Windows
+    else
+      remote.SetIP4Port(fOwner.fBroadcastIP4, fAddr.Port); // need to broadcast
+    sock := remote.NewSocket(nlUdp);
+    res := sock.SendTo(pointer(frame), length(frame), remote);
+    sock.Close;
+    if fOwner.fVerboseLog then
+      DoLog('send=% %', [ToText(res)^, ToText(resp)]);
+    inc(fSent);
+  end;
+
+var
+  ok, late: boolean;
+begin
+  // quick return if this frame is not worth decoding
+  if (fOwner = nil) or
+     (fOwner.fSettings = nil) or     // avoid random GPF at shutdown
+     (remote.IP4 = 0) or
+     (remote.IP4 = fOwner.fIP4) then // Windows broadcasts to self :)
+    exit;
+  // RejectInstablePeersMin option: validate the input frame IP
+  if fOwner.fInstable.IsBanned(remote) then
+  begin
+    if fOwner.fVerboseLog then
+      DoLog('banned /%', [fOwner.fInstable.Count]);
+    exit;
+  end;
+  // validate the input frame content
+  ok := (len >= SizeOf(fMsg) + SizeOf(TAesBlock) * 2) and
+        fOwner.MessageDecode(pointer(fFrame), len, fMsg);
+  if ok then
+    if (fMsg.Kind in PCF_RESPONSE) and    // responses are broadcasted on POSIX
+       (fMsg.DestIP4 <> fOwner.fIP4) then // will also detect any unexpected NAT
+     begin
+       if fOwner.fVerboseLog then
+         DoLog('ignored', []);
+       exit;
+     end;
+  late := (fMsg.Kind in PCF_RESPONSE) and
+          (fMsg.Seq <> fCurrentSeq);
+  if fOwner.fVerboseLog then
+    if ok then
+      DoLog('%%', [_LATE[late], ToText(fMsg)])
+    else
+      DoLog('unexpected len=% [%]', [len, EscapeToShort(pointer(fFrame), len)]);
+  // process the frame message
+  if ok then
+    case fMsg.Kind of
+      pcfPing:
+        begin
+          fOwner.MessageInit(pcfPong, fMsg.Seq, resp);
+          DoSendResponse;
+        end;
+      pcfRequest:
+        begin
+          fOwner.MessageInit(pcfResponseNone, fMsg.Seq, resp);
+          resp.Hash := fMsg.Hash;
+          if integer(fOwner.fHttpServer.ConnectionsActive) >
+                      fOwner.Settings.LimitClientCount then
+            resp.Kind := pcfResponseOverloaded
+          else if fOwner.LocalFileName(fMsg, [], nil, @resp.Size) = HTTP_SUCCESS then
+            resp.Kind := pcfResponseFull;
+          DoSendResponse;
+        end;
+      pcfPong,
+      pcfResponseFull:
+        if not late then
+        begin
+          inc(fResponses);
+          AddResponse(fMsg);
+          if fBroadcastEvent <> nil then // pcoUseFirstResponse
+          begin
+            fCurrentSeq := 0;            // ignore next responses
+            fBroadcastEvent.SetEvent;    // notify MessageBroadcast
+          end;
+        end;
+      pcfResponseNone,
+      pcfResponseOverloaded:
+        if not late then
+          inc(fResponses);
+    end
+  else if fOwner.fInstable<> nil then // RejectInstablePeersMin
+    fOwner.fInstable.BanIP(remote.IP4);
+end;
+
+function THttpPeerCacheThread.Broadcast(const aReq: THttpPeerCacheMessage;
+  out aAlone: boolean): THttpPeerCacheMessageDynArray;
+var
+  sock: TNetSocket;
+  res: TNetResult;
+  frame: RawByteString;
+  start, stop: Int64;
+begin
+  result := nil;
+  if self = nil then
+    exit;
+  QueryPerformanceMicroSeconds(start);
+  frame := fOwner.MessageEncode(aReq);
+  fBroadcastSafe.Lock; // serialize OnDownload() or Ping() calls
+  try
+    // setup this broadcasting sequence
+    if fBroadcastEvent <> nil then
+      fBroadcastEvent.ResetEvent; // pcoUseFirstResponse
+    fCurrentSeq := aReq.Seq; // ignore any other responses
+    fResponses := 0;         // reset counter for this fCurrentSeq (not late)
+    // broadcast request over the UDP sub-net of the selected network interface
+    sock := fAddr.NewSocket(nlUdp);
+    if sock = nil then
+      exit;
+    try
+      sock.SetBroadcast(true);
+      res := sock.SendTo(pointer(frame), length(frame), fAddr);
+      if fOwner.fVerboseLog then
+        fOwner.fLog.Add.Log(sllTrace, 'Broadcast: % % = %',
+          [fAddr.IPShort({withport=}true), ToText(aReq), ToText(res)^], self);
+      if res <> nrOk then
+        exit;
+    finally
+      sock.Close;
+    end;
+    // wait for the (first) response(s)
+    if fBroadcastEvent <> nil then
+      fBroadcastEvent.WaitFor(fOwner.Settings.BroadcastTimeoutMS) // first
+    else
+      SleepHiRes(fOwner.Settings.BroadcastTimeoutMS);
+    result := GetResponses(aReq.Seq);
+  finally
+    fCurrentSeq := 0; // ignore any late responses
+    aAlone := (fResponses = 0);
+    fBroadcastSafe.UnLock;
+  end;
+  QueryPerformanceMicroSeconds(stop);
+  fOwner.fLog.Add.Log(sllTrace, 'Broadcast: %=%/% in %',
+    [ToText(aReq.Kind)^, length(result), fResponses,
+     MicroSecToString(stop - start)], self);
+end;
+
+procedure THttpPeerCacheThread.AddResponse(
+  const aMessage: THttpPeerCacheMessage);
+begin
+  if fRespCount < fOwner.Settings.BroadcastMaxResponses then
+  begin
+    fRespSafe.Lock;
+    try
+      if fRespCount = length(fResp) then
+        SetLength(fResp, NextGrow(fRespCount));
+      fResp[fRespCount] := aMessage;
+      inc(fRespCount);
+    finally
+      fRespSafe.UnLock;
+    end;
+  end;
+end;
+
+function THttpPeerCacheThread.GetResponses(
+  aSeq: cardinal): THttpPeerCacheMessageDynArray;
+var
+  i, c, n: PtrInt;
+begin
+  result := nil;
+  // retrieve the pending responses
+  fCurrentSeq := 0; // no more reponse from now on
+  fRespSafe.Lock;
+  try
+    if fRespCount = 0 then
+      exit;
+    pointer(result) := pointer(fResp); // assign with no refcount
+    pointer(fResp) := nil;
+    c := fRespCount;
+    fRespCount := 0;
+  finally
+    fRespSafe.UnLock;
+  end;
+  // filter the responses matching aSeq (paranoid)
+  n := 0;
+  for i := 0 to c - 1 do
+    if result[i].Seq = aSeq then
+    begin
+      if i <> n then
+        result[n] := result[i];
+      inc(n);
+    end;
+  if n = 0 then
+    result := nil
+  else
+    DynArrayFakeLength(result, n);
+end;
+
+procedure THttpPeerCacheThread.OnIdle(tix64: Int64);
+begin
+  fOwner.OnIdle(tix64); // do nothing but once every minute
+end;
+
+procedure THttpPeerCacheThread.OnShutdown;
+begin
+  // nothing to be done in our case
+end;
+
+
+{ THttpPeerCache }
+
+constructor THttpPeerCache.Create(aSettings: THttpPeerCacheSettings;
+  const aSharedSecret: RawByteString;
+  aHttpServerClass: THttpServerSocketGenericClass;
+  aHttpServerThreadCount: integer);
+var
+  log: ISynLog;
+  avail, existing: Int64;
+begin
+  fLog := TSynLog;
+  log := fLog.Enter('Create threads=%', [aHttpServerThreadCount], self);
+  fFilesSafe.Init;
+  // intialize the cryptographic state in inherited THttpPeerCrypt.Create
+  inherited Create(aSharedSecret);
+  // setup the processing options
+  if aSettings = nil then
+  begin
+    fSettings := THttpPeerCacheSettings.Create;
+    fSettingsOwned := true;
+  end
+  else
+    fSettings := aSettings;
+  fVerboseLog := (pcoVerboseLog in fSettings.Options) and
+                 (sllTrace in fLog.Family.Level);
+  // check the temporary files cache folder and its maximum allowed size
+  if fSettings.CacheTempPath = '*' then // not customized
+    fSettings.CacheTempPath := TemporaryFileName;
+  fTempFilesPath := EnsureDirectoryExists(fSettings.CacheTempPath);
+  if fTempFilesPath <> '' then
+  begin
+    OnIdle(0); // initial clean-up
+    fTempFilesMaxSize := Int64(fSettings.CacheTempMaxMB) shl 20;
+    avail := GetDiskAvailable(fTempFilesPath);
+    existing := DirectorySize(fTempFilesPath, false, PEER_CACHE_PATTERN);
+    if Assigned(log) then
+      log.Log(sllDebug, 'Create: % folder has % available, with % existing cache',
+        [fTempFilesPath, KB(avail), KB(existing)], self);
+    if avail <> 0 then
+    begin
+      avail := (avail + existing) shr 2; // allow up to 25% of the folder capacity
+      if fTempFilesMaxSize > avail then
+      begin
+        fTempFilesMaxSize := avail;
+        if Assigned(log) then
+          log.Log(sllDebug, 'Create: use CacheTempMax=%', [KB(avail)], self);
+      end;
+    end;
+  end;
+  // ensure we have somewhere to cache
+  if fSettings.CachePermPath = '*' then // not customized
+    fSettings.CachePermPath := MakePath(
+      [GetSystemPath(spCommonData), Executable.ProgramName, 'permcache']);
+  fPermFilesPath := EnsureDirectoryExists(fSettings.CachePermPath);
+  if (fTempFilesPath = '') and
+     (fPermFilesPath = '') then
+    raise EHttpPeerCache.CreateUtf8('%.Create: no cache defined', [self]);
+  // retrieve the local network interface (in inherited THttpPeerCrypt)
+  AfterSettings; // fSettings should have been defined
+  // start the local UDP server on this interface
+  fUdpServer := THttpPeerCacheThread.Create(self);
+  if Assigned(log) then
+    log.Log(sllTrace, 'Create: started %', [fUdpServer], self);
+  // start the local HTTP/HTTPS server on this interface
+  StartHttpServer(aHttpServerClass, aHttpServerThreadCount, fIpPort);
+  fHttpServer.ServerName := Executable.ProgramName;
+  fHttpServer.OnBeforeBody := OnBeforeBody;
+  fHttpServer.OnRequest := OnRequest;
+  if Assigned(log) then
+    log.Log(sllDebug, 'Create: started %', [fHttpServer], self);
+end;
+
+procedure THttpPeerCache.StartHttpServer(
+  aHttpServerClass: THttpServerSocketGenericClass;
+  aHttpServerThreadCount: integer; const aIP: RawUtf8);
+var
+  opt: THttpServerOptions;
+begin
+  if aHttpServerClass = nil then
+    aHttpServerClass := THttpServer; // may be THttpAsyncServer
+  opt := [hsoBan40xIP, hsoNoXPoweredHeader];
+  if fVerboseLog then
+    include(opt, hsoLogVerbose);
+  if pcoSelfSignedHttps in fSettings.Options then
+    include(opt, hsoEnableTls);
+  fHttpServer := aHttpServerClass.Create(aIP, nil,
+    fLog.Family.OnThreadEnded, 'PeerCache', aHttpServerThreadCount, 30000, opt);
+  if aHttpServerClass.InheritsFrom(THttpServerSocketGeneric) then
+    if pcoSelfSignedHttps in fSettings.Options then
+    begin
+      fLog.Add.Log(sllTrace, 'StartHttpServer: self-signed HTTPS', self);
+      THttpServerSocketGeneric(fHttpServer).WaitStartedHttps(10);
+    end
+    else
+      THttpServerSocketGeneric(fHttpServer).WaitStarted(10);
+end;
+
+function THttpPeerCache.CurrentConnections: integer;
+begin
+  result := fHttpServer.ConnectionsActive;
+end;
+
+destructor THttpPeerCache.Destroy;
+begin
+  if fSettingsOwned then
+    fSettings.Free;
+  fSettings := nil; // notify OnDownload/OnIdle/OnFrameReceived calls
+  FreeAndNil(fUdpServer);
+  FreeAndNil(fHttpServer);
+  fFilesSafe.Done;
+  inherited Destroy;
+end;
+
+function THttpPeerCache.ComputeFileName(const aHash: THttpPeerCacheHash): TFileName;
+begin
+  // filename is binary algo + hash encoded as hexadecimal
+  result := FormatString('%.cache',
+    [BinToHexLower(@aHash, SizeOf(aHash.Algo) + HASH_SIZE[aHash.Algo])]);
+  // note: it does not make sense to obfuscate this file name because we can
+  // recompute the hash from its actual content since it's not encrypted at rest
+end;
+
+function THttpPeerCache.PermFileName(const aFileName: TFileName;
+  aFlags: THttpPeerCacheLocalFileName): TFileName;
+begin
+  if pcoCacheTempSubFolders in fSettings.Options then
+  begin
+    // create sub-folders using the first hash nibble (0..9/a..z), in a way
+    // similar to git - aFileName[1..2] is the algorithm, so hash starts at [3]
+    result := MakePath([fPermFilesPath, aFileName[3]]);
+    if lfnEnsureDirectoryExists in aFlags then
+      result := EnsureDirectoryExists(result);
+    result := result + aFileName;
+  end
+  else
+    result := fPermFilesPath + aFileName;
+end;
+
+function THttpPeerCache.LocalFileName(const aMessage: THttpPeerCacheMessage;
+  aFlags: THttpPeerCacheLocalFileName; aFileName: PFileName;
+  aSize: PInt64): integer;
+var
+  perm, temp, name, fn: TFileName;
+  size: Int64;
+begin
+  name := ComputeFileName(aMessage.Hash);
+  if fPermFilesPath <> '' then
+    perm := PermFileName(name, aFlags); // with pcoCacheTempSubFolders support
+  if fTempFilesPath <> '' then
+    temp := fTempFilesPath + name;
+  fFilesSafe.Lock; // disable any concurrent file access
+  try
+    size := FileSize(perm); // fast syscall on all platforms
+    if size <> 0 then
+      fn := perm            // found in permanent cache folder
+    else
+    begin
+      size := FileSize(temp);
+      if size <> 0 then
+      begin
+        fn := temp;      // found in temporary cache folder
+        if lfnSetDate in aFlags then
+          FileSetDate(temp, DateTimeToFileDate(Now)); // renew TTL
+      end;
+    end;
+  finally
+    fFilesSafe.UnLock;
+  end;
+  if fVerboseLog then
+    fLog.Add.Log(sllTrace, 'LocalFileName: % size=% msg: size=% start=% end=%',
+      [fn, size, aMessage.Size, aMessage.RangeStart, aMessage.RangeEnd], self);
+  result := HTTP_NOTFOUND;
+  if size = 0 then
+    exit; // not existing
+  result := HTTP_NOTACCEPTABLE;
+  if (aMessage.Size <> 0) and // ExpectedSize may be 0 if waoNoHeadFirst was set
+     (size <> aMessage.Size) then
+    exit; // invalid file
+  result := HTTP_SUCCESS;
+  if aFileName <> nil then
+    aFileName^ := fn;
+  if aSize <> nil then
+    aSize^ := size;
+end;
+
+function WGetToHash(const Params: THttpClientSocketWGet;
+  out Hash: THttpPeerCacheHash): boolean;
+begin
+  result := false;
+  if (Params.Hash = '') or
+     (Params.Hasher = nil) or
+     not Params.Hasher.InheritsFrom(TStreamRedirectSynHasher) then
+    exit; // no valid hash for sure
+  Hash.Algo := TStreamRedirectSynHasherClass(Params.Hasher).GetAlgo;
+  result := mormot.core.text.HexToBin(
+    pointer(Params.Hash), @Hash.Hash, HASH_SIZE[Hash.Algo]);
+end;
+
+function THttpPeerCache.CachedFileName(const aParams: THttpClientSocketWGet;
+  aFlags: THttpPeerCacheLocalFileName;
+  out aLocal: TFileName; out isTemp: boolean): boolean;
+var
+  hash: THttpPeerCacheHash;
+begin
+  if not WGetToHash(aParams, hash) then
+  begin
+    result := false;
+    exit;
+  end;
+  aLocal := ComputeFileName(hash);
+  isTemp := (fPermFilesPath = '') or
+            not (waoPermanentCache in aParams.AlternateOptions);
+  if isTemp then
+    aLocal := fTempFilesPath + aLocal
+  else
+    aLocal := PermFileName(aLocal, aFlags); // with sub-folder
+  result := true;
+end;
+
+function THttpPeerCache.TooSmallFile(const aParams: THttpClientSocketWGet;
+  aSize: Int64; const aCaller: shortstring): boolean;
+var
+  minsize: Int64;
+begin
+  result := false; // continue
+  if waoNoMinimalSize in aParams.AlternateOptions then
+    exit;
+  if (waoPermanentCache in aParams.AlternateOptions) and
+     (fPermFilesPath <> '') then
+    minsize := fSettings.CachePermMinBytes
+  else
+    minsize := fSettings.CacheTempMinBytes;
+  if aSize >= minsize then
+    exit; // big enough
+  fLog.Add.Log(sllTrace, '%: size < minsize=%', [aCaller, KB(minsize)], self);
+  result := true; // too small
+end;
+
+function SortMessagePerPriority(const VA, VB): integer;
+var
+  a: THttpPeerCacheMessage absolute VA;
+  b: THttpPeerCacheMessage absolute VB;
+begin
+  result := CompareCardinal(NETHW_ORDER[a.Hardware], NETHW_ORDER[b.Hardware]);
+  if result <> 0 then // ethernet first
+    exit;
+  result := CompareCardinal(b.Speed, a.Speed);
+  if result <> 0 then // highest speed first
+    exit;
+  result := CompareCardinal(a.Connections, b.Connections);
+  if result <> 0 then // less active
+    exit;
+  result := ComparePointer(@a, @b); // by pointer = received first
+end;
+
+function THttpPeerCache.OnDownload(Sender: THttpClientSocket;
+  const Params: THttpClientSocketWGet; const Url: RawUtf8;
+  ExpectedFullSize: Int64; OutStream: TStreamRedirect): integer;
+
+var
+  req: THttpPeerCacheMessage;
+  resp : THttpPeerCacheMessageDynArray;
+  fn: TFileName;
+  u: RawUtf8;
+  local: TFileStreamEx;
+  tix: cardinal;
+  brdcst, alone: boolean;
+  log: ISynLog;
+  l: TSynLog;
+begin
+  result := 0;
+  // validate WGet caller context
+  if (self = nil) or
+     (fSettings = nil) or
+     (fHttpServer = nil) or
+     (Sender = nil) or
+     (Params.Hash = '') or
+     not Params.Hasher.InheritsFrom(TStreamRedirectSynHasher) or
+     (Url = '') or
+     (OutStream = nil) then
+    exit;
+  // prepare a request frame
+  l := nil;
+  log := fLog.Enter('OnDownload % %', [KBNoSpace(ExpectedFullSize), Url], self);
+  if Assigned(log) then
+    l := log.Instance;
+  MessageInit(pcfRequest, 0, req);
+  if not WGetToHash(Params, req.Hash) then
+  begin
+    l.Log(sllWarning, 'OnDownload: invalid hash=%', [Params.Hash], self);
+    exit;
+  end;
+  req.Size := ExpectedFullSize; // may be 0 if waoNoHeadFirst
+  req.RangeStart := Sender.RangeStart;
+  req.RangeEnd := Sender.RangeEnd;
+  // always check if we don't already have this file cached locally
+  if LocalFileName(req, [lfnSetDate], @fn, @req.Size) = HTTP_SUCCESS then
+  begin
+    l.Log(sllDebug, 'OnDownload: from local %', [fn], self);
+    local := TFileStreamEx.Create(fn, fmOpenReadDenyNone);
+    try
+      // range support
+      if req.RangeStart > 0 then
+        req.RangeStart := local.Seek(req.RangeStart, soFromBeginning);
+      if (req.RangeEnd <= 0) or
+         (req.RangeEnd >= req.Size) then
+        req.RangeEnd := req.Size - 1;
+      req.Size := req.RangeEnd - req.RangeStart + 1;
+      // fetch the data
+      if req.Size > 0 then
+      begin
+        OutStream.LimitPerSecond := 0; // not relevant within the same process
+        OutStream.CopyFrom(local, req.Size);
+      end;
+    finally
+      local.Free;
+    end;
+    if req.RangeStart > 0 then
+      result := HTTP_PARTIALCONTENT
+    else
+      result := HTTP_SUCCESS;
+    exit;
+  end;
+  // ensure the file is big enough for broadcasting
+  if (ExpectedFullSize <> 0) and
+     TooSmallFile(Params, ExpectedFullSize, 'OnDownload') then
+    exit; // you are too small, buddy
+  // try first the current/last HTTP client (if any)
+  FormatUtf8('%/%', [Sender.Server, Url], u); // url used only for log/debugging
+  if (fClient <> nil) and
+     (fClientIP4 <> 0) and
+     ((pcoTryLastPeer in fSettings.Options) or
+      (waoTryLastPeer in Params.AlternateOptions)) and
+     fClientSafe.TryLock then
+    try
+      SetLength(resp, 1); // create a "fake" response to reuse this connection
+      resp[0] := req;
+      FillZero(resp[0].Uuid); // OnRequest() returns HTTP_NOCONTENT if not found
+      result := SendRespToClient(req, resp[0], u, OutStream, {aRetry=}true);
+      if result in [HTTP_SUCCESS, HTTP_PARTIALCONTENT] then
+        exit; // successfull direct downloading from last peer
+      result := 0; // may be HTTP_NOCONTENT if not found on this peer
+    finally
+      fClientSafe.UnLock;
+    end;
+  // broadcast the request over UDP
+  tix := 0;
+  brdcst := true;
+  if (pcoBroadcastNotAlone in fSettings.Options) or
+     (waoBroadcastNotAlone in Params.AlternateOptions) then
+  begin
+    tix := (GetTickCount64 shr 10) + 1; // 1024 ms resolution
+    brdcst := (fBroadcastTix <> tix);   // reenable broadcasting after 1s delay
+  end;
+  if brdcst then
+  begin
+    resp := fUdpServer.Broadcast(req, alone);
+    if resp = nil then
+    begin
+      if (tix <> 0) and // pcoBroadcastNotAlone
+         alone then
+        fBroadcastTix := tix; // no broadcast within the next second
+      exit; // no match
+    end;
+    fBroadcastTix := 0; // resp<>nil -> broadcasting seems fine
+  end;
+  // select the best response
+  if length(resp) <> 1 then
+  begin
+    if length(resp) > 10 then
+      DynArrayFakeLength(resp, 10); // sort the first 10 responses received
+    DynArray(TypeInfo(THttpPeerCacheMessageDynArray), resp).
+      Sort(SortMessagePerPriority);
+  end;
+  // make the HTTP/HTTPS request corresponding to this response
+  fClientSafe.Lock;
+  try
+    result := SendRespToClient(req, resp[0], u, OutStream, {aRetry=}false);
+  finally
+    fClientSafe.UnLock;
+  end;
+end;
+
+function THttpPeerCache.Ping: THttpPeerCacheMessageDynArray;
+var
+  req: THttpPeerCacheMessage;
+  alone: boolean;
+begin
+  MessageInit(pcfPing, 0, req);
+  result := fUdpServer.Broadcast(req, alone);
+end;
+
+function THttpPeerCache.OnBeforeBody(var aUrl, aMethod, aInHeaders,
+  aInContentType, aRemoteIP, aBearerToken: RawUtf8; aContentLength: Int64;
+  aFlags: THttpServerRequestFlags): cardinal;
+var
+  msg: THttpPeerCacheMessage;
+  ip4: cardinal;
+begin
+  // should return HTTP_SUCCESS=200 to continue the process, or an HTTP
+  // error code to reject the request immediately as a "TeaPot", close the
+  // socket and ban this IP for a few seconds at accept() level
+  result := HTTP_FORBIDDEN;
+  if (length(aBearerToken) > (SizeOf(msg) div 3) * 4) and // base64uri length
+     IsGet(aMethod) and
+     (aUrl <> '') and // URI is just ignored but something should be specified
+     IPToCardinal(aRemoteIP, ip4) and
+     not fInstable.IsBanned(ip4) and // banned for RejectInstablePeersMin
+     BearerDecode(aBearerToken, msg) and
+     (msg.IP4 = fIP4) and
+     (IsZero(THash128(msg.Uuid)) or // IsZero for "fake" response bearer
+      IsEqualGuid(msg.Uuid, fUuid)) then
+    result := HTTP_SUCCESS
+  else if not fVerboseLog then
+    exit;
+  fLog.Add.Log(sllTrace, 'OnBeforeBody: % from %', [result, aRemoteIP], self);
+end;
+
+procedure THttpPeerCache.OnIdle(tix64: Int64);
+var
+  tix: cardinal;
+  size: Int64;
+begin
+  // avoid GPF at shutdown
+  if fSettings = nil then
+    exit;
+  // check state every minute (65,536 seconds)
+  if tix64 = 0 then
+    tix64 := GetTickCount64;
+  tix := (tix64 shr 16) + 1; 
+  // renew banned peer IPs TTL to implement RejectInstablePeersMin
+  if (fInstable <> nil) and
+     (fInstableTix <> tix) then
+  begin
+    fInstableTix := tix;
+    if fInstable.Count <> 0 then
+    begin
+      fInstable.DoRotate;
+      fLog.Add.Log(sllTrace, 'OnIdle: %', [fInstable], self);
+    end;
+  end;
+  // handle temporary cache folder deprecation
+  if (fSettings.CacheTempMaxMin <= 0) or
+     (fTempFilesPath = '') then
+    exit;
+  if (fTempFilesDeleteDeprecatedTix <> tix) and
+     fFilesSafe.TryLock then
+  try
+    fTempFilesDeleteDeprecatedTix := tix;
+    DirectoryDeleteOlderFiles(fTempFilesPath,
+      fSettings.CacheTempMaxMin / MinsPerDay, PEER_CACHE_PATTERN, false, @size);
+    if size = 0 then
+      exit; // nothing changed on disk
+    fLog.Add.Log(sllTrace, 'OnIdle: deleted %', [KBNoSpace(size)], self);
+    fTempCurrentSize := 0; // we need to call FindFiles()
+  finally
+    fFilesSafe.UnLock; // re-allow background file access
+  end;
+end;
+
+procedure THttpPeerCache.OnDowloaded(const Params: THttpClientSocketWGet;
+  const Source: TFileName);
+var
+  local: TFileName;
+  localsize, sourcesize, tot, start, stop, deleted: Int64;
+  ok, istemp: boolean;
+  i: PtrInt;
+  dir: TFindFilesDynArray;
+begin
+  // the supplied downloaded source file should be big enough
+  sourcesize := FileSize(Source);
+  if (sourcesize = 0) or // paranoid
+     TooSmallFile(Params, sourcesize, 'OnDownloaded') then
+    exit;
+  // compute the local cache file name from the known file hash
+  if not CachedFileName(Params, [lfnEnsureDirectoryExists], local, istemp) then
+  begin
+    fLog.Add.Log(sllWarning,
+      'OnDowloaded: no hash specified for %', [Source], self);
+    exit;
+  end;
+  // check if this file was not already in the cache folder
+  // - outside fFilesSafe.Lock because happens just after OnDownload from cache
+  localsize := FileSize(local);
+  if localsize <> 0 then
+  begin
+    fLog.Add.Log(LOG_TRACEWARNING[localsize <> sourcesize],
+      'OnDowloaded: % already in cache', [Source], self);
+    // size mismatch may happen on race condition (unlikely on hash collision)
+    exit;
+  end;
+  QueryPerformanceMicroSeconds(start);
+  fFilesSafe.Lock; // disable any concurrent file access
+  try
+    // ensure adding this file won't trigger the maximum cache size limit
+    if (fTempFilesMaxSize > 0) and
+       istemp then
+    begin
+      if sourcesize >= fTempFilesMaxSize then
+        tot := sourcesize // this file is oversized for sure
+      else
+      begin
+        // compute the current folder cache size
+        tot := fTempCurrentSize;
+        if tot = 0 then // first time, or after OnIdle
+        begin
+          dir := FindFiles(fTempFilesPath, PEER_CACHE_PATTERN);
+          for i := 0 to high(dir) do
+            inc(tot, dir[i].Size);
+          fTempCurrentSize := tot;
+        end;
+        inc(tot, sourcesize); // simulate adding this file
+        if tot >= fTempFilesMaxSize then
+        begin
+          // delete oldest files in cache up to CacheTempMaxMB
+          if dir = nil then
+            dir := FindFiles(fTempFilesPath, PEER_CACHE_PATTERN);
+          FindFilesSortByTimestamp(dir);
+          deleted := 0;
+          for i := 0 to high(dir) do
+            if DeleteFile(dir[i].Name) then // if not currently downloading
+            begin
+              dec(tot, dir[i].Size);
+              inc(deleted, dir[i].Size);
+              if tot < fTempFilesMaxSize then
+                break; // we have deleted enough old files
+            end;
+          fLog.Add.Log(sllTrace, 'OnDowloaded: deleted %', [KB(deleted)], self);
+          dec(fTempCurrentSize, deleted);
+        end;
+      end;
+      if tot >= fTempFilesMaxSize then
+      begin
+        fLog.Add.Log(sllDebug, 'OnDowloaded: % is too big (%) for tot=%',
+          [Source, KBNoSpace(sourcesize), KBNoSpace(tot)], self);
+        exit;
+      end;
+    end;
+    // actually copy the source file into the local cache folder
+    ok := CopyFile(Source, local, {failsifexists=}false);
+    if ok and
+       istemp then
+      FileSetDate(local, DateTimeToFileDate(Now)); // force timestamp = now
+  finally
+    fFilesSafe.UnLock;
+  end;
+  QueryPerformanceMicroSeconds(stop);
+  fLog.Add.Log(LOG_TRACEWARNING[not ok], 'OnDowloaded: copy % into % in %',
+      [Source, local, MicroSecToString(stop - start)], self);
+end;
+
+procedure THttpPeerCache.OnDownloadFailed(const Params: THttpClientSocketWGet);
+var
+  local: TFileName;
+  istemp: boolean;
+begin
+  // compute the local cache file name from the known file hash
+  if not CachedFileName(Params, [lfnEnsureDirectoryExists], local, istemp) then
+    fLog.Add.Log(sllWarning, 'OnDowloadFailed: missing hash', self)
+  // actually delete the local (may be corrupted) file
+  else if DeleteFile(local) then
+    fLog.Add.Log(sllTrace, 'OnDowloadFailed: deleted %', [local], self)
+  else
+    fLog.Add.Log(sllLastError, 'OnDowloadFailed: error deleting %', [local], self);
+end;
+
+function THttpPeerCache.OnRequest(Ctxt: THttpServerRequestAbstract): cardinal;
+var
+  msg: THttpPeerCacheMessage;
+  fn: TFileName;
+begin
+  // retrieve context - already checked by OnBeforeBody
+  result := HTTP_BADREQUEST;
+  if BearerDecode(Ctxt.AuthBearer, msg) then
+  try
+    // get local filename from decoded bearer hash
+    result := LocalFileName(msg, [lfnSetDate], @fn, nil);
+    if result <> HTTP_SUCCESS then
+    begin
+      if IsZero(THash128(msg.Uuid)) then // from "fake" response bearer
+        result := HTTP_NOCONTENT;        // OnDownload should make a broadcast
+      exit;
+    end;
+    // just return the file as requested
+    Ctxt.OutContent := StringToUtf8(fn);
+    Ctxt.OutContentType := STATICFILE_CONTENT_TYPE;
+  finally
+    fLog.Add.Log(sllDebug, 'OnRequest=% from % % as %',
+      [result, Ctxt.RemoteIP, Ctxt.Url, fn], self);
+  end;
+end;
+
+
+function ToText(pcf: THttpPeerCacheMessageKind): PShortString;
+begin
+  result := GetEnumName(TypeInfo(THttpPeerCacheMessageKind), ord(pcf));
+end;
+
+function ToText(const msg: THttpPeerCacheMessage): shortstring;
+var
+  l: PtrInt;
+  algo: PUtf8Char;
+  hex: string[SizeOf(msg.Hash.Hash.b) * 2];
+begin
+  l := 0;
+  algo := nil;
+  if not IsZero(msg.Hash.Hash.b) then
+  begin
+    algo := pointer(HASH_EXT[msg.Hash.Algo]);
+    l := HASH_SIZE[msg.Hash.Algo];
+    BinToHexLower(@msg.Hash.Hash, @hex[1], l);
+  end;
+  hex[0] := AnsiChar(l * 2);
+  with msg do
+    FormatShort('% #% % % % to % % % msk=% bst=% %b/s %% siz=%',
+      [ToText(Kind)^, CardinalToHexShort(Seq), GuidToShort(Uuid), OS_NAME[Os.os],
+       IP4ToShort(@IP4), IP4ToShort(@DestIP4), ToText(Hardware)^,
+       UnixTimeToFileShort(QWord(Timestamp) + UNIXTIME_MINIMAL),
+       IP4ToShort(@MaskIP4), IP4ToShort(@BroadcastIP4), Speed,
+       hex, algo, Size], result);
+end;
+
+{$ifdef USEWININET}
+
+{ **************** THttpApiServer HTTP/1.1 Server Over Windows http.sys Module }
+
+{ THttpApiServer }
+
+function THttpApiServer.AddUrl(const aRoot, aPort: RawUtf8; Https: boolean;
+  const aDomainName: RawUtf8; aRegisterUri: boolean; aContext: Int64): integer;
+var
+  uri: SynUnicode;
+  n: integer;
+begin
+  result := -1;
+  if (Self = nil) or
+     (fReqQueue = 0) or
+     (Http.Module = 0) then
+    exit;
+  uri := RegURL(aRoot, aPort, Https, aDomainName);
+  if uri = '' then
+    exit; // invalid parameters
+  if aRegisterUri then
+    AddUrlAuthorize(aRoot, aPort, Https, aDomainName);
+  if Http.Version.MajorVersion > 1 then
+    result := Http.AddUrlToUrlGroup(fUrlGroupID, pointer(uri), aContext)
+  else
+    result := Http.AddUrl(fReqQueue, pointer(uri));
+  if result = NO_ERROR then
+  begin
+    n := length(fRegisteredUnicodeUrl);
+    SetLength(fRegisteredUnicodeUrl, n + 1);
+    fRegisteredUnicodeUrl[n] := uri;
+  end;
+end;
+
+function THttpApiServer.RemoveUrl(const aRoot, aPort: RawUtf8; Https: boolean;
+  const aDomainName: RawUtf8): integer;
+var
+  uri: SynUnicode;
+  i, j, n: PtrInt;
+begin
+  result := -1;
+  if (Self = nil) or
+     (fReqQueue = 0) or
+     (Http.Module = 0) then
+    exit;
+  uri := RegURL(aRoot, aPort, Https, aDomainName);
+  if uri = '' then
+    exit; // invalid parameters
+  n := High(fRegisteredUnicodeUrl);
+  for i := 0 to n do
+    if fRegisteredUnicodeUrl[i] = uri then
+    begin
+      if Http.Version.MajorVersion > 1 then
+        result := Http.RemoveUrlFromUrlGroup(fUrlGroupID, pointer(uri), 0)
+      else
+        result := Http.RemoveUrl(fReqQueue, pointer(uri));
+      if result <> 0 then
+        exit; // shall be handled by caller
+      for j := i to n - 1 do
+        fRegisteredUnicodeUrl[j] := fRegisteredUnicodeUrl[j + 1];
+      SetLength(fRegisteredUnicodeUrl, n);
+      exit;
+    end;
+end;
+
+class function THttpApiServer.AddUrlAuthorize(const aRoot, aPort: RawUtf8;
+  Https: boolean; const aDomainName: RawUtf8; OnlyDelete: boolean): string;
+const
+  /// will allow AddUrl() registration to everyone
+  // - 'GA' (GENERIC_ALL) to grant all access
+  // - 'S-1-1-0'	defines a group that includes all users
+  HTTPADDURLSECDESC: PWideChar = 'D:(A;;GA;;;S-1-1-0)';
+var
+  prefix: SynUnicode;
+  err: HRESULT;
+  cfg: HTTP_SERVICE_CONFIG_URLACL_SET;
+begin
+  try
+    HttpApiInitialize;
+    prefix := RegURL(aRoot, aPort, Https, aDomainName);
+    if prefix = '' then
+      result := 'Invalid parameters'
+    else
+    begin
+      EHttpApiServer.RaiseOnError(hInitialize,
+        Http.Initialize(Http.Version, HTTP_INITIALIZE_CONFIG));
+      try
+        FillcharFast(cfg, SizeOf(cfg), 0);
+        cfg.KeyDesc.pUrlPrefix := pointer(prefix);
+        // first delete any existing information
+        err := Http.DeleteServiceConfiguration(
+          0, hscUrlAclInfo, @cfg, SizeOf(cfg));
+        // then add authorization rule
+        if not OnlyDelete then
+        begin
+          cfg.KeyDesc.pUrlPrefix := pointer(prefix);
+          cfg.ParamDesc.pStringSecurityDescriptor := HTTPADDURLSECDESC;
+          err := Http.SetServiceConfiguration(
+            0, hscUrlAclInfo, @cfg, SizeOf(cfg));
+        end;
+        if (err <> NO_ERROR) and
+           (err <> ERROR_ALREADY_EXISTS) then
+          raise EHttpApiServer.Create(hSetServiceConfiguration, err);
+        result := ''; // success
+      finally
+        Http.Terminate(HTTP_INITIALIZE_CONFIG);
+      end;
+    end;
+  except
+    on E: Exception do
+      result := E.Message;
+  end;
+end;
+
+type
+  THttpApiServerClass = class of THttpApiServer;
+
+procedure THttpApiServer.Clone(ChildThreadCount: integer);
+var
+  i: PtrInt;
+begin
+  if (fReqQueue = 0) or
+     (not Assigned(OnRequest)) or
+     (ChildThreadCount <= 0) or
+     (fClones <> nil) then
+    exit; // nothing to clone (need a queue and a process event)
+  if ChildThreadCount > 256 then
+    ChildThreadCount := 256; // not worth adding
+  SetLength(fClones, ChildThreadCount);
+  for i := 0 to ChildThreadCount - 1 do
+    fClones[i] := THttpApiServerClass(Self.ClassType).CreateClone(self);
+end;
+
+function THttpApiServer.GetApiVersion: RawUtf8;
+begin
+  FormatUtf8('HTTP API %.%',
+    [Http.Version.MajorVersion, Http.Version.MinorVersion], result);
+end;
+
+constructor THttpApiServer.Create(QueueName: SynUnicode;
+  const OnStart, OnStop: TOnNotifyThread; const ProcessName: RawUtf8;
+  ProcessOptions: THttpServerOptions);
+var
+  binding: HTTP_BINDING_INFO;
+begin
+  SetLength(fLogDataStorage, SizeOf(HTTP_LOG_FIELDS_DATA)); // should be done 1st
+  inherited Create(OnStart, OnStop, ProcessName, ProcessOptions + [hsoCreateSuspended]);
+  fOptions := ProcessOptions;
+  HttpApiInitialize; // will raise an exception in case of failure
+  EHttpApiServer.RaiseOnError(hInitialize,
+    Http.Initialize(Http.Version, HTTP_INITIALIZE_SERVER));
+  if Http.Version.MajorVersion > 1 then
+  begin
+    EHttpApiServer.RaiseOnError(hCreateServerSession,
+      Http.CreateServerSession(Http.Version, fServerSessionID));
+    EHttpApiServer.RaiseOnError(hCreateUrlGroup,
+      Http.CreateUrlGroup(fServerSessionID, fUrlGroupID));
+    if QueueName = '' then
+      Utf8ToSynUnicode(Int64ToUtf8(fServerSessionID), QueueName);
+    EHttpApiServer.RaiseOnError(hCreateRequestQueue,
+      Http.CreateRequestQueue(Http.Version, pointer(QueueName), nil, 0, fReqQueue));
+    binding.Flags := 1;
+    binding.RequestQueueHandle := fReqQueue;
+    EHttpApiServer.RaiseOnError(hSetUrlGroupProperty,
+      Http.SetUrlGroupProperty(fUrlGroupID, HttpServerBindingProperty,
+        @binding, SizeOf(binding)));
+  end
+  else
+    EHttpApiServer.RaiseOnError(hCreateHttpHandle,
+      Http.CreateHttpHandle(fReqQueue));
+  fReceiveBufferSize := 1 shl 20; // i.e. 1 MB
+  if Suspended then
+    Suspended := False;
+end;
+
+constructor THttpApiServer.CreateClone(From: THttpApiServer);
+begin
+  SetLength(fLogDataStorage, SizeOf(HTTP_LOG_FIELDS_DATA));
+  fOwner := From;
+  fReqQueue := From.fReqQueue;
+  fOnRequest := From.fOnRequest;
+  fOnBeforeBody := From.fOnBeforeBody;
+  fOnBeforeRequest := From.fOnBeforeRequest;
+  fOnAfterRequest := From.fOnAfterRequest;
+  fOnAfterResponse := From.fOnAfterResponse;
+  fMaximumAllowedContentLength := From.fMaximumAllowedContentLength;
+  fCallbackSendDelay := From.fCallbackSendDelay;
+  fCompress := From.fCompress;
+  fCompressAcceptEncoding := From.fCompressAcceptEncoding;
+  fReceiveBufferSize := From.fReceiveBufferSize;
+  if From.fLogData <> nil then
+    fLogData := pointer(fLogDataStorage);
+  fOptions := From.fOptions; // needed by SetServerName() below
+  SetServerName(From.fServerName); // setters are sometimes needed
+  SetRemoteIPHeader(From.fRemoteIPHeader);
+  SetRemoteConnIDHeader(From.fRemoteConnIDHeader);
+  fLoggingServiceName := From.fLoggingServiceName;
+  inherited Create(From.fOnThreadStart, From.fOnThreadTerminate,
+    From.fProcessName, From.fOptions - [hsoCreateSuspended]);
+end;
+
+procedure THttpApiServer.DestroyMainThread;
+var
+  i: PtrInt;
+begin
+  if fReqQueue <> 0 then
+  begin
+    for i := 0 to length(fClones) - 1 do
+      fClones[i].Terminate; // for CloseHandle() below to finish Execute
+    if Http.Version.MajorVersion > 1 then
+    begin
+      if fUrlGroupID <> 0 then
+      begin
+        Http.RemoveUrlFromUrlGroup(fUrlGroupID, nil, HTTP_URL_FLAG_REMOVE_ALL);
+        Http.CloseUrlGroup(fUrlGroupID);
+        fUrlGroupID := 0;
+      end;
+      CloseHandle(fReqQueue);
+      if fServerSessionID <> 0 then
+      begin
+        Http.CloseServerSession(fServerSessionID);
+        fServerSessionID := 0;
+      end;
+    end
+    else
+    begin
+      for i := 0 to high(fRegisteredUnicodeUrl) do
+        Http.RemoveUrl(fReqQueue, pointer(fRegisteredUnicodeUrl[i]));
+      CloseHandle(fReqQueue); // will break all THttpApiServer.Execute
+    end;
+    fReqQueue := 0;
+    {$ifdef FPC}
+    for i := 0 to length(fClones) - 1 do
+      WaitForSingleObject(fClones[i].Handle, 30000); // sometimes needed on FPC
+    {$endif FPC}
+    for i := 0 to length(fClones) - 1 do
+      fClones[i].Free;
+    fClones := nil;
+    Http.Terminate(HTTP_INITIALIZE_SERVER);
+  end;
+end;
+
+destructor THttpApiServer.Destroy;
+begin
+  Terminate; // for Execute to be notified about end of process
+  try
+    if (fOwner = nil) and
+       (Http.Module <> 0) then // fOwner<>nil for cloned threads
+      DestroyMainThread;
+    {$ifdef FPC}
+    WaitForSingleObject(Handle, 30000); // sometimes needed on FPC
+    {$endif FPC}
+  finally
+    inherited Destroy;
+  end;
+end;
+
+function THttpApiServer.GetSendResponseFlags(Ctxt: THttpServerRequest): integer;
+begin
+  result := 0;
+end;
+
+type
+  TVerbText = array[hvOPTIONS..pred(hvMaximum)] of RawUtf8;
+
+const
+  VERB_TEXT: TVerbText = (
+    'OPTIONS',
+    'GET',
+    'HEAD',
+    'POST',
+    'PUT',
+    'DELETE',
+    'TRACE',
+    'CONNECT',
+    'TRACK',
+    'MOVE',
+    'COPY',
+    'PROPFIND',
+    'PROPPATCH',
+    'MKCOL',
+    'LOCK',
+    'UNLOCK',
+    'SEARCH');
+
+var
+  global_verbs: TVerbText; // to avoid memory allocation on Delphi
+
+procedure THttpApiServer.Execute;
+var
+  req: PHTTP_REQUEST;
+  reqid: HTTP_REQUEST_ID;
+  reqbuf, respbuf: RawByteString;
+  i: PtrInt;
+  bytesread, bytessent, flags: cardinal;
+  err: HRESULT;
+  compressset: THttpSocketCompressSet;
+  incontlen: Qword;
+  incontlenchunk, incontlenread: cardinal;
+  incontenc, inaccept, range, referer: RawUtf8;
+  outcontenc, outstat: RawUtf8;
+  outstatcode, afterstatcode: cardinal;
+  respsent: boolean;
+  urirouter: TUriRouter;
+  ctxt: THttpServerRequest;
+  filehandle: THandle;
+  resp: PHTTP_RESPONSE;
+  bufread, V: PUtf8Char;
+  heads: HTTP_UNKNOWN_HEADERs;
+  rangestart, rangelen: ULONGLONG;
+  outcontlen: ULARGE_INTEGER;
+  datachunkmem: HTTP_DATA_CHUNK_INMEMORY;
+  datachunkfile: HTTP_DATA_CHUNK_FILEHANDLE;
+  logdata: PHTTP_LOG_FIELDS_DATA;
+  started, elapsed: Int64;
+  contrange: ShortString;
+
+  procedure SendError(StatusCode: cardinal; const ErrorMsg: RawUtf8;
+    E: Exception = nil);
+  var
+    msg: RawUtf8;
+  begin
+    try
+      resp^.SetStatus(StatusCode, outstat);
+      logdata^.ProtocolStatus := StatusCode;
+      FormatUtf8('<html><body style="font-family:verdana;"><h1>Server Error %: %</h1><p>',
+        [StatusCode, outstat], msg);
+      if E <> nil then
+        msg := FormatUtf8('%% Exception raised:<br>', [msg, E]);
+      msg := msg + HtmlEscape(ErrorMsg) + ('</p><p><small>' + XPOWEREDVALUE);
+      resp^.SetContent(datachunkmem, msg, 'text/html; charset=utf-8');
+      Http.SendHttpResponse(fReqQueue, req^.RequestId, 0, resp^, nil,
+        bytessent, nil, 0, nil, fLogData);
+    except
+      on Exception do
+        ; // ignore any HttpApi level errors here (client may crashed)
+    end;
+  end;
+
+  function SendResponse: boolean;
+  var
+    R: PUtf8Char;
+    flags: cardinal;
+  begin
+    result := not Terminated; // true=success
+    if not result then
+      exit;
+    respsent := true;
+    resp^.SetStatus(outstatcode, outstat);
+    if Terminated then
+      exit;
+    // update log information
+    if Http.Version.MajorVersion >= 2 then
+      with req^, logdata^ do
+      begin
+        MethodNum := Verb;
+        UriStemLength := CookedUrl.AbsPathLength;
+        UriStem := CookedUrl.pAbsPath;
+        with headers.KnownHeaders[reqUserAgent] do
+        begin
+          UserAgentLength := RawValueLength;
+          UserAgent := pRawValue;
+        end;
+        with headers.KnownHeaders[reqHost] do
+        begin
+          HostLength := RawValueLength;
+          Host := pRawValue;
+        end;
+        with headers.KnownHeaders[reqReferrer] do
+        begin
+          ReferrerLength := RawValueLength;
+          Referrer := pRawValue;
+        end;
+        ProtocolStatus := resp^.StatusCode;
+        ClientIp := pointer(ctxt.fRemoteIP);
+        ClientIpLength := length(ctxt.fRemoteip);
+        Method := pointer(ctxt.fMethod);
+        MethodLength := length(ctxt.fMethod);
+        UserName := pointer(ctxt.fAuthenticatedUser);
+        UserNameLength := Length(ctxt.fAuthenticatedUser);
+      end;
+    // send response
+    resp^.Version := req^.Version;
+    resp^.SetHeaders(pointer(ctxt.OutCustomHeaders),
+      heads, hsoNoXPoweredHeader in fOptions);
+    if fCompressAcceptEncoding <> '' then
+      resp^.AddCustomHeader(pointer(fCompressAcceptEncoding), heads, false);
+    with resp^.headers.KnownHeaders[respServer] do
+    begin
+      pRawValue := pointer(fServerName);
+      RawValueLength := length(fServerName);
+    end;
+    if ctxt.OutContentType = STATICFILE_CONTENT_TYPE then
+    begin
+      // response is file -> OutContent is UTF-8 file name to be served
+      filehandle := FileOpen(Utf8ToString(ctxt.OutContent),
+        fmOpenReadDenyNone);
+      if not ValidHandle(filehandle)  then
+      begin
+        SendError(HTTP_NOTFOUND, WinErrorText(GetLastError, nil));
+        result := false; // notify fatal error
+      end;
+      try // http.sys will serve then close the file from kernel
+        datachunkfile.DataChunkType := hctFromFileHandle;
+        datachunkfile.filehandle := filehandle;
+        flags := 0;
+        datachunkfile.ByteRange.StartingOffset.QuadPart := 0;
+        Int64(datachunkfile.ByteRange.Length.QuadPart) := -1; // to eof
+        with req^.headers.KnownHeaders[reqRange] do
+        begin
+          if (RawValueLength > 6) and
+             IdemPChar(pointer(pRawValue), 'BYTES=') and
+             (pRawValue[6] in ['0'..'9']) then
+          begin
+            FastSetString(range, pRawValue + 6, RawValueLength - 6); // need #0 end
+            R := pointer(range);
+            rangestart := GetNextRange(R);
+            if R^ = '-' then
+            begin
+              outcontlen.QuadPart := FileSize(filehandle);
+              datachunkfile.ByteRange.Length.QuadPart :=
+                outcontlen.QuadPart - rangestart;
+              inc(R);
+              flags := HTTP_SEND_RESPONSE_FLAG_PROCESS_RANGES;
+              datachunkfile.ByteRange.StartingOffset.QuadPart := rangestart;
+              if R^ in ['0'..'9'] then
+              begin
+                rangelen := GetNextRange(R) - rangestart + 1;
+                if Int64(rangelen) < 0 then
+                  rangelen := 0;
+                if rangelen < datachunkfile.ByteRange.Length.QuadPart then
+                  // "bytes=0-499" -> start=0, len=500
+                  datachunkfile.ByteRange.Length.QuadPart := rangelen;
+              end; // "bytes=1000-" -> start=1000, to eof
+              FormatShort('Content-range: bytes %-%/%'#0, [rangestart,
+                rangestart + datachunkfile.ByteRange.Length.QuadPart - 1,
+                outcontlen.QuadPart], contrange);
+              resp^.AddCustomHeader(@contrange[1], heads, false);
+              resp^.SetStatus(HTTP_PARTIALCONTENT, outstat);
+            end;
+          end;
+        end;
+        with resp^.headers.KnownHeaders[respAcceptRanges] do
+        begin
+          pRawValue := 'bytes';
+          RawValueLength := 5;
+        end;
+        resp^.EntityChunkCount := 1;
+        resp^.pEntityChunks := @datachunkfile;
+        Http.SendHttpResponse(fReqQueue, req^.RequestId, flags, resp^, nil,
+          bytessent, nil, 0, nil, fLogData);
+      finally
+        FileClose(filehandle);
+      end;
+    end
+    else
+    begin
+      // response is in OutContent -> send it from memory
+      if ctxt.OutContentType = NORESPONSE_CONTENT_TYPE then
+        ctxt.OutContentType := ''; // true HTTP always expects a response
+      if fCompress <> nil then
+      begin
+        with resp^.headers.KnownHeaders[reqContentEncoding] do
+          if RawValueLength = 0 then
+          begin
+            // no previous encoding -> try if any compression
+            CompressContent(compressset, fCompress, ctxt.OutContentType,
+              ctxt.fOutContent, outcontenc);
+            pRawValue := pointer(outcontenc);
+            RawValueLength := length(outcontenc);
+          end;
+      end;
+      resp^.SetContent(datachunkmem, ctxt.OutContent, ctxt.OutContentType);
+      flags := GetSendResponseFlags(ctxt);
+      EHttpApiServer.RaiseOnError(hSendHttpResponse,
+        Http.SendHttpResponse(fReqQueue, req^.RequestId, flags, resp^, nil,
+          bytessent, nil, 0, nil, fLogData));
+    end;
+  end;
+
+begin
+  if Terminated then
+    exit;
+  ctxt := nil;
+  try
+    // THttpServerGeneric thread preparation: launch any OnHttpThreadStart event
+    NotifyThreadStart(self);
+    // reserve working buffers
+    SetLength(heads, 64);
+    SetLength(respbuf, SizeOf(HTTP_RESPONSE));
+    resp := pointer(respbuf);
+    SetLength(reqbuf, 16384 + SizeOf(HTTP_REQUEST)); // req^ + 16 KB of headers
+    req := pointer(reqbuf);
+    logdata := pointer(fLogDataStorage);
+    if global_verbs[hvOPTIONS] = '' then
+      global_verbs := VERB_TEXT;
+    ctxt := THttpServerRequest.Create(self, 0, self, [], nil);
+    // main loop reusing a single ctxt instance for this thread
+    reqid := 0;
+    ctxt.fServer := self;
+    repeat
+      // release input/output body buffers ASAP
+      ctxt.fInContent := '';
+      ctxt.fOutContent := '';
+      // retrieve next pending request, and read its headers
+      FillcharFast(req^, SizeOf(HTTP_REQUEST), 0);
+      err := Http.ReceiveHttpRequest(fReqQueue, reqid, 0,
+        req^, length(reqbuf), bytesread); // blocking until received something
+      if Terminated then
+        break;
+      case err of
+        NO_ERROR:
+          try
+            // parse method and main headers as ctxt.Prepare() does
+            bytessent := 0;
+            ctxt.fHttpApiRequest := req;
+            ctxt.Recycle(req^.ConnectionID, self,
+              HTTP_TLS_FLAGS[req^.pSslInfo <> nil] +
+              // no HTTP_UPG_FLAGS[]: plain THttpApiServer don't support upgrade
+              HTTP_10_FLAGS[(req^.Version.MajorVersion = 1) and
+                            (req^.Version.MinorVersion = 0)],
+              // ctxt.fConnectionOpaque is not supported by http.sys
+              nil);
+            FastSetString(ctxt.fUrl, req^.pRawUrl, req^.RawUrlLength);
+            if req^.Verb in [low(global_verbs)..high(global_verbs)] then
+              ctxt.fMethod := global_verbs[req^.Verb]
+            else
+              FastSetString(ctxt.fMethod, req^.pUnknownVerb, req^.UnknownVerbLength);
+            with req^.headers.KnownHeaders[reqContentType] do
+              FastSetString(ctxt.fInContentType, pRawValue, RawValueLength);
+            with req^.headers.KnownHeaders[reqUserAgent] do
+              FastSetString(ctxt.fUserAgent, pRawValue, RawValueLength);
+            with req^.Headers.KnownHeaders[reqAuthorization] do
+              if (RawValueLength > 7) and
+                 IdemPChar(pointer(pRawValue), 'BEARER ') then
+                FastSetString(ctxt.fAuthBearer, pRawValue + 7, RawValueLength - 7);
+            with req^.headers.KnownHeaders[reqAcceptEncoding] do
+              FastSetString(inaccept, pRawValue, RawValueLength);
+            with req^.headers.KnownHeaders[reqReferrer] do
+              FastSetString(referer, pRawValue, RawValueLength);
+            compressset := ComputeContentEncoding(fCompress, pointer(inaccept));
+            ctxt.fInHeaders := RetrieveHeadersAndGetRemoteIPConnectionID(
+              req^, fRemoteIPHeaderUpper, fRemoteConnIDHeaderUpper,
+              {out} ctxt.fRemoteIP, PQword(@ctxt.fConnectionID)^);
+            // retrieve any SetAuthenticationSchemes() information
+            if byte(fAuthenticationSchemes) <> 0 then // set only with HTTP API 2.0
+              // https://docs.microsoft.com/en-us/windows/win32/http/authentication-in-http-version-2-0
+              for i := 0 to req^.RequestInfoCount - 1 do
+                if req^.pRequestInfo^[i].InfoType = HttpRequestInfoTypeAuth then
+                  with PHTTP_REQUEST_AUTH_INFO(req^.pRequestInfo^[i].pInfo)^ do
+                    case AuthStatus of
+                      HttpAuthStatusSuccess:
+                        if AuthType > HttpRequestAuthTypeNone then
+                        begin
+                          byte(ctxt.fAuthenticationStatus) := ord(AuthType) + 1;
+                          if AccessToken <> 0 then
+                          begin
+                            ctxt.fAuthenticatedUser := LookupToken(AccessToken);
+                            // AccessToken lifecycle is application responsability
+                            CloseHandle(AccessToken);
+                            ctxt.fAuthBearer := ctxt.fAuthenticatedUser;
+                            include(ctxt.fConnectionFlags, hsrAuthorized);
+                          end;
+                        end;
+                      HttpAuthStatusFailure:
+                        ctxt.fAuthenticationStatus := hraFailed;
+                    end;
+            // abort request if > MaximumAllowedContentLength or OnBeforeBody
+            with req^.headers.KnownHeaders[reqContentLength] do
+            begin
+              V := pointer(pRawValue);
+              SetQWord(V, V + RawValueLength, incontlen);
+            end;
+            if (incontlen > 0) and
+               (MaximumAllowedContentLength > 0) and
+               (incontlen > MaximumAllowedContentLength) then
+            begin
+              SendError(HTTP_PAYLOADTOOLARGE, 'Rejected');
+              continue;
+            end;
+            if Assigned(OnBeforeBody) then
+            begin
+              err := OnBeforeBody(ctxt.fUrl, ctxt.fMethod, ctxt.fInHeaders,
+                ctxt.fInContentType, ctxt.fRemoteIP, ctxt.fAuthBearer, incontlen,
+                ctxt.ConnectionFlags);
+              if err <> HTTP_SUCCESS then
+              begin
+                SendError(err, 'Rejected');
+                continue;
+              end;
+            end;
+            // retrieve body
+            if HTTP_REQUEST_FLAG_MORE_ENTITY_BODY_EXISTS and req^.flags <> 0 then
+            begin
+              with req^.headers.KnownHeaders[reqContentEncoding] do
+                FastSetString(incontenc, pRawValue, RawValueLength);
+              if incontlen <> 0 then
+              begin
+                // receive body chunks
+                SetLength(ctxt.fInContent, incontlen);
+                bufread := pointer(ctxt.InContent);
+                incontlenread := 0;
+                repeat
+                  bytesread := 0;
+                  if Http.Version.MajorVersion > 1 then
+                    // speed optimization for Vista+
+                    flags := HTTP_RECEIVE_REQUEST_ENTITY_BODY_FLAG_FILL_BUFFER
+                  else
+                    flags := 0;
+                  incontlenchunk := incontlen - incontlenread;
+                  if (fReceiveBufferSize >= 1024) and
+                     (incontlenchunk > fReceiveBufferSize) then
+                    incontlenchunk := fReceiveBufferSize;
+                  err := Http.ReceiveRequestEntityBody(fReqQueue,
+                    req^.RequestId, flags, bufread, incontlenchunk, bytesread);
+                  if Terminated then
+                    exit;
+                  inc(incontlenread, bytesread);
+                  if err = ERROR_HANDLE_EOF then
+                  begin
+                    if incontlenread < incontlen then
+                      SetLength(ctxt.fInContent, incontlenread);
+                    err := NO_ERROR;
+                    break; // should loop until returns ERROR_HANDLE_EOF
+                  end;
+                  if err <> NO_ERROR then
+                    break;
+                  inc(bufread, bytesread);
+                until incontlenread = incontlen;
+                if err <> NO_ERROR then
+                begin
+                  SendError(HTTP_NOTACCEPTABLE, WinErrorText(err, HTTPAPI_DLL));
+                  continue;
+                end;
+                // optionally uncompress input body
+                if incontenc <> '' then
+                  for i := 0 to high(fCompress) do
+                    if fCompress[i].Name = incontenc then
+                    begin
+                      fCompress[i].Func(ctxt.fInContent, false); // uncompress
+                      break;
+                    end;
+              end;
+            end;
+            QueryPerformanceMicroSeconds(started);
+            try
+              // compute response
+              FillcharFast(resp^, SizeOf(resp^), 0);
+              respsent := false;
+              outstatcode := 0;
+              if fOwner = nil then
+                urirouter := fRoute
+              else
+                urirouter := fOwner.fRoute; // field not propagated in clones
+              if urirouter <> nil then
+                // URI rewrite or event callback execution
+                outstatcode := urirouter.Process(Ctxt);
+              if outstatcode = 0 then // no router callback was executed
+              begin
+                // regular server-side OnRequest execution
+                outstatcode := DoBeforeRequest(ctxt);
+                if outstatcode > 0 then
+                  if not SendResponse or
+                     (outstatcode <> HTTP_ACCEPTED) then
+                    continue;
+                outstatcode := Request(ctxt); // call OnRequest for main process
+                afterstatcode := DoAfterRequest(ctxt);
+                if afterstatcode > 0 then
+                  outstatcode := afterstatcode;
+              end;
+              // send response
+              if not respsent then
+                if not SendResponse then
+                  continue;
+              QueryPerformanceMicroSeconds(elapsed);
+              dec(elapsed, started);
+              DoAfterResponse(
+                ctxt, referer, outstatcode, elapsed, incontlen, bytessent);
+            except
+              on E: Exception do
+                // handle any exception raised during process: show must go on!
+                if not respsent then
+                  if not E.InheritsFrom(EHttpApiServer) or // ensure still connected
+                    (EHttpApiServer(E).LastApiError <> HTTPAPI_ERROR_NONEXISTENTCONNECTION) then
+                    SendError(HTTP_SERVERERROR, StringToUtf8(E.Message), E);
+            end;
+          finally
+            reqid := 0; // reset Request ID to handle the next pending request
+          end;
+        ERROR_MORE_DATA:
+          begin
+            // input buffer was too small to hold the request headers
+            // -> increase buffer size and call the API again
+            reqid := req^.RequestId;
+            SetLength(reqbuf, bytesread);
+            req := pointer(reqbuf);
+          end;
+        ERROR_CONNECTION_INVALID:
+          if reqid = 0 then
+            break
+          else
+            // TCP connection was corrupted by the peer -> ignore + next request
+            reqid := 0;
+      else
+        break; // unhandled err value
+      end;
+    until Terminated;
+  finally
+    ctxt.Free;
+  end;
+end;
+
+function THttpApiServer.GetHttpQueueLength: cardinal;
+var
+  len: ULONG;
+begin
+  if (Http.Version.MajorVersion < 2) or
+     (self = nil) then
+    result := 0
+  else
+  begin
+    if fOwner <> nil then
+      self := fOwner;
+    if fReqQueue = 0 then
+      result := 0
+    else
+      EHttpApiServer.RaiseOnError(hQueryRequestQueueProperty,
+        Http.QueryRequestQueueProperty(fReqQueue, HttpServerQueueLengthProperty,
+          @result, SizeOf(result), 0, @len, nil));
+  end;
+end;
+
+procedure THttpApiServer.SetHttpQueueLength(aValue: cardinal);
+begin
+  if Http.Version.MajorVersion < 2 then
+    raise EHttpApiServer.Create(hSetRequestQueueProperty, ERROR_OLD_WIN_VERSION);
+  if (self <> nil) and
+     (fReqQueue <> 0) then
+    EHttpApiServer.RaiseOnError(hSetRequestQueueProperty,
+      Http.SetRequestQueueProperty(fReqQueue, HttpServerQueueLengthProperty,
+        @aValue, SizeOf(aValue), 0, nil));
+end;
+
+function THttpApiServer.GetConnectionsActive: cardinal;
+begin
+  result := 0; // unsupported
+end;
+
+function THttpApiServer.GetRegisteredUrl: SynUnicode;
+var
+  i: PtrInt;
+begin
+  if fRegisteredUnicodeUrl = nil then
+    result := ''
+  else
+    result := fRegisteredUnicodeUrl[0];
+  for i := 1 to high(fRegisteredUnicodeUrl) do
+    result := result + ',' + fRegisteredUnicodeUrl[i];
+end;
+
+function THttpApiServer.GetCloned: boolean;
+begin
+  result := (fOwner <> nil);
+end;
+
+procedure THttpApiServer.SetMaxBandwidth(aValue: cardinal);
+var
+  qos: HTTP_QOS_SETTING_INFO;
+  limit: HTTP_BANDWIDTH_LIMIT_INFO;
+begin
+  if Http.Version.MajorVersion < 2 then
+    raise EHttpApiServer.Create(hSetUrlGroupProperty, ERROR_OLD_WIN_VERSION);
+  if (self <> nil) and
+     (fUrlGroupID <> 0) then
+  begin
+    if aValue = 0 then
+      limit.MaxBandwidth := HTTP_LIMIT_INFINITE
+    else if aValue < HTTP_MIN_ALLOWED_BANDWIDTH_THROTTLING_RATE then
+      limit.MaxBandwidth := HTTP_MIN_ALLOWED_BANDWIDTH_THROTTLING_RATE
+    else
+      limit.MaxBandwidth := aValue;
+    limit.Flags := 1;
+    qos.QosType := HttpQosSettingTypeBandwidth;
+    qos.QosSetting := @limit;
+    EHttpApiServer.RaiseOnError(hSetServerSessionProperty,
+      Http.SetServerSessionProperty(fServerSessionID, HttpServerQosProperty,
+        @qos, SizeOf(qos)));
+    EHttpApiServer.RaiseOnError(hSetUrlGroupProperty,
+      Http.SetUrlGroupProperty(fUrlGroupID, HttpServerQosProperty,
+        @qos, SizeOf(qos)));
+  end;
+end;
+
+function THttpApiServer.GetMaxBandwidth: cardinal;
+var
+  info: record
+    qos: HTTP_QOS_SETTING_INFO;
+    limit: HTTP_BANDWIDTH_LIMIT_INFO;
+  end;
+begin
+  if (Http.Version.MajorVersion < 2) or
+     (self = nil) then
+  begin
+    result := 0;
+    exit;
+  end;
+  if fOwner <> nil then
+    self := fOwner;
+  if fUrlGroupID = 0 then
+  begin
+    result := 0;
+    exit;
+  end;
+  info.qos.QosType := HttpQosSettingTypeBandwidth;
+  info.qos.QosSetting := @info.limit;
+  EHttpApiServer.RaiseOnError(hQueryUrlGroupProperty,
+    Http.QueryUrlGroupProperty(fUrlGroupID, HttpServerQosProperty,
+      @info, SizeOf(info)));
+  result := info.limit.MaxBandwidth;
+end;
+
+function THttpApiServer.GetMaxConnections: cardinal;
+var
+  info: record
+    qos: HTTP_QOS_SETTING_INFO;
+    limit: HTTP_CONNECTION_LIMIT_INFO;
+  end;
+  len: ULONG;
+begin
+  if (Http.Version.MajorVersion < 2) or
+     (self = nil) then
+  begin
+    result := 0;
+    exit;
+  end;
+  if fOwner <> nil then
+    self := fOwner;
+  if fUrlGroupID = 0 then
+  begin
+    result := 0;
+    exit;
+  end;
+  info.qos.QosType := HttpQosSettingTypeConnectionLimit;
+  info.qos.QosSetting := @info.limit;
+  EHttpApiServer.RaiseOnError(hQueryUrlGroupProperty,
+    Http.QueryUrlGroupProperty(fUrlGroupID, HttpServerQosProperty,
+      @info, SizeOf(info), @len));
+  result := info.limit.MaxConnections;
+end;
+
+procedure THttpApiServer.SetMaxConnections(aValue: cardinal);
+var
+  qos: HTTP_QOS_SETTING_INFO;
+  limit: HTTP_CONNECTION_LIMIT_INFO;
+begin
+  if Http.Version.MajorVersion < 2 then
+    raise EHttpApiServer.Create(hSetUrlGroupProperty, ERROR_OLD_WIN_VERSION);
+  if (self <> nil) and
+     (fUrlGroupID <> 0) then
+  begin
+    if aValue = 0 then
+      limit.MaxConnections := HTTP_LIMIT_INFINITE
+    else
+      limit.MaxConnections := aValue;
+    limit.Flags := 1;
+    qos.QosType := HttpQosSettingTypeConnectionLimit;
+    qos.QosSetting := @limit;
+    EHttpApiServer.RaiseOnError(hSetUrlGroupProperty,
+      Http.SetUrlGroupProperty(fUrlGroupID, HttpServerQosProperty,
+        @qos, SizeOf(qos)));
+  end;
+end;
+
+function THttpApiServer.HasApi2: boolean;
+begin
+  result := Http.Version.MajorVersion >= 2;
+end;
+
+function THttpApiServer.GetLogging: boolean;
+begin
+  result := (fLogData <> nil);
+end;
+
+procedure THttpApiServer.LogStart(const aLogFolder: TFileName;
+  aType: THttpApiLoggingType; const aSoftwareName: TFileName;
+  aRolloverType: THttpApiLoggingRollOver; aRolloverSize: cardinal;
+  aLogFields: THttpApiLogFields; aFlags: THttpApiLoggingFlags);
+var
+  log: HTTP_LOGGING_INFO;
+  folder, software: SynUnicode;
+begin
+  if (self = nil) or
+     (fOwner <> nil) then
+    exit;
+  if Http.Version.MajorVersion < 2 then
+    raise EHttpApiServer.Create(hSetUrlGroupProperty, ERROR_OLD_WIN_VERSION);
+  fLogData := nil; // disable any previous logging
+  FillcharFast(log, SizeOf(log), 0);
+  log.Flags := 1;
+  log.LoggingFlags := byte(aFlags);
+  if aLogFolder = '' then
+    raise EHttpApiServer.CreateFmt('LogStart(aLogFolder="")', []);
+  if length(aLogFolder) > 212 then
+    // http://msdn.microsoft.com/en-us/library/windows/desktop/aa364532
+    raise EHttpApiServer.CreateFmt('aLogFolder is too long for LogStart(%s)', [aLogFolder]);
+  folder := SynUnicode(aLogFolder);
+  software := SynUnicode(aSoftwareName);
+  log.SoftwareNameLength := length(software) * 2;
+  log.SoftwareName := pointer(software);
+  log.DirectoryNameLength := length(folder) * 2;
+  log.DirectoryName := pointer(folder);
+  log.Format := HTTP_LOGGING_TYPE(aType);
+  if aType = hltNCSA then
+    aLogFields := [hlfDate..hlfSubStatus];
+  log.Fields := integer(aLogFields);
+  log.RolloverType := HTTP_LOGGING_ROLLOVER_TYPE(aRolloverType);
+  if aRolloverType = hlroSize then
+    log.RolloverSize := aRolloverSize;
+  EHttpApiServer.RaiseOnError(hSetUrlGroupProperty,
+    Http.SetUrlGroupProperty(fUrlGroupID, HttpServerLoggingProperty,
+      @log, SizeOf(log)));
+  // on success, update the actual log memory structure
+  fLogData := pointer(fLogDataStorage);
+end;
+
+procedure THttpApiServer.RegisterCompress(aFunction: THttpSocketCompress;
+  aCompressMinSize, aPriority: integer);
+var
+  i: PtrInt;
+begin
+  inherited;
+  for i := 0 to length(fClones) - 1 do
+    fClones[i].RegisterCompress(aFunction, aCompressMinSize, aPriority);
+end;
+
+procedure THttpApiServer.SetOnTerminate(const Event: TOnNotifyThread);
+var
+  i: PtrInt;
+begin
+  inherited SetOnTerminate(Event);
+  if fOwner = nil then
+    for i := 0 to length(fClones) - 1 do
+      fClones[i].OnHttpThreadTerminate := Event;
+end;
+
+procedure THttpApiServer.LogStop;
+var
+  i: PtrInt;
+begin
+  if (self = nil) or
+     (fClones = nil) or
+     (fLogData = nil) then
+    exit;
+  fLogData := nil;
+  for i := 0 to length(fClones) - 1 do
+    fClones[i].fLogData := nil;
+end;
+
+procedure THttpApiServer.SetReceiveBufferSize(Value: cardinal);
+var
+  i: PtrInt;
+begin
+  fReceiveBufferSize := Value;
+  for i := 0 to length(fClones) - 1 do
+    fClones[i].fReceiveBufferSize := Value;
+end;
+
+procedure THttpApiServer.SetServerName(const aName: RawUtf8);
+var
+  i: PtrInt;
+begin
+  inherited SetServerName(aName);
+  with PHTTP_LOG_FIELDS_DATA(fLogDataStorage)^ do
+  begin
+    ServerName := pointer(aName);
+    ServerNameLength := Length(aName);
+  end;
+  for i := 0 to length(fClones) - 1 do
+    fClones[i].SetServerName(aName);
+end;
+
+procedure THttpApiServer.SetOnRequest(const aRequest: TOnHttpServerRequest);
+var
+  i: PtrInt;
+begin
+  inherited SetOnRequest(aRequest);
+  for i := 0 to length(fClones) - 1 do
+    fClones[i].SetOnRequest(aRequest);
+end;
+
+procedure THttpApiServer.SetOnBeforeBody(const aEvent: TOnHttpServerBeforeBody);
+var
+  i: PtrInt;
+begin
+  inherited SetOnBeforeBody(aEvent);
+  for i := 0 to length(fClones) - 1 do
+    fClones[i].SetOnBeforeBody(aEvent);
+end;
+
+procedure THttpApiServer.SetOnBeforeRequest(const aEvent: TOnHttpServerRequest);
+var
+  i: PtrInt;
+begin
+  inherited SetOnBeforeRequest(aEvent);
+  for i := 0 to length(fClones) - 1 do
+    fClones[i].SetOnBeforeRequest(aEvent);
+end;
+
+procedure THttpApiServer.SetOnAfterRequest(const aEvent: TOnHttpServerRequest);
+var
+  i: PtrInt;
+begin
+  inherited SetOnAfterRequest(aEvent);
+  for i := 0 to length(fClones) - 1 do
+    fClones[i].SetOnAfterRequest(aEvent);
+end;
+
+procedure THttpApiServer.SetOnAfterResponse(const aEvent: TOnHttpServerAfterResponse);
+var
+  i: PtrInt;
+begin
+  inherited SetOnAfterResponse(aEvent);
+  for i := 0 to length(fClones) - 1 do
+    fClones[i].SetOnAfterResponse(aEvent);
+end;
+
+procedure THttpApiServer.SetMaximumAllowedContentLength(aMax: cardinal);
+var
+  i: PtrInt;
+begin
+  inherited SetMaximumAllowedContentLength(aMax);
+  for i := 0 to length(fClones) - 1 do
+    fClones[i].SetMaximumAllowedContentLength(aMax);
+end;
+
+procedure THttpApiServer.SetRemoteIPHeader(const aHeader: RawUtf8);
+var
+  i: PtrInt;
+begin
+  inherited SetRemoteIPHeader(aHeader);
+  for i := 0 to length(fClones) - 1 do
+    fClones[i].SetRemoteIPHeader(aHeader);
+end;
+
+procedure THttpApiServer.SetRemoteConnIDHeader(const aHeader: RawUtf8);
+var
+  i: PtrInt;
+begin
+  inherited SetRemoteConnIDHeader(aHeader);
+  for i := 0 to length(fClones) - 1 do
+    fClones[i].SetRemoteConnIDHeader(aHeader);
+end;
+
+procedure THttpApiServer.SetLoggingServiceName(const aName: RawUtf8);
+begin
+  if self = nil then
+    exit;
+  fLoggingServiceName := aName;
+  with PHTTP_LOG_FIELDS_DATA(fLogDataStorage)^ do
+  begin
+    ServiceName := pointer(fLoggingServiceName);
+    ServiceNameLength := Length(fLoggingServiceName);
+  end;
+end;
+
+procedure THttpApiServer.SetAuthenticationSchemes(
+  schemes: THttpApiRequestAuthentications; const DomainName, Realm: SynUnicode);
+var
+  auth: HTTP_SERVER_AUTHENTICATION_INFO;
+begin
+  if (self = nil) or
+     (fOwner <> nil) then
+    exit;
+  if Http.Version.MajorVersion < 2 then
+    raise EHttpApiServer.Create(hSetUrlGroupProperty, ERROR_OLD_WIN_VERSION);
+  fAuthenticationSchemes := schemes;
+  FillcharFast(auth, SizeOf(auth), 0);
+  auth.Flags := 1;
+  auth.AuthSchemes := byte(schemes);
+  auth.ReceiveMutualAuth := true;
+  if haBasic in schemes then
+  begin
+    auth.BasicParams.RealmLength := Length(Realm);
+    auth.BasicParams.Realm := pointer(Realm);
+  end;
+  if haDigest in schemes then
+  begin
+    auth.DigestParams.DomainNameLength := Length(DomainName);
+    auth.DigestParams.DomainName := pointer(DomainName);
+    auth.DigestParams.RealmLength := Length(Realm);
+    auth.DigestParams.Realm := pointer(Realm);
+  end;
+  EHttpApiServer.RaiseOnError(hSetUrlGroupProperty,
+    Http.SetUrlGroupProperty(
+      fUrlGroupID, HttpServerAuthenticationProperty, @auth, SizeOf(auth)));
+end;
+
+procedure THttpApiServer.SetTimeOutLimits(aEntityBody, aDrainEntityBody,
+  aRequestQueue, aIdleConnection, aHeaderWait, aMinSendRate: cardinal);
+var
+  timeout: HTTP_TIMEOUT_LIMIT_INFO;
+begin
+  if (self = nil) or
+     (fOwner <> nil) then
+    exit;
+  if Http.Version.MajorVersion < 2 then
+    raise EHttpApiServer.Create(hSetUrlGroupProperty, ERROR_OLD_WIN_VERSION);
+  FillcharFast(timeout, SizeOf(timeout), 0);
+  timeout.Flags := 1;
+  timeout.EntityBody := aEntityBody;
+  timeout.DrainEntityBody := aDrainEntityBody;
+  timeout.RequestQueue := aRequestQueue;
+  timeout.IdleConnection := aIdleConnection;
+  timeout.HeaderWait := aHeaderWait;
+  timeout.MinSendRate := aMinSendRate;
+  EHttpApiServer.RaiseOnError(hSetUrlGroupProperty,
+    Http.SetUrlGroupProperty(
+      fUrlGroupID, HttpServerTimeoutsProperty, @timeout, SizeOf(timeout)));
+end;
+
+procedure THttpApiServer.DoAfterResponse(Ctxt: THttpServerRequest;
+  const Referer: RawUtf8; StatusCode: cardinal; Elapsed, Received, Sent: QWord);
+var
+  ctx: TOnHttpServerAfterResponseContext;
+begin
+  if Assigned(fOnAfterResponse) then
+  try
+    ctx.Connection := Ctxt.ConnectionID;
+    ctx.User := pointer(Ctxt.AuthenticatedUser);
+    ctx.Method := pointer(Ctxt.Method);
+    ctx.Host := pointer(Ctxt.Host);
+    ctx.Url := pointer(Ctxt.Url);
+    ctx.Referer := pointer(Referer);
+    ctx.UserAgent := pointer(Ctxt.UserAgent);
+    ctx.RemoteIP := pointer(Ctxt.RemoteIP);
+    ctx.Flags := Ctxt.ConnectionFlags;
+    ctx.StatusCode := StatusCode;
+    ctx.ElapsedMicroSec := Elapsed;
+    ctx.Received := Received;
+    ctx.Sent := Sent;
+    fOnAfterResponse(ctx); // e.g. THttpLogger or THttpAnalyzer
+  except
+    on E: Exception do // paranoid
+      fOnAfterResponse := nil; // won't try again
+  end;
+end;
+
+
+
+{ ****************** THttpApiWebSocketServer Over Windows http.sys Module }
+
+{ THttpApiWebSocketServerProtocol }
+
+const
+  WebSocketConnectionCapacity = 1000;
+
+function THttpApiWebSocketServerProtocol.AddConnection(
+  aConn: PHttpApiWebSocketConnection): integer;
+var
+  i: PtrInt;
+begin
+  if fFirstEmptyConnectionIndex >= fConnectionsCapacity - 1 then
+  begin
+    inc(fConnectionsCapacity, WebSocketConnectionCapacity);
+    ReallocMem(fConnections, fConnectionsCapacity * SizeOf(PHttpApiWebSocketConnection));
+    FillcharFast(fConnections^[fConnectionsCapacity - WebSocketConnectionCapacity],
+      WebSocketConnectionCapacity * SizeOf(PHttpApiWebSocketConnection), 0);
+  end;
+  if fFirstEmptyConnectionIndex >= fConnectionsCount then
+    fConnectionsCount := fFirstEmptyConnectionIndex + 1;
+  fConnections[fFirstEmptyConnectionIndex] := aConn;
+  result := fFirstEmptyConnectionIndex;
+  for i := fFirstEmptyConnectionIndex + 1 to fConnectionsCount do
+  begin
+    if fConnections[i] = nil then
+    begin
+      fFirstEmptyConnectionIndex := i;
+      Break;
+    end;
+  end;
+end;
+
+function THttpApiWebSocketServerProtocol.Broadcast(
+  aBufferType: WEB_SOCKET_BUFFER_TYPE; aBuffer: Pointer;
+  aBufferSize: ULONG): boolean;
+var
+  i: PtrInt;
+begin
+  EnterCriticalSection(fSafe);
+  try
+    for i := 0 to fConnectionsCount - 1 do
+      if Assigned(fConnections[i]) then
+        fConnections[i].Send(aBufferType, aBuffer, aBufferSize);
+  finally
+    LeaveCriticalSection(fSafe);
+  end;
+  result := True;
+end;
+
+function THttpApiWebSocketServerProtocol.Close(index: integer;
+  aStatus: WEB_SOCKET_CLOSE_STATUS; aBuffer: Pointer; aBufferSize: ULONG): boolean;
+var
+  conn: PHttpApiWebSocketConnection;
+begin
+  result := false;
+  if cardinal(index) < cardinal(fConnectionsCount) then
+  begin
+    conn := fConnections^[index];
+    if (conn <> nil) and
+       (conn.fState = wsOpen) then
+    begin
+      conn.Close(aStatus, aBuffer, aBufferSize);
+      result := True;
+    end;
+  end;
+end;
+
+constructor THttpApiWebSocketServerProtocol.Create(const aName: RawUtf8;
+  aManualFragmentManagement: boolean; aServer: THttpApiWebSocketServer;
+  const aOnAccept: TOnHttpApiWebSocketServerAcceptEvent;
+  const aOnMessage: TOnHttpApiWebSocketServerMessageEvent;
+  const aOnConnect: TOnHttpApiWebSocketServerConnectEvent;
+  const aOnDisconnect: TOnHttpApiWebSocketServerDisconnectEvent;
+  const aOnFragment: TOnHttpApiWebSocketServerMessageEvent);
+begin
+  if aManualFragmentManagement and
+     (not Assigned(aOnFragment)) then
+    raise EWebSocketApi.CreateFmt(
+      'Error register WebSocket protocol. Protocol %s does not use buffer, ' +
+      'but OnFragment handler is not assigned', [aName]);
+  InitializeCriticalSection(fSafe);
+  fPendingForClose := TSynList.Create;
+  fName := aName;
+  fManualFragmentManagement := aManualFragmentManagement;
+  fServer := aServer;
+  fOnAccept := aOnAccept;
+  fOnMessage := aOnMessage;
+  fOnConnect := aOnConnect;
+  fOnDisconnect := aOnDisconnect;
+  fOnFragment := aOnFragment;
+  fConnectionsCapacity := WebSocketConnectionCapacity;
+  fConnectionsCount := 0;
+  fFirstEmptyConnectionIndex := 0;
+  fConnections := AllocMem(fConnectionsCapacity * SizeOf(PHttpApiWebSocketConnection));
+end;
+
+destructor THttpApiWebSocketServerProtocol.Destroy;
+var
+  i: PtrInt;
+  conn: PHttpApiWebSocketConnection;
+begin
+  EnterCriticalSection(fSafe);
+  try
+    for i := 0 to fPendingForClose.Count - 1 do
+    begin
+      conn := fPendingForClose[i];
+      if Assigned(conn) then
+      begin
+        conn.DoOnDisconnect();
+        conn.Disconnect();
+        Dispose(conn);
+      end;
+    end;
+    fPendingForClose.Free;
+  finally
+    LeaveCriticalSection(fSafe);
+  end;
+  DeleteCriticalSection(fSafe);
+  FreeMem(fConnections);
+  fConnections := nil;
+  inherited;
+end;
+
+procedure THttpApiWebSocketServerProtocol.doShutdown;
+var
+  i: PtrInt;
+  conn: PHttpApiWebSocketConnection;
+const
+  sReason = 'Server shutdown';
+begin
+  EnterCriticalSection(fSafe);
+  try
+    for i := 0 to fConnectionsCount - 1 do
+    begin
+      conn := fConnections[i];
+      if Assigned(conn) then
+      begin
+        RemoveConnection(i);
+        conn.fState := wsClosedByShutdown;
+        conn.fBuffer := sReason;
+        conn.fCloseStatus := WEB_SOCKET_ENDPOINT_UNAVAILABLE_CLOSE_STATUS;
+        conn.Close(WEB_SOCKET_ENDPOINT_UNAVAILABLE_CLOSE_STATUS,
+          Pointer(conn.fBuffer), Length(conn.fBuffer));
+// PostQueuedCompletionStatus(fServer.fThreadPoolServer.FRequestQueue, 0, 0, @conn.fOverlapped);
+      end;
+    end;
+  finally
+    LeaveCriticalSection(fSafe);
+  end;
+end;
+
+procedure THttpApiWebSocketServerProtocol.RemoveConnection(index: integer);
+begin
+  fPendingForClose.Add(fConnections[index]);
+  fConnections[index] := nil;
+  if fFirstEmptyConnectionIndex > index then
+    fFirstEmptyConnectionIndex := index;
+end;
+
+function THttpApiWebSocketServerProtocol.Send(index: integer;
+  aBufferType: WEB_SOCKET_BUFFER_TYPE; aBuffer: Pointer; aBufferSize: ULONG): boolean;
+var
+  conn: PHttpApiWebSocketConnection;
+begin
+  result := false;
+  if (index >= 0) and
+     (index < fConnectionsCount) then
+  begin
+    conn := fConnections^[index];
+    if (conn <> nil) and
+       (conn.fState = wsOpen) then
+    begin
+      conn.Send(aBufferType, aBuffer, aBufferSize);
+      result := True;
+    end;
+  end;
+end;
+
+
+ { THttpApiWebSocketConnection }
+
+function THttpApiWebSocketConnection.TryAcceptConnection(
+  aProtocol: THttpApiWebSocketServerProtocol;
+  Ctxt: THttpServerRequestAbstract; aNeedHeader: boolean): boolean;
+var
+  req: PHTTP_REQUEST;
+  reqhead: WEB_SOCKET_HTTP_HEADER_ARR;
+  srvhead: PWEB_SOCKET_HTTP_HEADER;
+  srvheadcount: ULONG;
+begin
+  fState := wsConnecting;
+  fBuffer := '';
+  fWSHandle := nil;
+  fLastActionContext := nil;
+  FillcharFast(fOverlapped, SizeOf(fOverlapped), 0);
+  fProtocol := aProtocol;
+  req := PHTTP_REQUEST((Ctxt as THttpServerRequest).HttpApiRequest);
+  fIndex := fProtocol.fFirstEmptyConnectionIndex;
+  fOpaqueHTTPRequestId := req^.RequestId;
+  if (fProtocol = nil) or
+     (Assigned(fProtocol.OnAccept) and
+      not fProtocol.OnAccept(Ctxt as THttpServerRequest, Self)) then
+  begin
+    result := False;
+    exit;
+  end;
+  EWebSocketApi.RaiseOnError(hCreateServerHandle,
+    WebSocketApi.CreateServerHandle(nil, 0, fWSHandle));
+  reqhead := HttpSys2ToWebSocketHeaders(req^.headers);
+  if aNeedHeader then
+    result := WebSocketApi.BeginServerHandshake(fWSHandle,
+      Pointer(fProtocol.name), nil, 0, @reqhead[0], Length(reqhead), srvhead,
+      srvheadcount) = S_OK
+  else
+    result := WebSocketApi.BeginServerHandshake(fWSHandle, nil, nil, 0,
+      pointer(reqhead), Length(reqhead),
+      srvhead, srvheadcount) = S_OK;
+  if result then
+  try
+    Ctxt.OutCustomHeaders := WebSocketHeadersToText(srvhead, srvheadcount);
+  finally
+    result := WebSocketApi.EndServerHandshake(fWSHandle) = S_OK;
+  end;
+  if not result then
+    Disconnect
+  else
+    fLastReceiveTickCount := 0;
+end;
+
+procedure THttpApiWebSocketConnection.DoOnMessage(
+  aBufferType: WEB_SOCKET_BUFFER_TYPE; aBuffer: Pointer; aBufferSize: ULONG);
+
+  procedure PushFragmentIntoBuffer;
+  var
+    l: integer;
+  begin
+    l := Length(fBuffer);
+    SetLength(fBuffer, l + integer(aBufferSize));
+    MoveFast(aBuffer^, fBuffer[l + 1], aBufferSize);
+  end;
+
+begin
+  if fProtocol = nil then
+    exit;
+  if (aBufferType = WEB_SOCKET_UTF8_FRAGMENT_BUFFER_TYPE) or
+     (aBufferType = WEB_SOCKET_BINARY_FRAGMENT_BUFFER_TYPE) then
+  begin
+    // Fragment
+    if not fProtocol.ManualFragmentManagement then
+      PushFragmentIntoBuffer;
+    if Assigned(fProtocol.OnFragment) then
+      fProtocol.OnFragment(self, aBufferType, aBuffer, aBufferSize);
+  end
+  else
+  begin
+    // last Fragment
+    if Assigned(fProtocol.OnMessage) then
+    begin
+      if fProtocol.ManualFragmentManagement then
+        fProtocol.OnMessage(self, aBufferType, aBuffer, aBufferSize)
+      else
+      begin
+        PushFragmentIntoBuffer;
+        fProtocol.OnMessage(self, aBufferType, Pointer(fBuffer), Length(fBuffer));
+        fBuffer := '';
+      end;
+    end;
+  end;
+end;
+
+procedure THttpApiWebSocketConnection.DoOnConnect;
+begin
+  if (fProtocol <> nil) and
+     Assigned(fProtocol.OnConnect) then
+    fProtocol.OnConnect(self);
+end;
+
+procedure THttpApiWebSocketConnection.DoOnDisconnect;
+begin
+  if (fProtocol <> nil) and
+     Assigned(fProtocol.OnDisconnect) then
+    fProtocol.OnDisconnect(self, fCloseStatus, Pointer(fBuffer), length(fBuffer));
+end;
+
+function THttpApiWebSocketConnection.ReadData(const WebsocketBufferData): integer;
+var
+  err: HRESULT;
+  read: cardinal;
+  buf: WEB_SOCKET_BUFFER_DATA absolute WebsocketBufferData;
+begin
+  result := 0;
+  if fWSHandle = nil then
+    exit;
+  err := Http.ReceiveRequestEntityBody(fProtocol.fServer.fReqQueue,
+    fOpaqueHTTPRequestId, 0, buf.pbBuffer, buf.ulBufferLength, read,
+    @self.fOverlapped);
+  case err of
+    // On page reload Safari do not send a WEB_SOCKET_INDICATE_RECEIVE_COMPLETE_ACTION
+    // with BufferType = WEB_SOCKET_CLOSE_BUFFER_TYPE, instead it send a dummy packet
+    // (WEB_SOCKET_RECEIVE_FROM_NETWORK_ACTION) and terminate socket
+    // see forum discussion https://synopse.info/forum/viewtopic.php?pid=27125
+    ERROR_HANDLE_EOF:
+      result := -1;
+    ERROR_IO_PENDING:
+      ; //
+    NO_ERROR:
+      ; //
+  else
+    // todo: close connection?
+  end;
+end;
+
+procedure THttpApiWebSocketConnection.WriteData(const WebsocketBufferData);
+var
+  err: HRESULT;
+  inmem: HTTP_DATA_CHUNK_INMEMORY;
+  writ: cardinal;
+  buf: WEB_SOCKET_BUFFER_DATA absolute WebsocketBufferData;
+begin
+  if fWSHandle = nil then
+    exit;
+  writ := 0;
+  inmem.DataChunkType := hctFromMemory;
+  inmem.pBuffer := buf.pbBuffer;
+  inmem.BufferLength := buf.ulBufferLength;
+  err := Http.SendResponseEntityBody(fProtocol.fServer.fReqQueue,
+    fOpaqueHTTPRequestId, HTTP_SEND_RESPONSE_FLAG_BUFFER_DATA or
+    HTTP_SEND_RESPONSE_FLAG_MORE_DATA, 1, @inmem, writ, nil, nil,
+    @fProtocol.fServer.fSendOverlaped);
+  case err of
+    ERROR_HANDLE_EOF:
+      Disconnect;
+    ERROR_IO_PENDING:
+      ; //
+    NO_ERROR:
+      ; //
+  else
+    // todo: close connection?
+  end;
+end;
+
+procedure THttpApiWebSocketConnection.CheckIsActive;
+var
+  elapsed: Int64;
+begin
+  if (fLastReceiveTickCount > 0) and
+     (fProtocol.fServer.fPingTimeout > 0) then
+  begin
+    elapsed := mormot.core.os.GetTickCount64 - fLastReceiveTickCount;
+    if elapsed > 2 * fProtocol.fServer.PingTimeout * 1000 then
+    begin
+      fProtocol.RemoveConnection(fIndex);
+      fState := wsClosedByGuard;
+      fCloseStatus := WEB_SOCKET_ENDPOINT_UNAVAILABLE_CLOSE_STATUS;
+      fBuffer := 'Closed after ping timeout';
+      PostQueuedCompletionStatus(
+        fProtocol.fServer.fThreadPoolServer.FRequestQueue, 0, nil, @fOverlapped);
+    end
+    else if elapsed >= fProtocol.fServer.PingTimeout * 1000 then
+      Ping;
+  end;
+end;
+
+procedure THttpApiWebSocketConnection.Disconnect;
+var //Err: HRESULT; //todo: handle error
+  chunk: HTTP_DATA_CHUNK_INMEMORY;
+  writ: cardinal;
+begin
+  WebSocketApi.AbortHandle(fWSHandle);
+  WebSocketApi.DeleteHandle(fWSHandle);
+  fWSHandle := nil;
+  chunk.DataChunkType := hctFromMemory;
+  chunk.pBuffer := nil;
+  chunk.BufferLength := 0;
+  Http.SendResponseEntityBody(fProtocol.fServer.fReqQueue, fOpaqueHTTPRequestId,
+    HTTP_SEND_RESPONSE_FLAG_DISCONNECT, 1, @chunk, writ, nil, nil, nil);
+end;
+
+procedure THttpApiWebSocketConnection.BeforeRead;
+begin
+  // if reading is in progress then try read messages else try receive new messages
+  if fState in [wsOpen, wsClosing] then
+  begin
+    if Assigned(fLastActionContext) then
+    begin
+      EWebSocketApi.RaiseOnError(hCompleteAction,
+        WebSocketApi.CompleteAction(fWSHandle, fLastActionContext,
+        fOverlapped.InternalHigh));
+      fLastActionContext := nil;
+    end
+    else
+      EWebSocketApi.RaiseOnError(hReceive,
+        WebSocketApi.Receive(fWSHandle, nil, nil));
+  end
+  else
+    raise EWebSocketApi.CreateFmt(
+      'THttpApiWebSocketConnection.BeforeRead state is not wsOpen (%d)',
+      [ord(fState)]);
+end;
+
+const
+  C_WEB_SOCKET_BUFFER_SIZE = 2;
+
+type
+  TWebSocketBufferDataArr = array[0..C_WEB_SOCKET_BUFFER_SIZE - 1] of WEB_SOCKET_BUFFER_DATA;
+
+function THttpApiWebSocketConnection.ProcessActions(
+  ActionQueue: WEB_SOCKET_ACTION_QUEUE): boolean;
+var
+  buf: TWebSocketBufferDataArr;
+  bufcount: ULONG;
+  buftyp: WEB_SOCKET_BUFFER_TYPE;
+  action: WEB_SOCKET_ACTION;
+  appctxt: Pointer;
+  actctxt: Pointer;
+  i: PtrInt;
+  err: HRESULT;
+
+  procedure CloseConnection;
+  begin
+    EnterCriticalSection(fProtocol.fSafe);
+    try
+      fProtocol.RemoveConnection(fIndex);
+    finally
+      LeaveCriticalSection(fProtocol.fSafe);
+    end;
+    EWebSocketApi.RaiseOnError(hCompleteAction,
+      WebSocketApi.CompleteAction(fWSHandle, actctxt, 0));
+  end;
+
+begin
+  result := true;
+  repeat
+    bufcount := Length(buf);
+    EWebSocketApi.RaiseOnError(hGetAction,
+      WebSocketApi.GetAction(fWSHandle, ActionQueue, @buf[0], bufcount,
+      action, buftyp, appctxt, actctxt));
+    case action of
+      WEB_SOCKET_NO_ACTION:
+        ;
+      WEB_SOCKET_SEND_TO_NETWORK_ACTION:
+        begin
+          for i := 0 to bufcount - 1 do
+            WriteData(buf[i]);
+          if fWSHandle <> nil then
+          begin
+            err := WebSocketApi.CompleteAction(fWSHandle, actctxt, 0);
+            EWebSocketApi.RaiseOnError(hCompleteAction, err);
+          end;
+          result := False;
+          exit;
+        end;
+      WEB_SOCKET_INDICATE_SEND_COMPLETE_ACTION:
+        ;
+      WEB_SOCKET_RECEIVE_FROM_NETWORK_ACTION:
+        begin
+          for i := 0 to bufcount - 1 do
+            if ReadData(buf[i]) = -1 then
+            begin
+              fState := wsClosedByClient;
+              fBuffer := '';
+              fCloseStatus := WEB_SOCKET_ENDPOINT_UNAVAILABLE_CLOSE_STATUS;
+              CloseConnection;
+            end;
+          fLastActionContext := actctxt;
+          result := False;
+          exit;
+        end;
+      WEB_SOCKET_INDICATE_RECEIVE_COMPLETE_ACTION:
+        begin
+          fLastReceiveTickCount := mormot.core.os.GetTickCount64;
+          if buftyp = WEB_SOCKET_CLOSE_BUFFER_TYPE then
+          begin
+            if fState = wsOpen then
+              fState := wsClosedByClient
+            else
+              fState := wsClosedByServer;
+            FastSetRawByteString(fBuffer, buf[0].pbBuffer, buf[0].ulBufferLength);
+            fCloseStatus := buf[0].Reserved1;
+            CloseConnection;
+            result := False;
+            exit;
+          end
+          else if buftyp = WEB_SOCKET_PING_PONG_BUFFER_TYPE then
+          begin
+            // todo: may be answer to client's ping
+            EWebSocketApi.RaiseOnError(hCompleteAction,
+              WebSocketApi.CompleteAction(fWSHandle, actctxt, 0));
+            exit;
+          end
+          else if buftyp = WEB_SOCKET_UNSOLICITED_PONG_BUFFER_TYPE then
+          begin
+            // todo: may be handle this situation
+            EWebSocketApi.RaiseOnError(hCompleteAction,
+              WebSocketApi.CompleteAction(fWSHandle, actctxt, 0));
+            exit;
+          end
+          else
+          begin
+            DoOnMessage(buftyp, buf[0].pbBuffer, buf[0].ulBufferLength);
+            EWebSocketApi.RaiseOnError(hCompleteAction,
+              WebSocketApi.CompleteAction(fWSHandle, actctxt, 0));
+            exit;
+          end;
+        end
+    else
+      raise EWebSocketApi.CreateFmt('Invalid WebSocket action %d', [byte(action)]);
+    end;
+    err := WebSocketApi.CompleteAction(fWSHandle, actctxt, 0);
+    if actctxt <> nil then
+      EWebSocketApi.RaiseOnError(hCompleteAction, err);
+  until {%H-}action = WEB_SOCKET_NO_ACTION;
+end;
+
+procedure THttpApiWebSocketConnection.InternalSend(
+  aBufferType: WEB_SOCKET_BUFFER_TYPE; WebsocketBufferData: pointer);
+begin
+  EWebSocketApi.RaiseOnError(hSend,
+    WebSocketApi.Send(fWSHandle, aBufferType, WebsocketBufferData, nil));
+  ProcessActions(WEB_SOCKET_SEND_ACTION_QUEUE);
+end;
+
+procedure THttpApiWebSocketConnection.Send(aBufferType: WEB_SOCKET_BUFFER_TYPE;
+  aBuffer: Pointer; aBufferSize: ULONG);
+var
+  buf: WEB_SOCKET_BUFFER_DATA;
+begin
+  if fState <> wsOpen then
+    exit;
+  buf.pbBuffer := aBuffer;
+  buf.ulBufferLength := aBufferSize;
+  InternalSend(aBufferType, @buf);
+end;
+
+procedure THttpApiWebSocketConnection.Close(aStatus: WEB_SOCKET_CLOSE_STATUS;
+  aBuffer: Pointer; aBufferSize: ULONG);
+var
+  buf: WEB_SOCKET_BUFFER_DATA;
+begin
+  if fState = wsOpen then
+    fState := wsClosing;
+  buf.pbBuffer := aBuffer;
+  buf.ulBufferLength := aBufferSize;
+  buf.Reserved1 := aStatus;
+  InternalSend(WEB_SOCKET_CLOSE_BUFFER_TYPE, @buf);
+end;
+
+procedure THttpApiWebSocketConnection.Ping;
+begin
+  InternalSend(WEB_SOCKET_PING_PONG_BUFFER_TYPE, nil);
+end;
+
+
+{ THttpApiWebSocketServer }
+
+constructor THttpApiWebSocketServer.Create(
+  aSocketThreadsCount, aPingTimeout: integer; const QueueName: SynUnicode;
+  const aOnWSThreadStart, aOnWSThreadTerminate: TOnNotifyThread;
+  ProcessOptions: THttpServerOptions);
+begin
+  inherited Create(QueueName, nil, nil, '', ProcessOptions);
+  if not (WebSocketApi.WebSocketEnabled) then
+    raise EWebSocketApi.Create('WebSocket API not supported');
+  fPingTimeout := aPingTimeout;
+  if fPingTimeout > 0 then
+    fGuard := TSynWebSocketGuard.Create(Self);
+  New(fRegisteredProtocols);
+  SetLength(fRegisteredProtocols^, 0);
+  FOnWSThreadStart := aOnWSThreadStart;
+  FOnWSThreadTerminate := aOnWSThreadTerminate;
+  fThreadPoolServer := TSynThreadPoolHttpApiWebSocketServer.Create(Self,
+    aSocketThreadsCount);
+end;
+
+constructor THttpApiWebSocketServer.CreateClone(From: THttpApiServer);
+var
+  serv: THttpApiWebSocketServer absolute From;
+begin
+  inherited CreateClone(From);
+  fThreadPoolServer := serv.fThreadPoolServer;
+  fPingTimeout := serv.fPingTimeout;
+  fRegisteredProtocols := serv.fRegisteredProtocols
+end;
+
+procedure THttpApiWebSocketServer.DestroyMainThread;
+var
+  i: PtrInt;
+begin
+  fGuard.Free;
+  for i := 0 to Length(fRegisteredProtocols^) - 1 do
+    fRegisteredProtocols^[i].doShutdown;
+  FreeAndNilSafe(fThreadPoolServer);
+  for i := 0 to Length(fRegisteredProtocols^) - 1 do
+    fRegisteredProtocols^[i].Free;
+  fRegisteredProtocols^ := nil;
+  Dispose(fRegisteredProtocols);
+  fRegisteredProtocols := nil;
+  inherited;
+end;
+
+procedure THttpApiWebSocketServer.DoAfterResponse(Ctxt: THttpServerRequest;
+  const Referer: RawUtf8; StatusCode: cardinal; Elapsed, Received, Sent: QWord);
+begin
+  if Assigned(fLastConnection) then
+    PostQueuedCompletionStatus(fThreadPoolServer.FRequestQueue, 0, nil,
+      @fLastConnection.fOverlapped);
+  inherited DoAfterResponse(Ctxt, Referer, StatusCode, Elapsed, Received, Sent);
+end;
+
+function THttpApiWebSocketServer.GetProtocol(index: integer):
+  THttpApiWebSocketServerProtocol;
+begin
+  if cardinal(index) < cardinal(Length(fRegisteredProtocols^)) then
+    result := fRegisteredProtocols^[index]
+  else
+    result := nil;
+end;
+
+function THttpApiWebSocketServer.getProtocolsCount: integer;
+begin
+  if self = nil then
+    result := 0
+  else
+    result := Length(fRegisteredProtocols^);
+end;
+
+function THttpApiWebSocketServer.getSendResponseFlags(Ctxt: THttpServerRequest): integer;
+begin
+  if (PHTTP_REQUEST(Ctxt.HttpApiRequest)^.UrlContext = WEB_SOCKET_URL_CONTEXT) and
+     (fLastConnection <> nil) then
+    result := HTTP_SEND_RESPONSE_FLAG_OPAQUE or
+      HTTP_SEND_RESPONSE_FLAG_MORE_DATA or HTTP_SEND_RESPONSE_FLAG_BUFFER_DATA
+  else
+    result := inherited getSendResponseFlags(Ctxt);
+end;
+
+function THttpApiWebSocketServer.UpgradeToWebSocket(
+  Ctxt: THttpServerRequestAbstract): cardinal;
+var
+  proto: THttpApiWebSocketServerProtocol;
+  i, j: PtrInt;
+  req: PHTTP_REQUEST;
+  p: PHTTP_UNKNOWN_HEADER;
+  ch, chB: PUtf8Char;
+  protoname: RawUtf8;
+  protofound: boolean;
+label
+  fnd;
+begin
+  result := 404;
+  proto := nil;
+  protofound := false;
+  req := PHTTP_REQUEST((Ctxt as THttpServerRequest).HttpApiRequest);
+  p := req^.headers.pUnknownHeaders;
+  for j := 1 to req^.headers.UnknownHeaderCount do
+  begin
+    if (p.NameLength = Length(sProtocolHeader)) and
+       IdemPChar(p.pName, pointer(sProtocolHeader)) then
+    begin
+      protofound := true;
+      for i := 0 to Length(fRegisteredProtocols^) - 1 do
+      begin
+        ch := p.pRawValue;
+        while (ch - p.pRawValue) < p.RawValueLength do
+        begin
+          while ((ch - p.pRawValue) < p.RawValueLength) and
+                (ch^ in [',', ' ']) do
+            inc(ch);
+          chB := ch;
+          while ((ch - p.pRawValue) < p.RawValueLength) and
+                not (ch^ in [',']) do
+            inc(ch);
+          FastSetString(protoname, chB, ch - chB);
+          if protoname = fRegisteredProtocols^[i].name then
+          begin
+            proto := fRegisteredProtocols^[i];
+            goto fnd;
+          end;
+        end;
+      end;
+    end;
+    inc(p);
+  end;
+  if not protofound and
+     (proto = nil) and
+     (Length(fRegisteredProtocols^) = 1) then
+    proto := fRegisteredProtocols^[0];
+fnd:
+  if proto <> nil then
+  begin
+    EnterCriticalSection(proto.fSafe);
+    try
+      New(fLastConnection);
+      if fLastConnection.TryAcceptConnection(
+          proto, Ctxt, protofound) then
+      begin
+        proto.AddConnection(fLastConnection);
+        result := 101
+      end
+      else
+      begin
+        Dispose(fLastConnection);
+        fLastConnection := nil;
+        result := HTTP_NOTALLOWED;
+      end;
+    finally
+      LeaveCriticalSection(proto.fSafe);
+    end;
+  end;
+end;
+
+function THttpApiWebSocketServer.AddUrlWebSocket(const aRoot, aPort: RawUtf8;
+  Https: boolean; const aDomainName: RawUtf8; aRegisterUri: boolean): integer;
+begin
+  result := AddUrl(
+    aRoot, aPort, Https, aDomainName, aRegisterUri, WEB_SOCKET_URL_CONTEXT);
+end;
+
+procedure THttpApiWebSocketServer.RegisterProtocol(const aName: RawUtf8;
+  aManualFragmentManagement: boolean;
+  const aOnAccept: TOnHttpApiWebSocketServerAcceptEvent;
+  const aOnMessage: TOnHttpApiWebSocketServerMessageEvent;
+  const aOnConnect: TOnHttpApiWebSocketServerConnectEvent;
+  const aOnDisconnect: TOnHttpApiWebSocketServerDisconnectEvent;
+  const aOnFragment: TOnHttpApiWebSocketServerMessageEvent);
+var
+  protocol: THttpApiWebSocketServerProtocol;
+begin
+  if self = nil then
+    exit;
+  protocol := THttpApiWebSocketServerProtocol.Create(aName,
+    aManualFragmentManagement, Self, aOnAccept, aOnMessage, aOnConnect,
+    aOnDisconnect, aOnFragment);
+  protocol.fIndex := length(fRegisteredProtocols^);
+  SetLength(fRegisteredProtocols^, protocol.fIndex + 1);
+  fRegisteredProtocols^[protocol.fIndex] := protocol;
+end;
+
+function THttpApiWebSocketServer.Request(
+  Ctxt: THttpServerRequestAbstract): cardinal;
+begin
+  if PHTTP_REQUEST(THttpServerRequest(Ctxt).HttpApiRequest).
+       UrlContext = WEB_SOCKET_URL_CONTEXT then
+    result := UpgradeToWebSocket(Ctxt)
+  else
+  begin
+    result := inherited Request(Ctxt);
+    fLastConnection := nil;
+  end;
+end;
+
+procedure THttpApiWebSocketServer.SendServiceMessage;
+begin
+  PostQueuedCompletionStatus(
+    fThreadPoolServer.FRequestQueue, 0, nil, @fServiceOverlaped);
+end;
+
+procedure THttpApiWebSocketServer.SetOnWSThreadStart(const Value: TOnNotifyThread);
+begin
+  FOnWSThreadStart := Value;
+end;
+
+procedure THttpApiWebSocketServer.SetOnWSThreadTerminate(const Value: TOnNotifyThread);
+begin
+  FOnWSThreadTerminate := Value;
+end;
+
+
+{ TSynThreadPoolHttpApiWebSocketServer }
+
+function TSynThreadPoolHttpApiWebSocketServer.NeedStopOnIOError: boolean;
+begin
+  // If connection closed by guard than ERROR_HANDLE_EOF or ERROR_OPERATION_ABORTED
+  // can be returned - Other connections must work normally
+  result := False;
+end;
+
+procedure TSynThreadPoolHttpApiWebSocketServer.OnThreadStart(Sender: TThread);
+begin
+  if Assigned(fServer.OnWSThreadStart) then
+    fServer.OnWSThreadStart(Sender);
+end;
+
+procedure TSynThreadPoolHttpApiWebSocketServer.OnThreadTerminate(Sender: TThread);
+begin
+  if Assigned(fServer.OnWSThreadTerminate) then
+    fServer.OnWSThreadTerminate(Sender);
+end;
+
+procedure TSynThreadPoolHttpApiWebSocketServer.Task(
+  aCaller: TSynThreadPoolWorkThread; aContext: Pointer);
+var
+  conn: PHttpApiWebSocketConnection;
+begin
+  if aContext = @fServer.fSendOverlaped then
+    exit;
+  if aContext = @fServer.fServiceOverlaped then
+  begin
+    if Assigned(fServer.OnServiceMessage) then
+      fServer.OnServiceMessage;
+    exit;
+  end;
+  conn := PHttpApiWebSocketConnection(aContext);
+  if conn.fState = wsConnecting then
+  begin
+    conn.fState := wsOpen;
+    conn.fLastReceiveTickCount := mormot.core.os.GetTickCount64;
+    conn.DoOnConnect();
+  end;
+  if conn.fState in [wsOpen, wsClosing] then
+    repeat
+      conn.BeforeRead;
+    until not conn.ProcessActions(WEB_SOCKET_RECEIVE_ACTION_QUEUE);
+  if conn.fState in [wsClosedByGuard] then
+    EWebSocketApi.RaiseOnError(hCompleteAction,
+      WebSocketApi.CompleteAction(conn.fWSHandle, conn.fLastActionContext, 0));
+  if conn.fState in
+       [wsClosedByClient, wsClosedByServer, wsClosedByGuard, wsClosedByShutdown] then
+  begin
+    conn.DoOnDisconnect;
+    if conn.fState = wsClosedByClient then
+      conn.Close(conn.fCloseStatus, Pointer(conn.fBuffer), length(conn.fBuffer));
+    conn.Disconnect;
+    EnterCriticalSection(conn.Protocol.fSafe);
+    try
+      conn.Protocol.fPendingForClose.Remove(conn);
+    finally
+      LeaveCriticalSection(conn.Protocol.fSafe);
+    end;
+    Dispose(conn);
+  end;
+end;
+
+constructor TSynThreadPoolHttpApiWebSocketServer.Create(Server:
+  THttpApiWebSocketServer; NumberOfThreads: integer);
+begin
+  fServer := Server;
+  fOnThreadStart := OnThreadStart;
+  fOnThreadTerminate := OnThreadTerminate;
+  inherited Create(NumberOfThreads, Server.fReqQueue);
+end;
+
+
+{ TSynWebSocketGuard }
+
+procedure TSynWebSocketGuard.Execute;
+var
+  i, j: PtrInt;
+  prot: THttpApiWebSocketServerProtocol;
+begin
+  if fServer.fPingTimeout > 0 then
+    while not Terminated do
+    begin
+      if fServer <> nil then
+        for i := 0 to Length(fServer.fRegisteredProtocols^) - 1 do
+        begin
+          prot := fServer.fRegisteredProtocols^[i];
+          EnterCriticalSection(prot.fSafe);
+          try
+            for j := 0 to prot.fConnectionsCount - 1 do
+              if Assigned(prot.fConnections[j]) then
+                prot.fConnections[j].CheckIsActive;
+          finally
+            LeaveCriticalSection(prot.fSafe);
+          end;
+        end;
+      i := 0;
+      while not Terminated and
+            (i < fServer.fPingTimeout) do
+      begin
+        Sleep(1000);
+        inc(i);
+      end;
+    end
+  else
+    Terminate;
+end;
+
+constructor TSynWebSocketGuard.Create(Server: THttpApiWebSocketServer);
+begin
+  fServer := Server;
+  inherited Create(false);
+end;
+
+{$endif USEWININET}
+
+initialization
+  assert(SizeOf(THttpPeerCacheMessage) = 192);
+
+end.
+